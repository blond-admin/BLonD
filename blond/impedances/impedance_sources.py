# coding: utf8
# Copyright 2014-2017 CERN. This software is distributed under the
# terms of the GNU General Public Licence version 3 (GPL Version 3),
# copied verbatim in the file LICENCE.md.
# In applying this licence, CERN does not waive the privileges and immunities
# granted to it by virtue of its status as an Intergovernmental Organization or
# submit itself to any jurisdiction.
# Project website: http://blond.web.cern.ch/

"""
**Module to describe classes for the calculation of wakes and impedances to
be used either alone or by InducedVoltage objects described in impedance.py.
The module consists of a parent class called _ImpedanceObject and several child
classes, as for example InputTable, Resonators and TravelingWaveCavity.**

:Authors: **Danilo Quartullo**, **Alexandre Lasheen**, **Juan F. Esteban Mueller**,
    **Markus Schwarz**
"""

from __future__ import annotations

import warnings
<<<<<<< HEAD
from abc import ABC, abstractmethod
=======
>>>>>>> 99e1f969
from typing import TYPE_CHECKING

import mpmath
import numpy as np
from scipy import integrate
from scipy.constants import c, physical_constants
from scipy.special import airy, gamma as gamma_func, kv, polygamma

from ..utils import bmath as bm
from ..utils import precision

if TYPE_CHECKING:
    from typing import Optional, Iterable, Tuple, Literal

<<<<<<< HEAD
    from numpy.typing import ArrayLike
=======
    from numpy.typing import NDArray as NumpyArray, ArrayLike
>>>>>>> 99e1f969

    from numpy.typing import NDArray as NumpyArray
    from cupy.typing import NDArray as CupyArray


def _infinite_samples_fourier_transform(
    ts: NumpyArray | CupyArray,
    impedance: NumpyArray | CupyArray,
    freq: NumpyArray | CupyArray,
    out: Optional[NumpyArray | CupyArray] = None,
) -> NumpyArray | CupyArray:
    """Convert the impedance to a wake

    Notes
    -----
    A conventional FFT can only deliver a wave as long as the sampling allows.
    The resulting wake will be a periodic function.
    To get infinitely long wakes, an infinite sampling is required.
    Thus, the impedance is linearly interpolated with infinite points using
    an analytic formula.

    The base formula to interpolate and fourier transform between two
    frequency samples $f_1$ and $f_2$ is:
    $\int_f_1^f_2\, (a_1(f)+ i a_2(f)) \exp(i 2 \pi f t)  \, df$
    with the linear function $a(f) = m f + b$
    The result of this integral is used in the code below.

    Parameters
    ----------
    ts
        Time points to calculate the inverse fourier transform for
    impedance
        Complex amplitudes in the frequency domain, a.k.a. impedance
    freq
        Frequency base points in frequency domain, corresponding to amp_f
    out
        If given, wave will be written to this array instead of creating a
        new array. This is intended for better performance in loops etc.

    Returns
    -------
    wake
        The single particle wakefield along ts
    """
    if out is None:
        wave = bm.zeros_like(ts, dtype=precision.real_t)
    else:
        assert len(out) == len(ts)
        assert out.dtype == precision.real_t
        wave = out

    for i in range(len(wave)):
        t = ts[i]
        f1 = freq[:-1]
        f2 = freq[1:]
        a1 = impedance[:-1]
        a2 = impedance[1:]

        _m = (a2 - a1) / (f2 - f1)
        _n = impedance[:-1] - _m * freq[:-1]
        pi = bm.pi
        cos = bm.cos
        sin = bm.sin
        if t > 0:
            m = _m.real
            n = _n.real
            equation_real = (
                2
                * pi
                * t
                * (
                    (f2 * m + n) * sin(2 * pi * f2 * t)
                    - (f1 * m + n) * sin(2 * pi * f1 * t)
                )
                - m * cos(2 * pi * f1 * t)
                + m * cos(2 * pi * f2 * t)
            ) / (4 * pi**2 * t**2)
            m = _m.imag
            n = _n.imag
            # the real part coming from imaginary contribution, because (
            # i * i) = -1
            equation_imag = (
                m * (sin(2 * pi * f1 * t) - sin(2 * pi * f2 * t))
                - 2 * pi * t * (f1 * m + n) * cos(2 * pi * f1 * t)
                + 2 * pi * t * (f2 * m + n) * cos(2 * pi * f2 * t)
            ) / (4 * pi**2 * t**2)
        elif t == 0:
            m = _m.real
            n = _n.real
            equation_real = -1 / 2 * (f1 - f2) * (f1 * m + f2 * m + 2 * n)
            equation_imag = 0
            equation_real /= 2  # beam loading theorem
        elif t < 0:
            equation_real = 0
            equation_imag = 0
        else:
            msg = f"Unexpected {t=}"
            raise RuntimeError(msg)
        wave[i] = (bm.sum(equation_real) + bm.sum(equation_imag)) / (bm.sum(f2 - f1))
    return wave


class _FftHandler:
    def __init__(
        self, frequencies: NumpyArray | CupyArray, amplitudes: NumpyArray | CupyArray
    ):
        """
        Initialize the wakefield generator with frequency-domain impedance data.

        Parameters
        ----------
        frequencies : NumpyArray | CupyArray
            Array of frequency values corresponding to the impedance data (in Hz).

        amplitudes : NumpyArray | CupyArray
            Array of complex impedance amplitudes at the given frequencies.
            Should be of the same length as `frequencies`.
        """
        assert len(frequencies) == len(amplitudes)
        self._frequencies = frequencies
        self._amplitudes = amplitudes

    def get_periodic_wake_by_time(
        self, time_array: NumpyArray | CupyArray
    ) -> NumpyArray | CupyArray:
        r"""
        Generate a periodic wakefield corresponding to the given time array.

        This method reconstructs a time-domain wakefield using the inverse FFT of a
        frequency-domain impedance spectrum, interpolated onto the frequency bins
        associated with the given time samples. The resulting signal is periodic
        with the duration defined by the input `time_array`.

        Parameters
        ----------
        time_array : NumpyArray | CupyArray
            Array of time points at which the wakefield should be evaluated.
            Assumes uniform spacing.

        Returns
        -------
        wake : NumpyArray | CupyArray
            Periodic wakefield signal corresponding to the given `time_array`.

        Notes
        -----
        - The period of the reconstructed wake is inferred from the span of `time_array`,
          i.e., `time_array.max() - time_array.min()`.
        - Frequency-domain impedance values are linearly interpolated over the FFT
          frequency bins before applying the inverse FFT.
        - If `time_array[0] != 0`, the resulting wake is shifted and re-interpolated
          to match the original time offset while maintaining periodicity.
        """
        period = time_array.max() - time_array.min()
        dt = time_array[1] - time_array[0]
        f_itp = bm.fft.rfftfreq(len(time_array), d=dt)
        imp_itp = bm.interp(
            f_itp,
            self._frequencies,
            self._amplitudes,
            left=0,
            right=0,
        )
        wake = bm.irfft(imp_itp)
        assert len(wake) == len(time_array)
        if time_array[0] != 0:
            wake = bm.interp(
                time_array,
                dt * bm.arange(len(wake)),
                wake,
                period=period,
            )
        return wake

    def get_periodic_wake(
        self, t_periodicity: float
    ) -> Tuple[NumpyArray | CupyArray, NumpyArray | CupyArray]:
        """
        Generate a time-domain periodic wake signal over a specified interval.

        This method reconstructs a wake signal in the time domain using the inverse real FFT
        of interpolated frequency-domain amplitudes. The signal is assumed to be periodic
        over the given time interval.

        Parameters
        ----------
        t_periodicity : float
            Duration of the periodic interval over which the wake signal is generated.

        Returns
        -------
        Tuple[NumpyArray | CupyArray, NumpyArray | CupyArray]
            - `ts_itp`: Array of time samples over the interval [0, t_periodicity].
            - `wake_itp`: Reconstructed periodic wake signal corresponding to `ts_itp`.
        """
        ts_itp = np.linspace(0, t_periodicity, 2 * len(self._frequencies) - 2)
        fs_itp = bm.fft.rfftfreq(len(ts_itp), d=ts_itp[1] - ts_itp[0])
        amps_itp = bm.interp(
            fs_itp, self._frequencies, self._amplitudes, left=0, right=0
        )
        wake_itp = bm.fft.irfft(amps_itp)
        assert len(wake_itp) == len(ts_itp)
        return ts_itp, wake_itp

    def get_non_periodic_wake(self, time_array: NumpyArray | CupyArray):
        """Compute the non-periodic wakefield from impedance data.

        This method performs an analytical inverse Fourier transform of the impedance
        spectrum to obtain a time-domain wakefield over arbitrary time points. Unlike
        FFT-based methods, this approach enables computation of non-periodic (infinite-length)
        wakes by integrating over a linearly interpolated impedance function between frequency bins.


        Notes
        -----
        Standard FFT-based reconstruction yields a periodic signal limited by the sampling length.
        To overcome this and simulate an infinitely long wakefield, the impedance is interpolated
        between frequency samples using a linear model and integrated analytically.

        The base formula to interpolate and fourier transform between two
        frequency samples $f_1$ and $f_2$ is:
        $\int_f_1^f_2\, (a_1(f)+ i a_2(f)) \exp(i 2 \pi f t)  \, df$
        with the linear function $a(f) = m f + b$
        The result of this integral is used in the code below.

        Parameters
        ----------
        time_array : NumpyArray | CupyArray
            Array of time points at which to evaluate the wakefield.


        Returns
        -------
        wake : NumpyArray | CupyArray
            The single-particle wakefield evaluated at the given time points.
        """
        # TODO write test, assertion might fail
        return _infinite_samples_fourier_transform(
            impedance=self._amplitudes, ts=time_array, freq=self._frequencies
        )


class _ImpedanceObject(ABC):
    r"""
    Parent impedance object to implement required methods and attributes
    common to all the child classes. The attributes are initialised to 0 but
    they are overwritten by float arrays when the child classes are used.
    """

    def __init__(self):
        # Time array of the wake in s
        self.time_array: NumpyArray | CupyArray = 0

        # Wake array in :math:`\Omega / s`
        self.wake: NumpyArray | CupyArray = 0

        # Frequency array of the impedance in Hz
        self.frequency_array: NumpyArray | CupyArray = 0

        # Impedance array in :math:`\Omega`
        self.impedance: NumpyArray | CupyArray = 0

    @abstractmethod
    def wake_calc(self, time_array: NumpyArray):
        r"""
        Method required to compute the wake function. Returns an error if
        called from an object which does not implement this method.
        """
        # WrongCalcError
        raise NotImplementedError(
            "wake_calc() method not implemented in this class. "
            "This object is probably meant to be used in the "
            "frequency domain"
        )

    @abstractmethod
    def imped_calc(self, frequency_array: NumpyArray):
        r"""
        Method required to compute the impedance. Returns an error if called
        from an object which does not implement this method.
        """
        # WrongCalcError
        raise NotImplementedError(
            "imped_calc() method not implemented in this class. "
            + "This object is probably meant to be used in the "
            + "time domain"
        )


class InputTableTimeDomain(_ImpedanceObject):
    r"""
    Intensity effects from impedance and wake tables of a wake table is passed;
    Be careful, the input wake for W(t=0) should be already
    divided by two (beam loading theorem)

    Parameters
    ----------
    time_array : float array
        Time array of the wake in s or frequency array of the impedance in Hz
    wake : float array
        Wake array in :math:`\Omega / s` or real part of impedance
        in :math:`\Omega`


    Attributes
    ----------
    time_array : float array
        Input time array of the wake in s
    wake : float array
        Input wake array in :math:`\Omega / s`

    Examples
    --------
    >>> ##### WAKEFIELD TABLE
    >>> time = np.array([1.1,2.2,3.3])
    >>> wake = np.array([4.4,5.5,6.6])
    >>> table = InputTableTimeDomain(time, wake)
    >>> time_array = np.array([7.7,8.8,9.9])
    >>> table.wake_calc(time_array)
    """

    def __init__(self, time_array: ArrayLike[float], wake: ArrayLike[float]):
        _ImpedanceObject.__init__(self)
        # Time array of the wake in s
        self.time_array = self._time_array_org = time_array
        # Wake array in :math:`\Omega / s`
        self.wake = self._wake_org = wake

    def wake_calc(self, time_array: NumpyArray):
        r"""
        The wake from the table is interpolated using the new time array.

        Parameters
        ----------
        time_array : float array
            Input time array in s

        Attributes
        ----------
        time_array : float array
            Input time array in s
        """

        self.time_array = time_array
        self.wake = np.interp(
            self.time_array, self._time_array_org, self._wake_org, right=0
        )

    def imped_calc(self, frequency_array: NumpyArray):
        dt = 1 / (2 * frequency_array.max())  # Nyquist rate
        ts_itp = dt * np.arange(len(frequency_array) * 2 - 2)
        wake_itp = np.interp(ts_itp, self.time_array, self.wake)
        impedance = np.fft.rfft(wake_itp)
        assert len(frequency_array) == len(impedance)
        self.frequency_array = frequency_array
        self.impedance = impedance


class InputTableFrequencyDomain(_ImpedanceObject):
    r"""
    Intensity effects from impedance and wake tables.
    If the constructor takes just two arguments, then a wake table is passed;
    if it takes three arguments, then an impedance table is passed. Be careful
    that if you input a wake, the input wake for W(t=0) should be already
    divided by two (beam loading theorem) ; and that if you input impedance,
    only the positive  frequencies of the impedance is needed (the impedance
    will be assumed to be Hermitian (Real part symmetric and Imaginary part
    antisymmetric).Note that we add the point (f, Z(f)) = (0, 0) to the
    frequency and impedance arrays derived from the table.

    Parameters
    ----------
    frequency_array : float array
        Time array of the wake in s or frequency array of the impedance in Hz
    Re_Z_array : float array
        Wake array in :math:`\Omega / s` or real part of impedance
        in :math:`\Omega`
    Im_Z_array : float array
        Imaginary part of impedance in :math:`\Omega`


    Attributes
    ----------
    _frequency_array float array
        Input frequency array of the impedance in Hz
    _impedance complex array
        Input impedance array in :math:`\Omega + j \Omega`

    Examples
    --------

    >>> ##### IMPEDANCE TABLE
    >>> frequency = np.array([1.1,2.2,3.3])
    >>> real_part = np.array([4.4,5.5,6.6])
    >>> imaginary_part = np.array([7.7,8.8,9.9])
    >>> table2 = InputTableFrequencyDomain(frequency, real_part, imaginary_part)
    >>> new_freq_array = np.array([7.7,8.8,9.9])
    >>> table2.imped_calc(new_freq_array)

    """

    def __init__(
        self,
        frequency_array: ArrayLike[float],
        Re_Z_array: ArrayLike[float],
        Im_Z_array: Optional[ArrayLike[float]] = None,
    ):
        _ImpedanceObject.__init__(self)
<<<<<<< HEAD

        # Frequency array of the impedance in Hz
        self._frequency_array_org = frequency_array
        # Real part of impedance in :math:`\Omega`
        _Re_Z_array_org = Re_Z_array = Re_Z_array
        # Imaginary part of impedance in :math:`\Omega`
        _Im_Z_array_org = Im_Z_array = Im_Z_array

        if self._frequency_array_org[0] != 0:
            self._frequency_array_org = np.hstack((0, self._frequency_array_org))
            _Re_Z_array_org = np.hstack((0, _Re_Z_array_org))
            _Im_Z_array_org = np.hstack((0, _Im_Z_array_org))

        # Impedance array in :math:`\Omega`
        self._impedance_org = self.impedance = _Re_Z_array_org + 1j * _Im_Z_array_org

        self.t_periodicity: Optional[float, Literal["auto"]] = "auto"  # "auto",
        # to guarantee original `wake_calc` behaviour

    def wake_calc(self, time_array: NumpyArray | CupyArray) -> NumpyArray | CupyArray:
        r"""The wake from the table is interpolated using the new time array.
=======
        # todo rework
        if input_3 is None:
            # Time array of the wake in s
            self.time_array = input_1
            # Wake array in :math:`\Omega / s`
            self.wake_array = input_2
        else:
            # Frequency array of the impedance in Hz
            self.frequency_array_loaded = input_1
            # Real part of impedance in :math:`\Omega`
            self.Re_Z_array_loaded = input_2
            # Imaginary part of impedance in :math:`\Omega`
            self.Im_Z_array_loaded = input_3
            # Impedance array in :math:`\Omega`
            self.impedance_loaded = (self.Re_Z_array_loaded + 1j *
                                     self.Im_Z_array_loaded)

            if self.frequency_array_loaded[0] != 0:
                self.frequency_array_loaded = np.hstack((0,
                                                         self.frequency_array_loaded))
                self.Re_Z_array_loaded = np.hstack((0, self.Re_Z_array_loaded))
                self.Im_Z_array_loaded = np.hstack((0, self.Im_Z_array_loaded))

    def wake_calc(self, new_time_array: NumpyArray):
        r"""
        The wake from the table is interpolated using the new time array.
>>>>>>> 99e1f969

        Parameters
        ----------
        time_array : float array
            Input time array in s

        """
        time_array_dt = time_array[1] - time_array[0]
        time_array_f_cutoff = 1 / (2 * time_array_dt)
        if time_array_f_cutoff > self._frequency_array_org.max():
            msg = (
                f"`time_array` has a cutoff frequency of "
                f"{time_array_f_cutoff} Hz, but the input table ends already "
                f"at {self._frequency_array_org.max()} Hz"
            )
            warnings.warn(msg, UserWarning, stacklevel=2)
        fft_handler = _FftHandler(
            frequencies=self._frequency_array_org, amplitudes=self._impedance_org
        )

        if self.t_periodicity == "auto":
            # periodicity is same as time array length
            wake = fft_handler.get_periodic_wake_by_time(time_array=time_array)
        elif isinstance(self.t_periodicity, float):
            # this allows periodicity to be different from time_array length
            ts_itp, wake_itp = fft_handler.get_periodic_wake(
                t_periodicity=self.t_periodicity
            )
            wake = np.interp(time_array, ts_itp, wake_itp, period=self.t_periodicity)
        elif self.t_periodicity is None:
            # wave that decays towards infinity
            wake = fft_handler.get_non_periodic_wake(time_array=time_array)
        else:
            raise ValueError(f"{self.t_periodicity=}")
        return wake

<<<<<<< HEAD
    def imped_calc(self, frequency_array: NumpyArray):
=======
        self.new_time_array = new_time_array
        self.wake = np.interp(self.new_time_array, self.time_array,
                              self.wake_array, right=0)

    def imped_calc(self, new_frequency_array: NumpyArray):
>>>>>>> 99e1f969
        r"""
        The impedance from the table is interpolated using the new frequency
        array.

        Parameters
        ----------
        frequency_array : float array
            frequency array in :math:`\Omega`

        Attributes
        ----------
        frequency_array : float array
            frequency array in :math:`\Omega`
        Re_Z_array : float array
            Real part of the interpolated impedance in :math:`\Omega`
        Im_Z_array : float array
            Imaginary part of the interpolated impedance in :math:`\Omega`
        impedance : complex array
            Output interpolated impedance array in :math:`\Omega + j \Omega`
        """

        Re_Z = np.interp(
            frequency_array,
            self._frequency_array_org,
            self._impedance_org.real,
            right=0,
        )
        Im_Z = np.interp(
            frequency_array,
            self._frequency_array_org,
            self._impedance_org.imag,
            right=0,
        )
        self.frequency_array = frequency_array
        self.impedance = Re_Z + 1j * Im_Z


class Resonators(_ImpedanceObject):
    r"""
    Impedance contribution from resonators, analytic formulas for both wake
    and impedance. The resonant modes (and the corresponding R and Q)
    can be inputed as a list in case of several modes.
    The model is the following:

    .. math::

        Z(f) = \frac{R}{1 + j Q \left(\frac{f}{f_r}-\frac{f_r}{f}\right)}

    .. math::

        W(t>0) = 2\alpha R e^{-\alpha t}\left(\cos{\bar{\omega}t} - \frac{\alpha}{\bar{\omega}}\sin{\bar{\omega}t}\right)

        W(0) = \alpha R

    .. math::

        \omega_r = 2 \pi f_r

        \alpha = \frac{\omega_r}{2Q}

        \bar{\omega} = \sqrt{\omega_r^2 - \alpha^2}

    Parameters
    ----------
    R_S : float list
        Shunt impepdance in :math:`\Omega`
    frequency_R : float list
        Resonant frequency in Hz
    Q : float list
        Quality factor

    Attributes
    ----------
    R_S : float array
        Shunt impepdance in :math:`\Omega`
    frequency_R : float array
        Resonant frequency in Hz
    Q : float array
        Quality factor
    n_resonators : int
        number of resonators

    Examples
    ----------
    >>> R_S = [1, 2, 3]
    >>> frequency_R = [1, 2, 3]
    >>> Q = [1, 2, 3]
    >>> resonators = Resonators(R_S, frequency_R, Q)
    >>> time = np.array(1,2,3)
    >>> resonators.wake_calc(time)
    >>> frequency = np.array(1,2,3)
    >>> resonators.imped_calc(frequency)
    """

<<<<<<< HEAD
    def __init__(
        self,
        R_S: float | list[float] | NumpyArray,
        frequency_R: float | list[float] | NumpyArray,
        Q: float | list[float] | NumpyArray,
    ) -> None:
=======
    def __init__(self, R_S: float | list[float] | NumpyArray,
                 frequency_R: float | list[float] | NumpyArray,
                 Q: float | list[float] | NumpyArray):

>>>>>>> 99e1f969
        _ImpedanceObject.__init__(self)

        # Shunt impedance in :math:`\Omega`
        self.R_S = np.array([R_S], dtype=float).flatten()

        # Resonant frequency in Hz
        self.frequency_R = np.array([frequency_R], dtype=float).flatten()

        # Quality factor
        self.Q = np.array([Q], dtype=float).flatten()

        # Test if one or more quality factors is smaller than 0.5.
        if np.count_nonzero(self.Q < 0.5) > 0:
            # ResonatorError
            raise RuntimeError("All quality factors Q must be greater or equal 0.5")

        # Number of resonant modes
        self.n_resonators = len(self.R_S)

    @property
    def frequency_R(self):
        return self.__frequency_R

    @frequency_R.setter
    def frequency_R(self, frequency_R):
        self.__frequency_R = frequency_R
        self.__omega_R = 2 * np.pi * frequency_R

    @property
    def omega_R(self):
        return self.__omega_R

    # Resonant angular frequency in rad/s
    @omega_R.setter
    def omega_R(self, omega_R):
        self.__frequency_R = omega_R / 2 / np.pi
        self.__omega_R = omega_R

<<<<<<< HEAD
    def wake_calc(self, time_array: NumpyArray) -> None:
=======
    def wake_calc(self, time_array: NumpyArray):
>>>>>>> 99e1f969
        r"""
        Wake calculation method as a function of time.

        Parameters
        ----------
        time_array : float array
            Input time array in s

        Attributes
        ----------
        time_array : float array
            Input time array in s
        wake : float array
            Output wake in :math:`\Omega / s`
        """

        self.time_array = time_array
        self.wake = np.zeros(
            self.time_array.shape, dtype=bm.precision.real_t, order="C"
        )

        for i in range(0, self.n_resonators):
            alpha = self.omega_R[i] / (2 * self.Q[i])
            omega_bar = np.sqrt(self.omega_R[i] ** 2 - alpha**2)

            self.wake += (
                (np.sign(self.time_array) + 1)
                * self.R_S[i]
                * alpha
                * np.exp(-alpha * self.time_array)
                * (
                    bm.cos(omega_bar * self.time_array)
                    - alpha / omega_bar * bm.sin(omega_bar * self.time_array)
                )
            )

    def imped_calc(self, frequency_array: NumpyArray):
        r"""
        Impedance calculation method as a function of frequency optimised in C++

        Parameters
        ----------
        frequency_array : float array
            Input frequency array in Hz

        Attributes
        ----------
        frequency_array : float array
            input frequency array in Hz
        impedance : complex array
            Output impedance in :math:`\Omega + j \Omega`
        """
        # TODO does bm.fast_resonator exist in all backends?
        self.frequency_array = frequency_array
        self.impedance = bm.fast_resonator(
            self.R_S, self.Q, self.frequency_array, self.frequency_R
        )

<<<<<<< HEAD
=======
    def imped_calc(self, frequency_array: NDArray) -> None:
        r"""Impedance calculation method as a function of frequency

        Parameters
        ----------
        frequency_array : float array
            Input frequency array in Hz

        Attributes
        ----------
        frequency_array : float array
            Input frequency array in Hz
        impedance : complex array
            Output impedance in :math:`\Omega + j \Omega`
        """
        # if self.impedance is an array with the correct size
        if not isinstance(self.impedance, int) and (len(self.impedance) == len(frequency_array)):
            # reuse array
            impedance = self.impedance
        else:
            # otherwise fast_resonator will create an array anyway
            impedance = None
        self.frequency_array = frequency_array
        # fast_resonator should use and write on impedance, if not None
        self.impedance = bm.fast_resonator(R_S=self.R_S,
                                           Q=self.Q,
                                           frequency_array=self.frequency_array,
                                           frequency_R=self.frequency_R,
                                           impedance=impedance
                                           )

>>>>>>> 99e1f969
    def _imped_calc_python(self, frequency_array: NumpyArray):
        r"""
        Impedance calculation method as a function of frequency using Python.

        Parameters
        ----------
        frequency_array : float array
            Input frequency array in Hz

        Attributes
        ----------
        frequency_array : float array
            nput frequency array in Hz
        impedance : complex array
            Output impedance in :math:`\Omega + j \Omega`
        """
<<<<<<< HEAD
        warnings.warn(
            f"Use imped_calc(frequency_array=your_array) instead!",
            DeprecationWarning,
            stacklevel=2,
        )
=======
        warnings.warn("Use '_imped_calc_()' instead!", DeprecationWarning)
>>>>>>> 99e1f969

        self.frequency_array = frequency_array
        self.impedance = np.zeros(
            len(self.frequency_array), dtype=bm.precision.complex_t, order="C"
        )

        for i in range(0, self.n_resonators):
<<<<<<< HEAD
            self.impedance[1:] += self.R_S[i] / (
                1
                + (1j * self.Q[i])
                * (
                    self.frequency_array[1:] / self.frequency_R[i]
                    - self.frequency_R[i] / self.frequency_array[1:]
                )
            )

    def _imped_calc_cpp(self, frequency_array: NumpyArray) -> None:
=======

            self.impedance[1:] += self.R_S[i] / (1 + 1j * self.Q[i]
                                                 * (self.frequency_array[1:] / self.frequency_R[i] -
                                                    self.frequency_R[i] / self.frequency_array[1:]))

    def _imped_calc_cpp(self, frequency_array: NumpyArray):
>>>>>>> 99e1f969
        r"""
        Impedance calculation method as a function of frequency optimised in C++

        Parameters
        ----------
        frequency_array : float array
            Input frequency array in Hz

        Attributes
        ----------
        frequency_array : float array
            nput frequency array in Hz
        impedance : complex array
            Output impedance in :math:`\Omega + j \Omega`
        """
<<<<<<< HEAD
        warnings.warn(
            f"Use imped_calc(frequency_array=your_array) instead!",
            DeprecationWarning,
            stacklevel=2,
        )
=======
        warnings.warn("Use '_imped_calc_()' instead!", DeprecationWarning)
>>>>>>> 99e1f969

        self.frequency_array = frequency_array
        self.impedance = bm.fast_resonator(
            self.R_S, self.Q, self.frequency_array, self.frequency_R
        )


class TravelingWaveCavity(_ImpedanceObject):
    r"""
    Impedance contribution from travelling wave cavities, analytic formulas for
    both wake and impedance. The resonance modes (and the corresponding R and a)
    can be inputed as a list in case of several modes.

    The model is the following:

    .. math::
        Z &= Z_+ + Z_- \\
        Z_-(f) &= R \left[\left(\frac{\sin{\frac{a(f-f_r)}{2}}}{\frac{a(f-f_r)}{2}}\right)^2 - 2i \frac{a(f-f_r) - \sin{a(f-f_r)}}{\left(a(f-f_r)\right)^2}\right] \\
        Z_+(f) &= R \left[\left(\frac{\sin{\frac{a(f+f_r)}{2}}}{\frac{a(f+f_r)}{2}}\right)^2 - 2i \frac{a(f+f_r) - \sin{a(f+f_r)}}{\left(a(f+f_r)\right)^2}\right]

    .. math::
        W(0<t<\tilde{a}) &= \frac{4R}{\tilde{a}}\left(1-\frac{t}{\tilde{a}}\right)\cos{\omega_r t} \\
        W(0) &= \frac{2R}{\tilde{a}}

    .. math::
        a = 2 \pi \tilde{a}

    Parameters
    ----------
    R_S : float list
        Shunt impepdance in [:math:`\Omega`]
    frequency_R : float list
        Resonant frequency in [Hz]
    a_factor : float list
        Damping time a in [s]

    Attributes
    ----------
    R_S : float array
        Shunt impepdance in :math:`\Omega`
    frequency_R : float array
        Resonant frequency in Hz
    a_factor : float array
        Damping time a in s
    n_twc : int
        number of resonant modes

    Examples
    ----------
    >>> R_S = [1, 2, 3]
    >>> frequency_R = [1, 2, 3]
    >>> a_factor = [1, 2, 3]
    >>> twc = TravelingWaveCavity(R_S, frequency_R, a_factor)
    >>> time = np.array(1,2,3)
    >>> twc.wake_calc(time)
    >>> frequency = np.array(1,2,3)
    >>> twc.imped_calc(frequency)
    """

<<<<<<< HEAD
    def __init__(
        self,
        R_S: float | Iterable[float] | NumpyArray,
        frequency_R: float | Iterable[float] | NumpyArray,
        a_factor: float | Iterable[float] | NumpyArray,
    ) -> None:
=======
    def __init__(self, R_S: float | Iterable[float] | NumpyArray,
                 frequency_R: float | Iterable[float] | NumpyArray,
                 a_factor: float | Iterable[float] | NumpyArray):

>>>>>>> 99e1f969
        _ImpedanceObject.__init__(self)

        # Shunt impepdance in :math:`\Omega`
        self.R_S = np.array([R_S], dtype=float).flatten()

        # Resonant frequency in Hz
        self.frequency_R = np.array([frequency_R], dtype=float).flatten()

        # Damping time a in s
        self.a_factor = np.array([a_factor], dtype=float).flatten()

        # Number of resonant modes
        self.n_twc = len(self.R_S)

<<<<<<< HEAD
    def wake_calc(self, time_array: NumpyArray) -> None:
=======
    def wake_calc(self, time_array: NumpyArray):
>>>>>>> 99e1f969
        r"""
        Wake calculation method as a function of time.

        Parameters
        ----------
        time_array : float array
            Input time array in s

        Attributes
        ----------
        time_array : float array
            Input time array in s
        wake : float array
            Output wake in :math:`\Omega / s`
        """

        self.time_array = time_array
        self.wake = np.zeros(
            self.time_array.shape, dtype=bm.precision.real_t, order="C"
        )
        self.wake = np.zeros(self.time_array.shape)

        for i in range(0, self.n_twc):
            a_tilde = self.a_factor[i] / (2 * np.pi)
            indexes = self.time_array <= a_tilde
<<<<<<< HEAD
            self.wake[indexes] += (
                (np.sign(self.time_array[indexes]) + 1)
                * 2
                * self.R_S[i]
                / a_tilde
                * (1 - self.time_array[indexes] / a_tilde)
                * bm.cos(2 * np.pi * self.frequency_R[i] * self.time_array[indexes])
            )
=======
            self.wake[indexes] += ((np.sign(self.time_array[indexes]) + 1) * 2
                                   * self.R_S[i] / a_tilde
                                   * (1 - self.time_array[indexes] / a_tilde)
                                   * bm.cos(2 * np.pi * self.frequency_R[i] *
                                            self.time_array[indexes]))
>>>>>>> 99e1f969

    def imped_calc(self, frequency_array: NumpyArray):
        r"""
        Impedance calculation method as a function of frequency.

        Parameters
        ----------
        frequency_array : float array
            Input frequency array in Hz

        Attributes
        ----------
        frequency_array : float array
            input frequency array in Hz
        impedance : complex array
            Output impedance in :math:`\Omega + j \Omega`
        """

        self.frequency_array = frequency_array
        freq = self.frequency_array
        self.impedance = np.zeros(len(freq), dtype=bm.precision.complex_t, order="C")

        for i in range(0, self.n_twc):
            freq_r = self.frequency_R[i]
            a_factor = self.a_factor[i]
            r_s = self.R_S[i]
            Zplus = r_s * (
                (
                    bm.sin((a_factor / 2) * (freq - freq_r))
                    / ((a_factor / 2) * (freq - freq_r))
                )
                ** 2
                - 2j
                * (a_factor * (freq - freq_r) - bm.sin(a_factor * (freq - freq_r)))
                / (a_factor * (freq - freq_r)) ** 2
            )

            Zminus = r_s * (
                (
                    bm.sin((a_factor / 2) * (freq + freq_r))
                    / ((a_factor / 2) * (freq + freq_r))
                )
                ** 2
                - 2j
                * (a_factor * (freq + freq_r) - bm.sin(a_factor * (freq + freq_r)))
                / (a_factor * (freq + freq_r)) ** 2
            )

            self.impedance += Zplus + Zminus


class ResistiveWall(_ImpedanceObject):
    r"""
    Impedance contribution from resistive wall for a cilindrical beam pipe

    The model is the following:

    .. math::

        Z(f) = \frac{Z_0 c L}{ \pi } \frac{ 1 }{ \left[1 - i \text{sign} f \right] 2  b  c
                                    \sqrt{ \frac{\sigma_c Z_0 c }{ 4 \pi |f| } + i 2 \pi b^2 f } }

    Parameters
    ----------
    pipe_radius : float
        Beam pipe radius in m
    pipe_length : float
        Beam pipe length in m
    resistivity : float
        Beam pipe resistivity in :math:`m / s`
    conductivity : float
        Beam pipe conductivity in :math:`s / m`

    Attributes
    ----------
    pipe_radius : float
        Beam pipe radius in m
    pipe_length : float
        Beam pipe length in m
    conductivity : float
        Beam pipe conductivity in :math:`s / m`
    Z0 : float
        Characteristic impedance of vacuum in* :math:`\Omega`

    Examples
    ----------
    >>> pipe_radius = 1
    >>> pipe_length = 2
    >>> resistivity = 3
    >>> rw = ResistiveWall(pipe_radius, pipe_length, resistivity)
    >>> frequency = np.array(1,2,3)
    >>> rw.imped_calc(frequency)
    """

    def __init__(
        self,
        pipe_radius: float,
        pipe_length: float,
        resistivity: Optional[float] = None,
        conductivity: Optional[float] = None,
    ):
        _ImpedanceObject.__init__(self)

        # Beam pipe radius in m
        self.pipe_radius = float(pipe_radius)

        # Beam pipe length in m
        self.pipe_length = float(pipe_length)

        # Beam pipe conductivity in :math:`s / m`
        if resistivity is not None:
            self.conductivity = 1 / resistivity
        elif conductivity is not None:
            self.conductivity = conductivity
        else:
            # MissingParameterError
            raise RuntimeError(
                "At least one of the following parameters "
                "should be provided: resistivity or conductivity"
            )

        # Characteristic impedance of vacuum in* :math:`\Omega`
        self.Z0 = physical_constants["characteristic impedance of vacuum"][0]

        self.t_periodicity: Optional[float, Literal["auto"]] = "auto"  # "auto",
        # to guarantee original `wake_calc` behaviour

    @property
    def resistivity(self):
        return self.__resistivity

    @resistivity.setter
    def resistivity(self, resistivity):
        self.__resistivity = resistivity
        self.__conductivity = 1 / resistivity

    @property
    def conductivity(self):
        return self.__conductivity

    @conductivity.setter
    def conductivity(self, conductivity):
        self.__resistivity = 1 / conductivity
        self.__conductivity = conductivity

<<<<<<< HEAD
    def wake_calc(self, time_array: NumpyArray | CupyArray) -> NumpyArray | CupyArray:
        r"""The wake from the table is interpolated using the new time array.

        Parameters
        ----------
        time_array : float array
            Input time array in s

        """
        time_array_dt = time_array[1] - time_array[0]
        time_array_f_cutoff = 1 / (2 * time_array_dt)
        if time_array_f_cutoff > self.frequency_array.max():
            msg = (
                f"`time_array` has a cutoff frequency of "
                f"{time_array_f_cutoff} Hz, but the input table ends already "
                f"at {self.frequency_array.max()} Hz"
            )
            warnings.warn(msg, UserWarning, stacklevel=2)
        fft_handler = _FftHandler(
            frequencies=self.frequency_array, amplitudes=self.impedance
        )

        if self.t_periodicity == "auto":
            # periodicity is same as time array length
            wake = fft_handler.get_periodic_wake_by_time(time_array=time_array)
        elif isinstance(self.t_periodicity, float):
            # this allows periodicity to be different from time_array length
            ts_itp, wake_itp = fft_handler.get_periodic_wake(
                t_periodicity=self.t_periodicity
            )
            wake = np.interp(time_array, ts_itp, wake_itp, period=self.t_periodicity)
        elif self.t_periodicity is None:
            # wave that decays towards infinity
            wake = fft_handler.get_non_periodic_wake(time_array=time_array)
        else:
            raise ValueError(f"{self.t_periodicity=}")
        return wake

    def wake_calc_old(self, time_array: NumpyArray):
        r"""
        The wake from the table is interpolated using the new time array.

        Parameters
        ----------
        time_array : float array
            Input time array in s

        Attributes
        ----------
        time_array : float array
            Input time array in s
        wake: float array
            Output interpolated wake in :math:`\Omega / s`
        """
        warnings.warn(
            "Use `self.wake_calc` instead with `self.t_periodicity = auto`!",
            DeprecationWarning,
            stacklevel=2,
        )
        f_itp = np.fft.rfftfreq(len(time_array), d=(time_array[1] - time_array[0]))

        imp_itp = np.interp(
            f_itp,
            self.frequency_array,
            self.impedance,
            left=0,
            right=0,
        )
        self.wake = bm.irfft(imp_itp)
        assert len(self.wake) == len(time_array)
        self.time_array = time_array

=======
>>>>>>> 99e1f969
    def imped_calc(self, frequency_array: NumpyArray):
        r"""
        Impedance calculation method as a function of frequency.

        Parameters
        ----------
        frequency_array : float array
            Input frequency array in Hz

        Attributes
        ----------
        frequency_array : float array
            Input frequency array in Hz
        impedance : complex array
            Output impedance in :math:`\Omega + j \Omega`
        """

        self.frequency_array = frequency_array

        self.impedance = (
            self.Z0
            * c
            * self.pipe_length
            / (
                (1.0 - 1j * np.sign(self.frequency_array))
                * (np.pi * 2 * self.pipe_radius * c)
                * np.sqrt(
                    (self.conductivity * self.Z0 * c)
                    / (4.0 * np.pi * np.abs(self.frequency_array))
                )
                + 1j * self.pipe_radius**2.0 * 2.0 * np.pi * self.frequency_array
            )
        ).astype(dtype=bm.precision.complex_t, order="C", copy=False)

        self.impedance[np.isnan(self.impedance)] = 0.0


class CoherentSynchrotronRadiation(_ImpedanceObject):
    r"""
    Impedance contribution of coherent synchrotron radiation emitted insisde a dipole magnet with
    bending raidus :math:`R`.

    The free-space impedance increases as :math:`f^{1/3}` until the critical frequency

    .. math::
        f_{\text{crit}} = \frac{3}{4\pi} \gamma^3 \frac{c}{R},

    and is exponentially surpressed above. Notice that the critical frequency strongly depends on
    energy, but the low-frequency regime is energy-independent.

    The parallel-plates impedance models the vacuum chamber as a pair of infinite, perfectly
    conducting plates, separated by a distance `chamber_height` (i.e. distance from top to bottom).
    Frequencies bewlow the cut-off frequency

    .. math::
        f_{\text{cut}} = \sqrt{\frac{2}{3}} \left(\pi \frac{R}{h}\right)^{3/2} \frac{c}{R}\,,

    are exponentially surpressed. For larger frequencies, it approaches the free-space impedance.

    Depending on the input parameters, different models are chosen:

    * Without any optional parameters, the low-frequency approximation to the free-space impedance
      is used, given by eq. 6.18 of [Murphy1997]_
    * If the Lorentz `gamma` is passed as the *only* optional parameter, the exact free-space
      impedance is used, implemented as eqs. A4 and A5 of [Murphy1997]_.
    * If the height of the vacuum chamber (from top to bottom) is passed as the *only* optional
      `chamber_height`, the low-frequency parallel-plates model as given by eq. 8 of
      [Chao2011]_ is used.
    * Finally, if both `gamma` *and* the `chamber_height` are passed, the parallel-plate impedance
      model from eq. B13 in [Murphy1997]_ is used.

    .. image:: csr_impedance_real.png
        :align: right

    The evaluation of the exact impedances is numerically unstable (and time-consuming) for
    frequencies larger than the critical frequency. Therefore,
    the kwarg `high_frequency_transition` sets the frequency (in units of the critical
    frequency) above which a simpler approximate expression is used.

    Note
    ----------
    The (incoherent) energy loss due to synchrotron radiation is *not* included. To include it,
    use :class:`~blond.synchrotron_radiation.synchrotron_radiation.SynchrotronRadiation`.

    References
    ----------
    .. [Murphy1997] J.B. Murphy, S. Krinsky, R.L. Gluckstern, "Longitudinal wakefield for
        an electron moving on a circular orbit", *Particle Accelerators*, vol. 57, p. 9--64, 1997.

    .. [Chao2011] Y. Cai, "Theory of microwave instability and coherent synchrotron radiation
        in electron storage rings", in *Proc. IPAC'11*, San Sebastian, Spain, May 2011,
        pp. 3774--3778

    Examples
    ----------
    >>> from blond.impedances.impedance_sources import CoherentSynchrotronRadiation
    >>> freqs = 10**np.linspace(8,15, num=200)  # frequencies at which to compute impedance

    Specify bending radius and chamber height (both in [m]) and the Lorentz gamma
    for 40MeV electrons

    >>> r_bend, h, gamma = 1.273, 32e-3, 40e6/511e3

    With only the bending radius, only the low-freqeuncy free-space impedance is computed:

    >>> Z_fs_appr = CoherentSynchrotronRadiation(r_bend)
    >>> Z_fs_appr.imped_calc(freqs)

    To compute the free-space impedance, also pass only the Lorentz gamma:

    >>> Z_fs = CoherentSynchrotronRadiation(rBend, gamma=gamma)
    >>> Z_fs.imped_calc(freqs, low_frequency_transition=1e-4, high_frequency_transition=20)

    To compute the approximate parallel-plates impedance, pass the chamber height:

    >>> Z_pp_appr = CoherentSynchrotronRadiation(rBend, chamber_height=h)
    >>> Z_pp_appr.imped_calc(freqs, high_frequency_transition=10)

    For the computation of the parallel-plates impedance you need to pass both the chamber height
    and the Lorentz gamma:

    >>> Z_pp = CoherentSynchrotronRadiation(rBend, chamber_height=h, gamma=gamma)
    >>> Z_pp.imped_calc(freqs, low_frequency_transition=1e-4, high_frequency_transition=20)

    """

<<<<<<< HEAD
    def wake_calc(self, time_array: NumpyArray):
        raise NotImplementedError
        pass  # TODO

    def imped_calc(self, frequency_array: NumpyArray):
        raise NotImplementedError
        pass  # TODO

    def __init__(
        self,
        r_bend: float,
        gamma: Optional[float] = None,
        chamber_height: float = np.inf,
    ) -> None:
=======
    def __init__(self, r_bend: float, gamma: Optional[float] = None,
                 chamber_height: float = np.inf):
>>>>>>> 99e1f969
        r"""


        Parameters
        ----------
        r_bend : float
            Bending radius in m
        gamma : float, optional
            The Lorentz factor is only used when the impedance is computed The default is None.
        chamber_height : float
            The height of the vacuum chamber, i.e. the separation between the parallel plates.
            `chamber_height` is required for the
            The default is None.
        low_frequency_approximation : bool, optional
            If true, the low-frequency approximation for either the free-space or parallel
            plates impedances are used. If false, the Lorentz factor `gamma` must be specified.
            The default is True.
        parallel_plates : TYPE, optional
            If true, the parallel plates impedance is computed. In this case, `chamber_height`
            must be specified. If false, the free-space impedance is computed. The default is False.

        Raises
        ------
        ValueError
            Raised when input parameters are inconsistent, e.g. using the parallel plates impedance,
            but not specifying the `chamber_height`.
        RuntimeError
            Raised when the method for computing the impedance could not be deterimined.

        Returns
        -------
        None.

        """
        _ImpedanceObject.__init__(self)

        # Characteristic impedance of vacuum in* :math:`\Omega`
        self.Z0 = physical_constants["characteristic impedance of vacuum"][0]

        self.r_bend = r_bend
        self.gamma = gamma
        self.chamber_height = chamber_height

        # test for input consistency
        if self.r_bend <= 0.0:
            raise ValueError("bending radius must be greater 0")
        if self.chamber_height <= 0.0:
            raise ValueError("chamber_height must be greater 0")
        if self.gamma is not None and self.gamma <= 1.0:
            raise ValueError("gamma must be greater 1")

        # TODO use f_0 = f_rev (from ring length) or f_0 = c/r_bend/2pi (only path in dipoles)?
        self.f_0 = 0.5 * c / self.r_bend / np.pi  # assumes beta == 1

        if self.chamber_height < np.inf:
            self.Delta = self.chamber_height / self.r_bend
            # parallel plates cut-off frequency
            self.f_cut = np.sqrt(2 / 3) * (np.pi / self.Delta) ** 1.5 * self.f_0

        if self.gamma is not None:
            # critical frequency in Hz
            self.f_crit = 0.75 * self.gamma**3 * c / self.r_bend / np.pi

            # used for the computation of the free-space impedance
            self.hyper_vec = np.vectorize(mpmath.hyper, excluded=[0, 1], otypes=[float])

        # chose proper impedance method based on input
        if self.gamma is None and np.isinf(self.chamber_height):
            self.imped_calc = self._fs_low_frequency_wrapper

        elif self.gamma is not None and np.isinf(self.chamber_height):
            self.imped_calc = self._fs_spectrum

        elif self.gamma is None and not np.isinf(self.chamber_height):
            self.imped_calc = self._pp_low_frequency

        elif self.gamma is not None and not np.isinf(self.chamber_height):
            self.imped_calc = self._pp_spectrum

        else:
            # WrongCalcError
            raise RuntimeError(
<<<<<<< HEAD
                "method for impedance calculation in CoherentSynchrotronRadiation object "
                "not recognized"
            )

    def _pp_low_frequency(
        self,
        frequency_array: NumpyArray,
        u_max: float = 10.0,
        high_frequency_transition: float = np.inf,
    ):
=======
                'method for impedance calculation in CoherentSynchrotronRadiation object '
                + 'not recognized')

    def _pp_low_frequency(self, frequency_array: NumpyArray, u_max: float = 10.,
                          high_frequency_transition: float = np.inf):
>>>>>>> 99e1f969
        """
        Computes the parallel-plates impedance according to eq. 8 of [Chao2011]_. For frequencies
        larger than the cut-off frequencies, it approaches the low-frequency free-space impedance,
        i.e. the impedance increases as :math:`f^{1/3}`.

        Parameters
        ----------
        frequency_array : float, array
            Frequencies at which to compute the impedance.
        u_max : float, optional
            Maximum value of u, for which the summands are evaluated. The Airy functions become
            numerically unstable for u>100. The real part is exponentially suppressed, but
            imaginary part is not and the remaining sum from u_max to infinity is
            estimated analytically. The default is 10.
        high_frequency_transition : float, optional
            Use the low-frequency free-space impedance for frequencies above
            `high_frequency_transition` times cut_off frequency. The default is np.inf.

        Raises
        ------
        ValueError
            Raised if `high_frequency_transition` < 1.

        Yields
        ------
        None.

        """

        # using high_frequency_transition factor of 1 yields unphysical results
        if high_frequency_transition <= 1.0:
            raise ValueError("high frequency transition must be greater than 1")

        n_array = frequency_array / self.f_0

        self.impedance = np.zeros_like(n_array, dtype=complex)

        # parallel plates cut-off frequency in units of f_0
        n_cut = np.sqrt(2 / 3) * (np.pi / self.Delta) ** 1.5

        # use approximate equation for frequencies above high_frequency_transition * n_cut
        approx_indexes = n_array > (high_frequency_transition * n_cut)
        if np.count_nonzero(approx_indexes) > 0:
            self.impedance[approx_indexes] = self._fs_low_frequency(
                frequency_array[approx_indexes]
            )

        # use exact result for all other frequencies (and ignore f=0)
        exact_indexes = np.invert(approx_indexes) * n_array != 0

        # if there is nothing to calculate, we are done ...
        if np.count_nonzero(exact_indexes) == 0:
            return

        n_array = n_array[exact_indexes]  # override for convenience and exclude f=0

        # maximum p(n) to have u(p,n)<u_max(n)
        pMax_array = np.array(
            np.ceil(
                self.Delta
                * n_array ** (2 / 3)
                * np.sqrt(u_max)
                / (2 ** (2 / 3) * np.pi)
                - 0.5
            ),
            dtype=int,
        )

        # maximum p; assumes largest frequency is at last array element
        pMax = pMax_array[-1]

        p_matrix = np.zeros(shape=(len(n_array), pMax), dtype=int)

        # matrix to store the summands
        Z_matrix = np.zeros_like(p_matrix, dtype=complex)

        for nit, n in enumerate(n_array):
            # first element of p_matrix is 1 to ensure evaluation at u_min...
            # ... if n is large enough so that u_min < 100, (i.e. airy(
            # u_min) does not yield np.nan)
            if (
                pMax_array[nit] == 0
                and n > (np.pi / self.Delta) ** 1.5 / np.sqrt(2) / 100**0.75
            ):
                p_matrix[nit, 0] = 1
            else:
                p_matrix[nit, : pMax_array[nit]] = (
                    2 * np.arange(pMax_array[nit]) + 1
                ) ** 2

        # evaluate Airy functions only at these values of p
        indexes = p_matrix > 0

        # argument of the Airy functions
        u_matrix = (
            (np.pi / 2 ** (1 / 3) / self.Delta) ** 2 / n_array ** (4 / 3) * p_matrix.T
        ).T

        # evaluate Airy function only at relevant indexes
        airy_matrix = airy(u_matrix[indexes])  # returns Ai(u), Ai'(u), Bi(u), Bi'(u)

        Ci_matrix = airy_matrix[0] - 1j * airy_matrix[2]
        Ci_prime_matrix = airy_matrix[1] - 1j * airy_matrix[3]

        Z_matrix[indexes] = (
            airy_matrix[1] * Ci_prime_matrix
            + u_matrix[indexes] * airy_matrix[0] * Ci_matrix
        )

        # sum over p
        self.impedance[exact_indexes] = np.sum(Z_matrix, axis=1)

        # the sum in eq. 8 is up to infinity, but we stop at p_max; the real
        # part is exponentially surpressed for large u, but the imaginary
        # part is not; using the assymptotic expression of the imaginary
        # summands for large u, the remaining sum from p_max to infinity can be
        # performed analytically by Mathematica 12.1.0.0.
        self.impedance[exact_indexes] += (
            1j
            * 2 ** (5 / 3)
            / (4096 * np.pi**6)
            * (self.Delta * n_array ** (2 / 3)) ** 5
            * polygamma(4, pMax_array + 1)
        )

        self.impedance[exact_indexes] *= (
            self.Z0 * 4 * np.pi**2 * 2 ** (1 / 3) * 1 / self.Delta / n_array ** (1 / 3)
        )
        # fixed sign of imaginary part
        self.impedance[exact_indexes] = self.impedance[exact_indexes].conj()

<<<<<<< HEAD
    def _pp_spectrum(
        self, frequency_array: NumpyArray, zeta_max: float = 9.0, **kwargs
    ):
=======
    def _pp_spectrum(self, frequency_array: NumpyArray, zeta_max: float = 9., **kwargs):
>>>>>>> 99e1f969
        r"""
        Computes the parallel-plates impedance, based on eq. B13 of [Murphy1997]_.

        .. math::
            Z_{pp}(f) = Z_{fs,exact} - Z_{fs,approx} +
            Z_0 \sqrt{8\pi} 3^{2/3} \exp(i \pi/6) \left(\frac{f}{f_0}\right)^{1/3}
            \frac{1}{\alpha(f)}
            \sum_{p=0}^\infty h\left(\frac{1}{2}\left(\frac{\pi(2p+1)}{\alpha(f)}\right)^2 \right)

        Parameters
        ----------
        frequency_array : float array
            Frequency at which to calculate parallel-plates impedance
        zeta_max : float, optional
            Maximum value of zeta, for which :meth:`~_hFun` is evaluated. The result becomes
            numerically unstable for zeta>18. The remaining sum from zeta_max to infinity is
            estimated analytically. The default is 9.
        **kwargs :
            Keyword arguments get passed to :meth:`~_fs_spectrum`

        Returns
        -------
        None.

        """

        non_zero_indexes = frequency_array != 0

        n_array = frequency_array[non_zero_indexes] / self.f_0

        # Murphy et al. convention has plates at +/-h, wheras we use h for the full chamber height
        # (from top to bottom) => we need to use 0.5*self.Delta in their equations

        # based an eq. B8
        alphas = (
            np.sqrt(2)
            * np.exp(-1j * np.pi / 6)
            * n_array ** (2 / 3)
            * 0.5
            * self.Delta
            / 3 ** (1 / 6)
        )

        # sets self.impedance to the full free-space impedance
        self._fs_spectrum(frequency_array, **kwargs)

        # subtract low-frequency free-space impedance
        self.impedance -= self._fs_low_frequency(frequency_array)

        # parallel plates part

        # maximum summation index p(n), such that zeta(p,n) < zeta_max
        pMax_array = np.array(
            np.ceil(
                np.sqrt(zeta_max / 3 ** (1 / 3))
                / np.pi
                * 0.5
                * self.Delta
                * n_array ** (2 / 3)
                - 0.5
            ),
            dtype=int,
        )

        pMax = pMax_array[
            -1
        ]  # maximum p; assumes largest frequency is at last array element

        p_matrix = np.zeros(shape=(len(n_array), pMax), dtype=int)

        # matrix to store the summands
        Z_matrix = np.zeros_like(p_matrix, dtype=complex)

        for nit, n in enumerate(n_array):
            # first element of p_matrix is 1 to ensure evaluation at zeta_min...
            # ... if n is large enough so that zeta_min < zeta_max
            if (
                pMax_array[nit] == 0
                and n > 3**0.25 * (np.pi / (0.5 * self.Delta)) ** 1.5 / zeta_max**0.75
            ):
                p_matrix[nit, 0] = 1
            else:
                p_matrix[nit, : pMax_array[nit]] = (
                    2 * np.arange(pMax_array[nit]) + 1
                ) ** 2

        # evaluate h function only at these values of p
        indexes = p_matrix > 0

        z_matrix = (0.5 * (np.pi / alphas) ** 2 * p_matrix.T).T

        Z_matrix[indexes] = self._hFun(z_matrix[indexes])

        # sum over p
        Z_pp = np.sum(Z_matrix, axis=1)

        # we cut the infinite sum at p_max; using the assymptotic expression of _hFun for large
        # zeta, the remaining sum from p_max to infinity can be performed analytically by
        # Mathematica 12.1.0.0
        Z_pp += (
            np.sqrt(np.pi)
            / (32 * 3 ** (5 / 6))
            * np.exp(1j * np.pi / 6)
            * (0.5 * self.Delta * n_array ** (2 / 3) / np.pi) ** 5
            * polygamma(4, pMax_array + 0.5)
        )

        Z_pp *= (
            self.Z0
            * (8 * np.pi) ** 0.5
            * 3 ** (2 / 3)
            * np.exp(1j * np.pi / 6)
            * n_array ** (1 / 3)
            / alphas
        )
        # fixed sign of imaginary part
        Z_pp = Z_pp.conj()
        self.impedance[non_zero_indexes] += Z_pp

    def _hFun(self, z: NumpyArray):
        r"""
        Implements eq. B14 of [Murphy1997]_.

        The integral in eq. B14 was solved analytically by Mathematica 12.1.0.0. However,
        the analytic solution in terms of Airy functions ist numerically unstable for
        :math:`\zeta>18`, with :math:`z=\exp(i\pi/3)\zeta`. Numerically solving eq. B14,
        gives a negligable contribution for :math:`zeta > 18.0`, and the analytic solution is,
        thus, sufficient for our purposes.

        Parameters
        ----------
        z : complex array
            Argument of the function. Numerically unstable for Re z > 9, but this
            condition is not checked.

        Returns
        -------
        complex array
            h(z)

        """

        airy_array = airy(-z / 12 ** (1 / 3))  # returns Ai(), Ai'(), Bi(), Bi'()
<<<<<<< HEAD
        return (
            -(np.pi**1.5)
            / (2 ** (2 / 3) * 3 ** (5 / 6))
            * (
                z * (airy_array[0] ** 2 + airy_array[2] ** 2) / 12 ** (1 / 3)
                - airy_array[1] ** 2
                - airy_array[3] ** 2
            )
        )

    def _fs_spectrum(
        self,
        frequency_array: NumpyArray,
        epsilon: float = 1e-6,
        low_frequency_transition: float = 1e-5,
        high_frequency_transition: float = 10,
    ) -> None:
=======
        return - np.pi ** 1.5 / (2 ** (2 / 3) * 3 ** (5 / 6)) \
            * (z * (airy_array[0] ** 2 + airy_array[2] ** 2) / 12 ** (1 / 3)
               - airy_array[1] ** 2 - airy_array[3] ** 2)

    def _fs_spectrum(self, frequency_array: NumpyArray,
                     epsilon: float = 1e-6,
                     low_frequency_transition: float = 1e-5,
                     high_frequency_transition: float = 10):
>>>>>>> 99e1f969
        r"""
        Computes the exact free-space synchrotron radiation impedance, based on eqs. A4 and A5 of
        [Murphy1997]_. For computation speed and numerical stability, the approximate expressions
        are used for frequencies lower / higher than the critical frequency `f_crit`.

        Parameters
        ----------
        frequency_array : float array
            Frequencies at which to evaluate the impedance
        high_frequency_transition : float, optional
            Ratio of f/f_crit above which the high-frequency approximation is used. If it is smaller
            than 1, a `ValueError` is raised. The default is 10.
        low_frequency_transition : float, optional
            Ratio of f/f_crit below which the low-frequency approximation is used. If it is greater
            than 1, a `ValueError` is raised. The default is 0, i.e. the approximation is not used.
        epsilon : float, optional
            The first integral of eq. A5 has an integrable singularity at the upper limit 1,
            which is (currently) not handled by :func:`~scipy.integrate.quad_vec`.
            Therefore, the integration is only up to 1-`epsilon`.

        Raises
        ------
        ValueError
            Raised if
            * `high_frequency_transition` < 1
            * `low_frequency_transition` > 1
            * `high_frequency_transition` < `low_frequency_transition`

        Returns
        -------
        None.

        """

        # check for input consistency
        if high_frequency_transition <= low_frequency_transition:
            raise ValueError(
                "high_frequency_transition ratio must be larger than the "
                + "low_frequency_transition rato"
            )

        if high_frequency_transition < 1.0:
            raise ValueError("high_frequency_transition ratio must be greater than 1")

        if low_frequency_transition > 1.0:
            raise ValueError("low_frequency_transition ratio must be smaller than 1")

        if epsilon < 0 or epsilon > 1:
            raise ValueError("epsilon must be a small positive value")

        self.impedance = np.zeros_like(frequency_array, dtype=complex)

        l_array = frequency_array / self.f_crit

        # use the low frequency approximation where f < LFT * f_c
        # low_indexes = np.where(l_array < low_frequency_transition)[0]
        low_indexes = l_array < low_frequency_transition
        if np.count_nonzero(low_indexes) > 0:
            self.impedance[low_indexes] = self._fs_low_frequency(
                frequency_array[low_indexes]
            )

        # use the high frequency approximation where f > HFT * f_c
        # high_indexes = np.where(l_array > high_frequency_transition)[0]
        high_indexes = l_array > high_frequency_transition
        if np.count_nonzero(high_indexes) > 0:
            self.impedance[high_indexes] = self._fs_high_frequency(
                frequency_array[high_indexes]
            )

        # use full integration for frequencies inbetween
        exact_indexes = np.invert(low_indexes + high_indexes)
        if np.count_nonzero(exact_indexes) == 0:
            return

        # Real part: eq. A4, is solved analytically with Mathematica 12.1.0.0 in terms of
        # generalized hypergeometric functions
        # Imaginary part: quad_vec can't handle the integrable singularity
        # at y=1 for y<1, we need to integrate up to 1-epsilon fixed sign of
        # imaginary part
        self.impedance[exact_indexes] = (
            np.sqrt(3)
            * gamma_func(2 / 3)
            / l_array[exact_indexes] ** (2 / 3)
            / 2 ** (4 / 3)
            * self.hyper_vec(
                [-1 / 3], [-2 / 3, 2 / 3], 0.25 * l_array[exact_indexes] ** 2
            )
            + 81
            * np.pi
            * l_array[exact_indexes] ** (8 / 3)
            / (640 * 2 ** (2 / 3) * gamma_func(-1 / 3))
            * self.hyper_vec(
                [4 / 3], [7 / 3, 8 / 3], 0.25 * l_array[exact_indexes] ** 2
            )
            - 0.25 * np.pi
            - 1j
            * (
                integrate.quad_vec(
                    lambda y: self._fs_integrandImZ1(y, l_array[exact_indexes]),
                    0,
                    1 - epsilon,
                )[0]
                - integrate.quad_vec(
                    lambda y: self._fs_integrandImZ2(y, l_array[exact_indexes]),
                    1,
                    np.inf,
                )[0]
            )
        )

        self.impedance[exact_indexes] *= self.Z0 * self.gamma * l_array[exact_indexes]

    def _fs_low_frequency_wrapper(self, frequency_array: NumpyArray):
        r"""
        Wrapper to compute the free-space low-frequency approximation of the synchrotron
        radiation impedance.

        Parameters
        ----------
        frequency_array : float array
            Frequencies at which to compute the impedance

        Returns
        -------
        None.

        """

        self.impedance = self._fs_low_frequency(frequency_array)

    def _fs_low_frequency(self, frequency_array: NumpyArray) -> NumpyArray:
        r"""
        Computes the free-space low-frequency approximation of the synchrotron radiation impedance,
        according to eq. 6.18 of [Murphy1997]_.

        .. math::
          Z_{fs,approx}(f) / Z_0 = \frac{\Gamma\left( 2/3 \right) }{3^{1/3}} e^{i\pi/6}
          \left(\frac{f}{f_0}\right)^{1/3}

        This is a helper function.

        Parameters
        ----------
        frequency_array : float array
            Frequencies at which to compute the impedance

        Returns
        -------
        complex array
            impedance
        """
        # fixed sign of imaginary part
<<<<<<< HEAD
        return (
            self.Z0
            * gamma_func(2 / 3)
            / 3 ** (1 / 3)
            * np.exp(-1j * np.pi / 6)
            * (frequency_array / self.f_0) ** (1 / 3)
        )
=======
        return self.Z0 * gamma_func(2 / 3) / 3**(1 / 3) * np.exp(-1j * np.pi / 6) \
            * (frequency_array / self.f_0)**(1 / 3)
>>>>>>> 99e1f969

    def _fs_high_frequency(self, frequency_array: NumpyArray) -> NumpyArray:
        r"""
        Computes the free-space high-frequency approximation of the synchrotron radiation impedance,
        based on eq. 6.20 of [Murphy1997]_. This function is a helper function for
        _fs_full_spectrum.

        Parameters
        ----------
        frequency_array : float array
            Frequencies at which to compute the impedance

        Returns
        -------
        complex array
            impedance
        """
        # fixed sign of imaginary part
        return (
            self.Z0
            * self.gamma
            * (
                np.sqrt(3 * np.pi / 32)
                * np.sqrt(frequency_array / self.f_crit)
                * bm.exp(-frequency_array / self.f_crit)
                + 4j / 9 * self.f_crit / frequency_array
            )
        )

    # todo type hint
    def _fs_integrandReZ(self, x):
        # integrand of real part of free-space impedance
        return kv(5 / 3, x)

    # todo type hint
    def _fs_integrandImZ1(self, y, x):
        # integrand of imaginary part of free-space impedance for y<1
        return np.real(
            bm.exp(-x * y)
            * (
                (1j * y + np.sqrt(1 - y**2)) ** (5 / 3)
                + 1 / (1j * y + np.sqrt(1 - y**2)) ** (5 / 3)
                - 2 * np.sqrt(1 - y**2)
            )
            / (4 * y * np.sqrt(1 - y**2))
        )

    # todo type hint
    def _fs_integrandImZ2(self, y, x):
        # integrand of imaginary part of free-space impedance for y>1
        return (
            bm.exp(-x * y)
            * (
                8 * np.sqrt(y**2 - 1)
                - (y + np.sqrt(y**2 - 1)) ** (5 / 3)
                + 1 / (y + np.sqrt(y**2 - 1)) ** (5 / 3)
            )
            / (8 * y * np.sqrt(y**2 - 1))
        )<|MERGE_RESOLUTION|>--- conflicted
+++ resolved
@@ -20,10 +20,7 @@
 from __future__ import annotations
 
 import warnings
-<<<<<<< HEAD
 from abc import ABC, abstractmethod
-=======
->>>>>>> 99e1f969
 from typing import TYPE_CHECKING
 
 import mpmath
@@ -38,11 +35,7 @@
 if TYPE_CHECKING:
     from typing import Optional, Iterable, Tuple, Literal
 
-<<<<<<< HEAD
-    from numpy.typing import ArrayLike
-=======
     from numpy.typing import NDArray as NumpyArray, ArrayLike
->>>>>>> 99e1f969
 
     from numpy.typing import NDArray as NumpyArray
     from cupy.typing import NDArray as CupyArray
@@ -279,7 +272,6 @@
         wake : NumpyArray | CupyArray
             The single-particle wakefield evaluated at the given time points.
         """
-        # TODO write test, assertion might fail
         return _infinite_samples_fourier_transform(
             impedance=self._amplitudes, ts=time_array, freq=self._frequencies
         )
@@ -451,7 +443,6 @@
         Im_Z_array: Optional[ArrayLike[float]] = None,
     ):
         _ImpedanceObject.__init__(self)
-<<<<<<< HEAD
 
         # Frequency array of the impedance in Hz
         self._frequency_array_org = frequency_array
@@ -473,34 +464,6 @@
 
     def wake_calc(self, time_array: NumpyArray | CupyArray) -> NumpyArray | CupyArray:
         r"""The wake from the table is interpolated using the new time array.
-=======
-        # todo rework
-        if input_3 is None:
-            # Time array of the wake in s
-            self.time_array = input_1
-            # Wake array in :math:`\Omega / s`
-            self.wake_array = input_2
-        else:
-            # Frequency array of the impedance in Hz
-            self.frequency_array_loaded = input_1
-            # Real part of impedance in :math:`\Omega`
-            self.Re_Z_array_loaded = input_2
-            # Imaginary part of impedance in :math:`\Omega`
-            self.Im_Z_array_loaded = input_3
-            # Impedance array in :math:`\Omega`
-            self.impedance_loaded = (self.Re_Z_array_loaded + 1j *
-                                     self.Im_Z_array_loaded)
-
-            if self.frequency_array_loaded[0] != 0:
-                self.frequency_array_loaded = np.hstack((0,
-                                                         self.frequency_array_loaded))
-                self.Re_Z_array_loaded = np.hstack((0, self.Re_Z_array_loaded))
-                self.Im_Z_array_loaded = np.hstack((0, self.Im_Z_array_loaded))
-
-    def wake_calc(self, new_time_array: NumpyArray):
-        r"""
-        The wake from the table is interpolated using the new time array.
->>>>>>> 99e1f969
 
         Parameters
         ----------
@@ -537,15 +500,7 @@
             raise ValueError(f"{self.t_periodicity=}")
         return wake
 
-<<<<<<< HEAD
     def imped_calc(self, frequency_array: NumpyArray):
-=======
-        self.new_time_array = new_time_array
-        self.wake = np.interp(self.new_time_array, self.time_array,
-                              self.wake_array, right=0)
-
-    def imped_calc(self, new_frequency_array: NumpyArray):
->>>>>>> 99e1f969
         r"""
         The impedance from the table is interpolated using the new frequency
         array.
@@ -640,19 +595,12 @@
     >>> resonators.imped_calc(frequency)
     """
 
-<<<<<<< HEAD
     def __init__(
         self,
         R_S: float | list[float] | NumpyArray,
         frequency_R: float | list[float] | NumpyArray,
         Q: float | list[float] | NumpyArray,
-    ) -> None:
-=======
-    def __init__(self, R_S: float | list[float] | NumpyArray,
-                 frequency_R: float | list[float] | NumpyArray,
-                 Q: float | list[float] | NumpyArray):
-
->>>>>>> 99e1f969
+    ):
         _ImpedanceObject.__init__(self)
 
         # Shunt impedance in :math:`\Omega`
@@ -691,11 +639,7 @@
         self.__frequency_R = omega_R / 2 / np.pi
         self.__omega_R = omega_R
 
-<<<<<<< HEAD
-    def wake_calc(self, time_array: NumpyArray) -> None:
-=======
     def wake_calc(self, time_array: NumpyArray):
->>>>>>> 99e1f969
         r"""
         Wake calculation method as a function of time.
 
@@ -735,29 +679,6 @@
     def imped_calc(self, frequency_array: NumpyArray):
         r"""
         Impedance calculation method as a function of frequency optimised in C++
-
-        Parameters
-        ----------
-        frequency_array : float array
-            Input frequency array in Hz
-
-        Attributes
-        ----------
-        frequency_array : float array
-            input frequency array in Hz
-        impedance : complex array
-            Output impedance in :math:`\Omega + j \Omega`
-        """
-        # TODO does bm.fast_resonator exist in all backends?
-        self.frequency_array = frequency_array
-        self.impedance = bm.fast_resonator(
-            self.R_S, self.Q, self.frequency_array, self.frequency_R
-        )
-
-<<<<<<< HEAD
-=======
-    def imped_calc(self, frequency_array: NDArray) -> None:
-        r"""Impedance calculation method as a function of frequency
 
         Parameters
         ----------
@@ -787,7 +708,7 @@
                                            impedance=impedance
                                            )
 
->>>>>>> 99e1f969
+
     def _imped_calc_python(self, frequency_array: NumpyArray):
         r"""
         Impedance calculation method as a function of frequency using Python.
@@ -804,15 +725,11 @@
         impedance : complex array
             Output impedance in :math:`\Omega + j \Omega`
         """
-<<<<<<< HEAD
         warnings.warn(
             f"Use imped_calc(frequency_array=your_array) instead!",
             DeprecationWarning,
             stacklevel=2,
         )
-=======
-        warnings.warn("Use '_imped_calc_()' instead!", DeprecationWarning)
->>>>>>> 99e1f969
 
         self.frequency_array = frequency_array
         self.impedance = np.zeros(
@@ -820,7 +737,6 @@
         )
 
         for i in range(0, self.n_resonators):
-<<<<<<< HEAD
             self.impedance[1:] += self.R_S[i] / (
                 1
                 + (1j * self.Q[i])
@@ -830,15 +746,7 @@
                 )
             )
 
-    def _imped_calc_cpp(self, frequency_array: NumpyArray) -> None:
-=======
-
-            self.impedance[1:] += self.R_S[i] / (1 + 1j * self.Q[i]
-                                                 * (self.frequency_array[1:] / self.frequency_R[i] -
-                                                    self.frequency_R[i] / self.frequency_array[1:]))
-
     def _imped_calc_cpp(self, frequency_array: NumpyArray):
->>>>>>> 99e1f969
         r"""
         Impedance calculation method as a function of frequency optimised in C++
 
@@ -854,15 +762,11 @@
         impedance : complex array
             Output impedance in :math:`\Omega + j \Omega`
         """
-<<<<<<< HEAD
         warnings.warn(
             f"Use imped_calc(frequency_array=your_array) instead!",
             DeprecationWarning,
             stacklevel=2,
         )
-=======
-        warnings.warn("Use '_imped_calc_()' instead!", DeprecationWarning)
->>>>>>> 99e1f969
 
         self.frequency_array = frequency_array
         self.impedance = bm.fast_resonator(
@@ -922,19 +826,12 @@
     >>> twc.imped_calc(frequency)
     """
 
-<<<<<<< HEAD
     def __init__(
         self,
         R_S: float | Iterable[float] | NumpyArray,
         frequency_R: float | Iterable[float] | NumpyArray,
         a_factor: float | Iterable[float] | NumpyArray,
     ) -> None:
-=======
-    def __init__(self, R_S: float | Iterable[float] | NumpyArray,
-                 frequency_R: float | Iterable[float] | NumpyArray,
-                 a_factor: float | Iterable[float] | NumpyArray):
-
->>>>>>> 99e1f969
         _ImpedanceObject.__init__(self)
 
         # Shunt impepdance in :math:`\Omega`
@@ -949,11 +846,7 @@
         # Number of resonant modes
         self.n_twc = len(self.R_S)
 
-<<<<<<< HEAD
-    def wake_calc(self, time_array: NumpyArray) -> None:
-=======
     def wake_calc(self, time_array: NumpyArray):
->>>>>>> 99e1f969
         r"""
         Wake calculation method as a function of time.
 
@@ -979,7 +872,6 @@
         for i in range(0, self.n_twc):
             a_tilde = self.a_factor[i] / (2 * np.pi)
             indexes = self.time_array <= a_tilde
-<<<<<<< HEAD
             self.wake[indexes] += (
                 (np.sign(self.time_array[indexes]) + 1)
                 * 2
@@ -988,13 +880,6 @@
                 * (1 - self.time_array[indexes] / a_tilde)
                 * bm.cos(2 * np.pi * self.frequency_R[i] * self.time_array[indexes])
             )
-=======
-            self.wake[indexes] += ((np.sign(self.time_array[indexes]) + 1) * 2
-                                   * self.R_S[i] / a_tilde
-                                   * (1 - self.time_array[indexes] / a_tilde)
-                                   * bm.cos(2 * np.pi * self.frequency_R[i] *
-                                            self.time_array[indexes]))
->>>>>>> 99e1f969
 
     def imped_calc(self, frequency_array: NumpyArray):
         r"""
@@ -1140,7 +1025,6 @@
         self.__resistivity = 1 / conductivity
         self.__conductivity = conductivity
 
-<<<<<<< HEAD
     def wake_calc(self, time_array: NumpyArray | CupyArray) -> NumpyArray | CupyArray:
         r"""The wake from the table is interpolated using the new time array.
 
@@ -1213,8 +1097,6 @@
         assert len(self.wake) == len(time_array)
         self.time_array = time_array
 
-=======
->>>>>>> 99e1f969
     def imped_calc(self, frequency_array: NumpyArray):
         r"""
         Impedance calculation method as a function of frequency.
@@ -1341,7 +1223,6 @@
 
     """
 
-<<<<<<< HEAD
     def wake_calc(self, time_array: NumpyArray):
         raise NotImplementedError
         pass  # TODO
@@ -1355,11 +1236,7 @@
         r_bend: float,
         gamma: Optional[float] = None,
         chamber_height: float = np.inf,
-    ) -> None:
-=======
-    def __init__(self, r_bend: float, gamma: Optional[float] = None,
-                 chamber_height: float = np.inf):
->>>>>>> 99e1f969
+    ):
         r"""
 
 
@@ -1442,7 +1319,6 @@
         else:
             # WrongCalcError
             raise RuntimeError(
-<<<<<<< HEAD
                 "method for impedance calculation in CoherentSynchrotronRadiation object "
                 "not recognized"
             )
@@ -1453,13 +1329,6 @@
         u_max: float = 10.0,
         high_frequency_transition: float = np.inf,
     ):
-=======
-                'method for impedance calculation in CoherentSynchrotronRadiation object '
-                + 'not recognized')
-
-    def _pp_low_frequency(self, frequency_array: NumpyArray, u_max: float = 10.,
-                          high_frequency_transition: float = np.inf):
->>>>>>> 99e1f969
         """
         Computes the parallel-plates impedance according to eq. 8 of [Chao2011]_. For frequencies
         larger than the cut-off frequencies, it approaches the low-frequency free-space impedance,
@@ -1591,13 +1460,9 @@
         # fixed sign of imaginary part
         self.impedance[exact_indexes] = self.impedance[exact_indexes].conj()
 
-<<<<<<< HEAD
     def _pp_spectrum(
         self, frequency_array: NumpyArray, zeta_max: float = 9.0, **kwargs
     ):
-=======
-    def _pp_spectrum(self, frequency_array: NumpyArray, zeta_max: float = 9., **kwargs):
->>>>>>> 99e1f969
         r"""
         Computes the parallel-plates impedance, based on eq. B13 of [Murphy1997]_.
 
@@ -1741,7 +1606,6 @@
         """
 
         airy_array = airy(-z / 12 ** (1 / 3))  # returns Ai(), Ai'(), Bi(), Bi'()
-<<<<<<< HEAD
         return (
             -(np.pi**1.5)
             / (2 ** (2 / 3) * 3 ** (5 / 6))
@@ -1758,17 +1622,7 @@
         epsilon: float = 1e-6,
         low_frequency_transition: float = 1e-5,
         high_frequency_transition: float = 10,
-    ) -> None:
-=======
-        return - np.pi ** 1.5 / (2 ** (2 / 3) * 3 ** (5 / 6)) \
-            * (z * (airy_array[0] ** 2 + airy_array[2] ** 2) / 12 ** (1 / 3)
-               - airy_array[1] ** 2 - airy_array[3] ** 2)
-
-    def _fs_spectrum(self, frequency_array: NumpyArray,
-                     epsilon: float = 1e-6,
-                     low_frequency_transition: float = 1e-5,
-                     high_frequency_transition: float = 10):
->>>>>>> 99e1f969
+    ):
         r"""
         Computes the exact free-space synchrotron radiation impedance, based on eqs. A4 and A5 of
         [Murphy1997]_. For computation speed and numerical stability, the approximate expressions
@@ -1922,7 +1776,6 @@
             impedance
         """
         # fixed sign of imaginary part
-<<<<<<< HEAD
         return (
             self.Z0
             * gamma_func(2 / 3)
@@ -1930,10 +1783,6 @@
             * np.exp(-1j * np.pi / 6)
             * (frequency_array / self.f_0) ** (1 / 3)
         )
-=======
-        return self.Z0 * gamma_func(2 / 3) / 3**(1 / 3) * np.exp(-1j * np.pi / 6) \
-            * (frequency_array / self.f_0)**(1 / 3)
->>>>>>> 99e1f969
 
     def _fs_high_frequency(self, frequency_array: NumpyArray) -> NumpyArray:
         r"""
