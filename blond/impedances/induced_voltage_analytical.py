# Copyright 2014-2017 CERN. This software is distributed under the
# terms of the GNU General Public Licence version 3 (GPL Version 3),
# copied verbatim in the file LICENCE.md.
# In applying this licence, CERN does not waive the privileges and immunities
# granted to it by virtue of its status as an Intergovernmental Organization or
# submit itself to any jurisdiction.
# Project website: http://blond.web.cern.ch/

"""
:Authors: **Danilo Quartullo**, **Joel Repond**
"""

from __future__ import annotations

from typing import TYPE_CHECKING

import numpy as np
import scipy.special as scisp
from scipy.constants import e
<<<<<<< HEAD
if TYPE_CHECKING:  # pragma: no cover
=======

if TYPE_CHECKING:
>>>>>>> 46a99423
    from numpy.typing import NDArray as NumpyArray


def analytical_gaussian_resonator(
    sigma_t: float,
    Q: float,
    R_s: float,
    omega_r: float,
    tau_array: NumpyArray | float,
    n_particles: int,
) -> NumpyArray | float:
    r"""Calculate the analytical induced voltage for a gaussian bunch and a resonator.

    Parameters
    ----------
    sigma_t : float
        RMS of the beam longitudinal coordinates [s].
    Q : float
        Quality factor of the resonator [1].
    R_s : float
        Shunt impedance of the resonator [:math:`\Omega`].
    omega_r : float
        Angular resonant frequency [rad/s].
    tau_array : float array
        Time array [s] for which the induced voltage should be calculated.
    n_particles : int
        Beam intensity [1].

    Returns
    -------
    induced_voltage : float array
        Induced voltage [V] (multiplied by -1 according to BLonD conventions).

    Notes
    -----
    The formula can be derived using the following lines of codes in
    Mathematica:

    .. code-block:: mathematica

        lambda = Exp[-(tau - t)^2 / (2 * sigma^2)] / ((2*Pi)^0.5 * sigma)
        wake = 2 * alpha * Rs * Exp[-alpha * t] * (Cos[ombar * t] - alpha / ombar
                                                   * Sin[ombar * t])
        output = Integrate[wake * lambda, {t, 0, Infinity},
                           Assumptions -> {sigma > 0, alpha > 0, Rs > 0, ombar > 0, tau in Reals}]
        outputreal = Simplify[ComplexExpand[Re[output]],
                              {sigma > 0, alpha > 0, Rs > 0, ombar > 0, tau in  Reals}]


    The imaginary part of output is identically equal to zero even if
    Mathematica cannot see that. To verify that the expression is correct
    launch:

    .. code-block:: mathematica

        output2 = Integrate[wake * lambda, t]
        outputreal2 = Simplify[ComplexExpand[Re[output2]],
                               {sigma > 0, alpha > 0, Rs > 0, ombar > 0, tau in Reals, t > 0}]
        Simplify[ComplexExpand[Re[d/dt output2]],
                 {sigma > 0, alpha > 0, Rs > 0, ombar > 0, tau in Reals, t > 0}]


    and check that applying the fundamental calculus theorem to outputreal2,
    one obtains back outputreal; the formula [5] in

    H. E. Salzer, "Formulas for Calculating the Error Function of a Complex
    Variable", Mathematical Tables and Other Aids to Computation, Vol. 5,
    No. 34 (Apr., 1951),pp. 67-70

    can be useful.

    """
    alpha = omega_r / (2 * Q)
    ombar = np.sqrt(omega_r**2 - alpha**2)

    A = (alpha * sigma_t**2 - tau_array + 1j * ombar * sigma_t**2) / (
        np.sqrt(2) * sigma_t
    )
    B = alpha * ombar * sigma_t**2 - ombar * tau_array
    result = (
        R_s
        * alpha
        / ombar
        * np.e
        ** (0.5 * (alpha**2 - ombar**2) * sigma_t**2 - alpha * tau_array)
        * (
            scisp.erfc(A).real * (ombar * np.cos(B) + alpha * np.sin(B))
            + scisp.erfc(A).imag * (alpha * np.cos(B) - ombar * np.sin(B))
        )
    )

    induced_voltage = -n_particles * e * result

    return induced_voltage<|MERGE_RESOLUTION|>--- conflicted
+++ resolved
@@ -17,12 +17,8 @@
 import numpy as np
 import scipy.special as scisp
 from scipy.constants import e
-<<<<<<< HEAD
+
 if TYPE_CHECKING:  # pragma: no cover
-=======
-
-if TYPE_CHECKING:
->>>>>>> 46a99423
     from numpy.typing import NDArray as NumpyArray
 
 
