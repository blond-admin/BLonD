
# Copyright 2014-2017 CERN. This software is distributed under the
# terms of the GNU General Public Licence version 3 (GPL Version 3),
# copied verbatim in the file LICENCE.md.
# In applying this licence, CERN does not waive the privileges and immunities
# granted to it by virtue of its status as an Intergovernmental Organization or
# submit itself to any jurisdiction.
# Project website: http://blond.web.cern.ch/

"""
**Module to compute intensity effects**

:Authors: **Juan F. Esteban Mueller**, **Danilo Quartullo**,
          **Alexandre Lasheen**, **Markus Schwarz**
"""

from __future__ import annotations

from typing import TYPE_CHECKING

import numpy as np
from scipy.constants import e

from ..toolbox.next_regular import next_regular
from ..utils import bmath as bm
from ..utils.legacy_support import handle_legacy_kwargs

if TYPE_CHECKING:
    from typing import Optional, Callable, Literal

    from numpy.typing import NDArray as NumpyNDArray
    from cupy.typing import NDArray as CupyNDArray

    NDArray = NumpyNDArray | CupyNDArray

    from ..beam.beam import Beam
    from ..beam.profile import Profile
    from .impedance_sources import _ImpedanceObject, Resonators
    from ..input_parameters.rf_parameters import RFStation
    from ..utils.types import DeviceType, BeamProfileDerivativeModes

    MtwModeTypes = Literal["freq", "time"]


class TotalInducedVoltage:
    r"""
    Object gathering all the induced voltage contributions. The input is a
    list of objects able to compute induced voltages (InducedVoltageTime,
    InducedVoltageFreq, InductiveImpedance). All the induced voltages will
    be summed in order to reduce the computing time. All the induced
    voltages should have the same slicing resolution.

    Parameters
    ----------
    beam : Beam
        Beam object
    profile : Profile
        Profile object
    induced_voltage_list : _InducedVoltage list
        List of objects for which induced voltages have to be calculated

    Attributes
    ----------
    beam : Beam
        Copy of the Beam object in order to access the beam info
    profile : Profile
        Copy of the Profile object in order to access the profile info
    induced_voltage_list : _InducedVoltage list
        List of objects for which induced voltages have to be calculated
    induced_voltage : float array
        Array to store the computed induced voltage [V]
    time_array : float array
        Time array corresponding to induced_voltage [s]
    """

    @handle_legacy_kwargs
    def __init__(self, beam: Beam, profile: Profile,
                 induced_voltage_list: list[_InducedVoltage]) -> None:
        """
        Constructor.
        """
        # Copy of the Beam object in order to access the beam info.
        self.beam = beam

        # Copy of the Profile object in order to access the profile info.
        self.profile = profile

        # Induced voltage list.
        self.induced_voltage_list = induced_voltage_list

        # Induced voltage from the sum of the wake sources in V
        self.induced_voltage: NDArray = np.zeros(int(self.profile.n_slices),
                                                 dtype=bm.precision.real_t,
                                                 order='C')

        # Time array of the wake in s
        self.time_array: NDArray = self.profile.bin_centers

    def reprocess(self):
        """
        Reprocess the impedance contributions. To be run when profile changes
        """
        for induced_voltage_object in self.induced_voltage_list:
            induced_voltage_object.process()

    def induced_voltage_sum(self) -> None:
        """
        Method to sum all the induced voltages in one single array.
        """
        # For MPI, to avoid calculating beam spectrum multiple times
        beam_spectrum_dict = {}
        temp_induced_voltage = 0

        for induced_voltage_object in self.induced_voltage_list:
            induced_voltage_object.induced_voltage_generation(
                beam_spectrum_dict)
            temp_induced_voltage += \
                induced_voltage_object.induced_voltage[:self.profile.n_slices]

        self.induced_voltage = temp_induced_voltage.astype(
            dtype=bm.precision.real_t,
            order='C', copy=False)

    def track(self):
        """
        Track method to apply the induced voltage kick on the beam.
        """

        self.induced_voltage_sum()
        bm.linear_interp_kick(dt=self.beam.dt, dE=self.beam.dE,
                              voltage=self.induced_voltage,
                              bin_centers=self.profile.bin_centers,
                              charge=self.beam.particle.charge,
                              acceleration_kick=0.)

    @handle_legacy_kwargs
    def track_ghosts_particles(self, ghost_beam: Beam):

        bm.linear_interp_kick(dt=ghost_beam.dt, dE=ghost_beam.dE,
                              voltage=self.induced_voltage,
                              bin_centers=self.profile.bin_centers,
                              charge=self.beam.particle.charge,
                              acceleration_kick=0.)

    def to_gpu(self, recursive=True):
        """
        Transfer all necessary arrays to the GPU
        """
        # Check if to_gpu has been invoked already
        if hasattr(self, '_device') and self._device == 'GPU':
            return

        if recursive:
            # transfer recursively objects
            for obj in self.induced_voltage_list:
                obj.to_gpu()

        import cupy as cp
        self.induced_voltage = cp.array(self.induced_voltage)
        self.time_array = cp.array(self.time_array)

        # to make sure it will not be called again
        self._device: DeviceType = 'GPU'

    def to_cpu(self, recursive=True):
        """
        Transfer all necessary arrays back to the CPU
        """
        # Check if to_cpu has been invoked already
        if hasattr(self, '_device') and self._device == 'CPU':
            # todo statement shouldn't be required
            return

        if recursive:
            # transfer recursively objects
            for obj in self.induced_voltage_list:
                obj.to_cpu()

        import cupy as cp
        self.induced_voltage = cp.asnumpy(self.induced_voltage)
        self.time_array = cp.asnumpy(self.time_array)
        # to make sure it will not be called again
        self._device: DeviceType = 'CPU'


class _InducedVoltage:
    r"""
    Induced voltage parent class. Only for internal use (inheritance), not to
    be directly instantiated.

    Parameters
    ----------
    beam: Beam
        Beam object
    profile : Profile
        Profile object
    frequency_resolution : float, optional
        Frequency resolution of the impedance [Hz]
    wake_length : float, optional
        Wake length [s]
    multi_turn_wake : boolean, optional
        Multi-turn wake enable flag
    mtw_mode : str
        Multi-turn wake mode can be 'freq' or 'time' (default)
    rf_station : RFStation, optional
        RFStation object for turn counter and revolution period
    use_regular_fft : boolean
        use the next_regular function to ensure regular number for FFT
        calculations (default is True for efficient calculations, for
        better control of the sampling frequency False is preferred)

    Attributes
    ----------
    beam: Beam
        Copy of the Beam object in order to access the beam info
    profile : Profile
        Copy of the Profile object in order to access the profile info
    induced_voltage : float array
        Induced voltage from the sum of the wake sources in V
    wake_length_input : float
        Wake length [s]
    rf_params : RFStation
        RFStation object for turn counter and revolution period
    multi_turn_wake : boolean
        Multi-turn wake enable flag
    mtw_mode : str
        Multi-turn wake mode can be 'freq' or 'time' (default)
    use_regular_fft : boolean
        User set value to use (default) or not regular numbers for FFTs
    """

    @handle_legacy_kwargs
    def __init__(self, beam: Beam, profile: Profile,
                 frequency_resolution: Optional[float] = None,
                 wake_length: Optional[float] = None,
                 multi_turn_wake: bool = False,
                 mtw_mode: Optional[MtwModeTypes] = 'time',  # todo fix
                 rf_station: Optional[RFStation] = None,
                 use_regular_fft: bool = True) -> None:

        # Beam object in order to access the beam info
        self.beam = beam

        # Profile object in order to access the profile info
        self.profile = profile

        # Induced voltage from the sum of the wake sources in V
<<<<<<< HEAD
        self.induced_voltage: NDArray  = np.zeros(int(profile.n_slices), dtype=bm.precision.real_t, order='C')
=======
        self.induced_voltage = np.zeros(int(profile.n_slices), dtype=bm.precision.real_t, order='C')
>>>>>>> f95be743

        # Wake length in s (optional)
        self.wake_length_input = wake_length

        # Frequency resolution of the impedance (optional)
        self.frequency_resolution_input = frequency_resolution

        # Use regular numbers for fft (optional)
        self.use_regular_fft = use_regular_fft

        # RFStation object for turn counter and revolution period
        self.rf_params = rf_station  # todo

        # Multi-turn wake enable flag
        self.multi_turn_wake = multi_turn_wake

        # Multi-turn wake mode can be 'freq' or 'time' (default). If 'freq'
        # is used, each turn the induced voltage of previous turns is shifted
        # in the frequency domain. For 'time', a linear interpolation is used.
        self.mtw_mode = mtw_mode

        ###############
        # Previously only declared in process()
        self.n_fft: int | None = None
        self.wake_length: float | None = None
        self.n_induced_voltage: int | None = None
        self.n_mtw_memory: int | None = None
        self.front_wake_buffer: int | None = None
        self.buffer_size: int | None = None
        self.mtw_memory: NDArray | None = None
        self.total_impedance: NDArray | None = None
        self.induced_voltage_generation: Callable | None = None

        self.freq_mtw: NDArray | None = None
        self.omegaj_mtw: NDArray | None = None
        self.shift_trev: Callable | None = None
        self.time_mtw: NDArray | None = None
        ###############

        self._device: DeviceType = "CPU"
        self.process()

    @property
    def RFParams(self):
        from warnings import warn
        warn("RFParams is deprecated, use rf_params", DeprecationWarning)
        return self.rf_params

    @RFParams.setter
    def RFParams(self, val):
        from warnings import warn
        warn("RFParams is deprecated, use rf_params", DeprecationWarning)
        self.rf_params = val

    def process(self) -> None:
        """
        Reprocess the impedance contributions. To be run when profile changes
        """

        if (self.wake_length_input is not None
                and self.frequency_resolution_input is None):
            # Number of points of the induced voltage array
            self.n_induced_voltage = int(
                np.ceil(self.wake_length_input / self.profile.bin_size))
            if self.n_induced_voltage < self.profile.n_slices:
                # WakeLengthError
                raise RuntimeError('Error: too short wake length. ' +
                                   'Increase it above {0:1.2e} s.'.format(
                                       self.profile.n_slices * self.profile.bin_size))
            # Wake length in s, rounded up to the next multiple of bin size
            self.wake_length = self.n_induced_voltage * self.profile.bin_size
        elif (self.frequency_resolution_input is not None
              and self.wake_length_input is None):
            self.n_induced_voltage = int(
                np.ceil(1 / (self.profile.bin_size * self.frequency_resolution_input)))
            if self.n_induced_voltage < self.profile.n_slices:
                # FrequencyResolutionError
                raise RuntimeError('Error: too large frequency_resolution. ' +
                                   'Reduce it below {0:1.2e} Hz.'.format(
                                       1 / (self.profile.cut_right - self.profile.cut_left)))
            self.wake_length = self.n_induced_voltage * self.profile.bin_size
            # Frequency resolution in Hz
        elif (self.wake_length_input is None
              and self.frequency_resolution_input is None):
            # By default, the wake_length is the slicing frame length
            self.wake_length = (self.profile.cut_right
                                - self.profile.cut_left)
            self.n_induced_voltage = self.profile.n_slices
        else:
            raise RuntimeError('Error: only one of wake_length or ' +
                               'frequency_resolution can be specified.')

        if self.multi_turn_wake:
            # Number of points of the memory array for multi-turn wake
            self.n_mtw_memory = self.n_induced_voltage

            self.front_wake_buffer = 0

            if self.mtw_mode == 'freq':
                # In frequency domain, an extra buffer for a revolution turn is
                # needed due to the circular time shift in frequency domain
                self.buffer_size = np.ceil(np.max(self.rf_params.t_rev)
                                           / self.profile.bin_size)
                # Extending the buffer to reduce the effect of the front wake
                # FIXME buffer_extra not declared
                self.buffer_size += np.ceil(np.max(self.buffer_extra)
                                            / self.profile.bin_size)
                self.n_mtw_memory += int(self.buffer_size)
                # Using next regular for FFTs speedup
                if self.use_regular_fft:
                    self.n_mtw_fft = next_regular(self.n_mtw_memory)
                else:
                    self.n_mtw_fft = self.n_mtw_memory
                # Frequency and omega arrays
                self.freq_mtw = \
                    bm.rfftfreq(self.n_mtw_fft, d=self.profile.bin_size)
                self.omegaj_mtw = 2.0j * np.pi * self.freq_mtw
                # Selecting time-shift method
                self.shift_trev = self.shift_trev_freq
            else:
                # Selecting time-shift method
                self.shift_trev = self.shift_trev_time
                # Time array
                self.time_mtw = np.linspace(0, self.wake_length,
                                            self.n_mtw_memory, endpoint=False,
                                            dtype=bm.precision.real_t)

            # Array to add and shift in time the multi-turn wake over the turns
            self.mtw_memory = np.zeros(self.n_mtw_memory,
                                       dtype=bm.precision.real_t, order='C')

            # Select induced voltage generation method to be used
            self.induced_voltage_generation = self.induced_voltage_mtw
        else:
            self.induced_voltage_generation = self.induced_voltage_1turn

    def induced_voltage_1turn(self,
                              beam_spectrum_dict: Optional[dict] = None) -> None:  # todo improve type hint for dict
        """
        Method to calculate the induced voltage at the current turn. DFTs are
        used for calculations in time and frequency domain (see classes below)
        """
        if beam_spectrum_dict is None:
            beam_spectrum_dict = dict()

        if self.n_fft not in beam_spectrum_dict:
            self.profile.beam_spectrum_generation(self.n_fft)
            beam_spectrum_dict[self.n_fft] = self.profile.beam_spectrum

        # self.profile.beam_spectrum_generation(self.n_fft)
        beam_spectrum = beam_spectrum_dict[self.n_fft]

        # FIXME total_impedance might be not None
        induced_voltage = -(self.beam.particle.charge * e * self.beam.ratio
                            * bm.irfft(self.total_impedance.astype(
                    dtype=bm.precision.complex_t,
                    order='C', copy=False)
                                       * beam_spectrum))

        self.induced_voltage = induced_voltage[:self.n_induced_voltage].astype(
            dtype=bm.precision.real_t, order='C', copy=False)

    def induced_voltage_mtw(self, beam_spectrum_dict: Optional[dict] = None):  # todo improve type hint for dict
        """
        Method to calculate the induced voltage taking into account the effect
        from previous passages (multi-turn wake)
        """
        if beam_spectrum_dict is None:
            beam_spectrum_dict = dict()
        # Shift of the memory wake field by the current revolution period
        self.shift_trev()

        # Induced voltage of the current turn calculation
        self.induced_voltage_1turn(beam_spectrum_dict)

        # Setting to zero to the last part to remove the contribution from the
        # front wake
        self.induced_voltage[self.n_induced_voltage -
                             self.front_wake_buffer:] = 0

        # Add the induced voltage of the current turn to the memory from
        # previous turns
        self.mtw_memory[:self.n_induced_voltage] += self.induced_voltage

        self.induced_voltage = self.mtw_memory[:self.n_induced_voltage]

    def shift_trev_freq(self):
        """
        Method to shift the induced voltage by a revolution period in the
        frequency domain
        """

        t_rev = self.rf_params.t_rev[self.rf_params.counter[0]]
        # Shift in frequency domain
        induced_voltage_f = bm.rfft(self.mtw_memory, self.n_mtw_fft)
        induced_voltage_f *= bm.exp(self.omegaj_mtw * t_rev)
        self.mtw_memory = bm.irfft(induced_voltage_f)[:self.n_mtw_memory]
        # Setting to zero to the last part to remove the contribution from the
        # circular convolution
        self.mtw_memory[-int(self.buffer_size):] = 0

    def shift_trev_time(self):
        """
        Method to shift the induced voltage by a revolution period in the
        time domain (linear interpolation)
        """

        t_rev = self.rf_params.t_rev[self.rf_params.counter[0]]

        # self.mtw_memory = bm.interp_const_space(self.time_mtw + t_rev,
        self.mtw_memory = bm.interp(self.time_mtw + t_rev,
                                    self.time_mtw, self.mtw_memory,
                                    left=0, right=0)

    def _track(self):
        """
        Tracking method
        """

        self.induced_voltage_generation()

        bm.linear_interp_kick(dt=self.beam.dt, dE=self.beam.dE,
                              voltage=self.induced_voltage,
                              bin_centers=self.profile.bin_centers,
                              charge=self.beam.particle.charge,
                              acceleration_kick=0.)

    def to_gpu(self, recursive=True):
        raise NotImplementedError()

    def to_cpu(self, recursive=True):
        raise NotImplementedError()


class InducedVoltageTime(_InducedVoltage):
    r"""
    Induced voltage derived from the sum of several wake fields (time domain)

    Parameters
    ----------
    beam: Beam
        Beam object
    profile : Profile
        Profile object
    wake_source_list : list
        Wake sources list (e.g. list of Resonator objects)
    wake_length : float, optional
        Wake length [s]
    multi_turn_wake : boolean, optional
        Multi-turn wake enable flag
    rf_station : RFStation, optional
        RFStation object for turn counter and revolution period
    mtw_mode : boolean, optional
        Multi-turn wake mode can be 'freq' or 'time' (default)
    use_regular_fft : boolean
        use the next_regular function to ensure regular number for FFT
        calculations (default is True for efficient calculations, for
        better control of the sampling frequency False is preferred)

    Attributes
    ----------
    wake_source_list : list
        Wake sources list (e.g. list of Resonator objects)
    total_wake : float array
        Total wake array of all sources in :math:`\Omega / s`
    use_regular_fft : boolean
        User set value to use (default) or not regular numbers for FFTs
    """

    @handle_legacy_kwargs
    def __init__(self, beam: Beam,
                 profile: Profile,
                 wake_source_list: list[_ImpedanceObject],
                 wake_length: Optional[float] = None,
                 multi_turn_wake: bool = False,
                 rf_station: Optional[RFStation] = None,
                 mtw_mode: Optional[MtwModeTypes] = None,
                 use_regular_fft: bool = True) -> None:

        # Wake sources list (e.g. list of Resonator objects)
        self.wake_source_list: list[_ImpedanceObject] = wake_source_list

        # Total wake array of all sources in :math:`\Omega / s`
        self.total_wake: NDArray | int = 0  # todo better handling of initialization

        ###################################
        # previously only defined in process
        # fixme frequency_resolution vs frequency_resolution_input of parent class
        self.frequency_resolution: Optional[float] = None
        self.time: NDArray | None = None
        ####################################

        # Call the __init__ method of the parent class [calls process()]
        _InducedVoltage.__init__(self, beam, profile,
                                 frequency_resolution=None,
                                 wake_length=wake_length,
                                 multi_turn_wake=multi_turn_wake,
                                 rf_station=rf_station, mtw_mode=mtw_mode,
                                 use_regular_fft=use_regular_fft)

    def process(self) -> None:
        """
        Reprocess the impedance contributions. To be run when profile changes
        """

        _InducedVoltage.process(self)

        # Number of points for the FFT, equal to the length of the induced
        # voltage array + number of profile -1 to calculate a linear convolution
        # in the frequency domain. The next regular number is used for speed,
        # therefore the frequency resolution is always equal or finer than
        # the input value
        if self.use_regular_fft:
            self.n_fft = next_regular(int(self.n_induced_voltage) +
                                      int(self.profile.n_slices) - 1)
        else:
            self.n_fft = int(self.n_induced_voltage) + \
                         int(self.profile.n_slices) - 1

        # Frequency resolution in Hz
        self.frequency_resolution = 1 / (self.n_fft * self.profile.bin_size)

        # Time array of the wake in s
        self.time = np.arange(0, self.wake_length, self.wake_length
                              / self.n_induced_voltage,
                              dtype=bm.precision.real_t)

        # Processing the wakes
        self.sum_wakes(self.time)

    def sum_wakes(self, time_array: NDArray) -> None:
        """
        Summing all the wake contributions in one total wake.
        """

        self.total_wake = np.zeros(time_array.shape)
        for wake_object in self.wake_source_list:
            wake_object.wake_calc(time_array)
            self.total_wake += wake_object.wake

        # Pseudo-impedance used to calculate linear convolution in the
        # frequency domain (padding zeros)
        self.total_impedance = bm.rfft(self.total_wake, self.n_fft)

    def to_gpu(self, recursive=True):
        """
        Transfer all necessary arrays to the GPU
        """
        # Check if to_gpu has been invoked already
        if self._device == 'GPU':
            return

        import cupy as cp
        self.induced_voltage = cp.array(self.induced_voltage)
        self.time = cp.array(self.time)
        self.total_wake = cp.array(self.total_wake)
        self.total_impedance = cp.array(self.total_impedance)
        if self.mtw_memory is not None:
            self.mtw_memory = cp.array(self.mtw_memory)
        if self.time_mtw is not None:
            self.time_mtw = cp.array(self.time_mtw)
        if self.omegaj_mtw is not None:
            self.omegaj_mtw = cp.array(self.omegaj_mtw)
        if self.freq_mtw is not None:
            self.freq_mtw = cp.array(self.freq_mtw)
        if self.total_wake is not None:
            self.total_wake = cp.array(self.total_wake)
        if self.time is not None:
            self.time = cp.array(self.time)

        # to make sure it will not be called again
        self._device: DeviceType = 'GPU'

    def to_cpu(self, recursive=True):
        """
        Transfer all necessary arrays back to the CPU
        """
        # Check if to_cpu has been invoked already
        if self._device == 'CPU':
            return

        import cupy as cp
        self.induced_voltage = cp.asnumpy(self.induced_voltage)
        self.time = cp.asnumpy(self.time)
        self.total_wake = cp.asnumpy(self.total_wake)
        self.total_impedance = cp.asnumpy(self.total_impedance)
        if self.mtw_memory is not None:
            self.mtw_memory = cp.asnumpy(self.mtw_memory)
        if self.time_mtw is not None:
            self.time_mtw = cp.asnumpy(self.time_mtw)
        if self.omegaj_mtw is not None:
            self.omegaj_mtw = cp.asnumpy(self.omegaj_mtw)
        if self.freq_mtw is not None:
            self.freq_mtw = cp.asnumpy(self.freq_mtw)
        if self.total_wake is not None:
            self.total_wake = cp.asnumpy(self.total_wake)
        if self.time is not None:
            self.time = cp.asnumpy(self.time)

        # to make sure it will not be called again
        self._device: DeviceType = 'CPU'


class InducedVoltageFreq(_InducedVoltage):
    r"""
    Induced voltage derived from the sum of several impedances

    Parameters
    ----------
    beam: Beam
        Beam object
    profile : Profile
        Profile object
    impedance_source_list : list
        Impedance sources list (e.g. list of Resonator objects)
    frequency_resolution : float
        Frequency resolution of the impedance [Hz]
    multi_turn_wake : boolean
        Multi-turn wake enable flag
    front_wake_length : float
        Lenght [s] of the front wake (if any) for multi-turn wake mode
    rf_station : RFStation, optional
        RFStation object for turn counter and revolution period
    mtw_mode : boolean, optional
        Multi-turn wake mode can be 'freq' or 'time' (default)
    use_regular_fft : boolean
        use the next_regular function to ensure regular number for FFT
        calculations (default is True for efficient calculations, for
        better control of the sampling frequency False is preferred)

    Attributes
    ----------
    impedance_source_list : list
        Impedance sources list (e.g. list of Resonator objects)
    total_impedance : float array
        Total impedance array of all sources in* :math:`\Omega`
    front_wake_length : float
        Lenght [s] of the front wake (if any) for multi-turn wake mode
    use_regular_fft : boolean
        User set value to use (default) or not regular numbers for FFTs
    """

    @handle_legacy_kwargs
    def __init__(self, beam: Beam,
                 profile: Profile,
                 impedance_source_list: list[_ImpedanceObject],
                 frequency_resolution: Optional[float] = None,
                 multi_turn_wake: bool = False,
                 front_wake_length: float = 0,
                 rf_station: Optional[RFStation] = None,
                 mtw_mode: Optional[MtwModeTypes] = None,
                 use_regular_fft: bool = True) -> None:

        # Impedance sources list (e.g. list of Resonator objects)
        self.impedance_source_list: list[_ImpedanceObject] = impedance_source_list

        # Total impedance array of all sources in* :math:`\Omega`
        self.total_impedance: NDArray | int = 0

        # Lenght in s of the front wake (if any) for multi-turn wake mode.
        # If the impedance calculation is performed in frequency domain, an
        # artificial front wake may appear. With this option, it is possible to
        # set to zero a portion at the end of the induced voltage array.*
        self.front_wake_length: float = front_wake_length

        ###############
        # Previously only declared in process()
        self.freq: NDArray | None = None
        self.frequency_resolution: Optional[float] = None

        ###############

        # Call the __init__ method of the parent class
        _InducedVoltage.__init__(self, beam, profile, wake_length=None,
                                 frequency_resolution=frequency_resolution,
                                 multi_turn_wake=multi_turn_wake,
                                 rf_station=rf_station, mtw_mode=mtw_mode,
                                 use_regular_fft=use_regular_fft)

    def process(self) -> None:
        """
        Reprocess the impedance contributions. To be run when profile change
        """

        _InducedVoltage.process(self)

        # Number of points for the FFT. The next regular number is used for
        # speed, therefore the frequency resolution is always equal or finer
        # than the input value
        if self.use_regular_fft:
            self.n_fft = next_regular(self.n_induced_voltage)
        else:
            self.n_fft = self.n_induced_voltage

        self.profile.beam_spectrum_freq_generation(self.n_fft)

        # Frequency array and resolution of the impedance in Hz
        self.freq = self.profile.beam_spectrum_freq
        self.frequency_resolution = 1 / (self.n_fft * self.profile.bin_size)

        # Length of the front wake in frequency domain calculations
        if self.front_wake_length:
            self.front_wake_buffer = int(np.ceil(
                np.max(self.front_wake_length) / self.profile.bin_size))

        # Processing the impedances
        self.sum_impedances(self.freq)

    def sum_impedances(self, freq: NDArray) -> None:
        """
        Summing all the wake contributions in one total impedance.
        """

        self.total_impedance = np.zeros(
            freq.shape, dtype=bm.precision.complex_t, order='C')

        for impedance_source in self.impedance_source_list:
            impedance_source.imped_calc(freq)
            self.total_impedance += impedance_source.impedance

        # Factor relating Fourier transform and DFT
        self.total_impedance /= self.profile.bin_size

    def to_gpu(self, recursive=True):
        """
        Transfer all necessary arrays to the GPU
        """
        # Check if to_gpu has been invoked already
        if self._device == 'GPU':
            return

        import cupy as cp
        self.induced_voltage = cp.array(self.induced_voltage)
        self.freq = cp.array(self.freq)
        self.total_impedance = cp.array(self.total_impedance)
        if self.mtw_memory is not None:
            self.mtw_memory = cp.array(self.mtw_memory)
        if self.time_mtw is not None:
            self.time_mtw = cp.array(self.time_mtw)
        if self.freq_mtw is not None:
            self.freq_mtw = cp.array(self.freq_mtw)
        if self.omegaj_mtw is not None:
            self.omegaj_mtw = cp.array(self.omegaj_mtw)

        # to make sure it will not be called again
        self._device: DeviceType = 'GPU'

    def to_cpu(self, recursive=True):
        """
        Transfer all necessary arrays back to the CPU
        """
        # Check if to_cpu has been invoked already
        if self._device and self._device == 'CPU':
            return

        import cupy as cp
        self.induced_voltage = cp.asnumpy(self.induced_voltage)
        self.freq = cp.asnumpy(self.freq)
        self.total_impedance = cp.asnumpy(self.total_impedance)
        if self.mtw_memory is not None:
            self.mtw_memory = cp.asnumpy(self.mtw_memory)
        if self.time_mtw is not None:
            self.time_mtw = cp.asnumpy(self.time_mtw)
        if self.freq_mtw is not None:
            self.freq_mtw = cp.asnumpy(self.freq_mtw)
        if self.omegaj_mtw is not None:
            self.omegaj_mtw = cp.asnumpy(self.omegaj_mtw)

        # to make sure it will not be called again
        self._device: DeviceType = 'CPU'


class InductiveImpedance(_InducedVoltage):
    r"""
    Constant imaginary Z/n impedance

    Parameters
    ----------
    beam: Beam
        Beam object
    profile : Profile
        Profile object
    Z_over_n : float array
        Constant imaginary Z/n program in* :math:`\Omega`.
    rf_station : RFStation
        RFStation object for turn counter and revolution period
    deriv_mode : string, optional
        Derivation method to compute induced voltage

    Attributes
    ----------
    Z_over_n : float array
        Constant imaginary Z/n program in* :math:`\Omega`.
    deriv_mode : string, optional
        Derivation method to compute induced voltage
    """

    @handle_legacy_kwargs
    def __init__(self, beam: Beam, profile: Profile, Z_over_n: float,
                 rf_station: RFStation,
                 deriv_mode: BeamProfileDerivativeModes = 'gradient'):

        # Constant imaginary Z/n program in* :math:`\Omega`.
        self.Z_over_n = Z_over_n

        # Derivation method to compute induced voltage
        self.deriv_mode = deriv_mode

        # Call the __init__ method of the parent class
        _InducedVoltage.__init__(self, beam, profile, rf_station=rf_station)

    def induced_voltage_1turn(self, beam_spectrum_dict={}):
        """
        Method to calculate the induced voltage through the derivative of the
        profile. The impedance must be a constant Z/n.
        """

        index = self.rf_params.counter[0]

        induced_voltage = - (self.beam.particle.charge * e / (2 * np.pi)
                             * self.beam.ratio * self.Z_over_n[index]
                             * self.rf_params.t_rev[index]
                             / self.profile.bin_size
                             * self.profile.beam_profile_derivative(
                    self.deriv_mode)[1])

        self.induced_voltage = (induced_voltage[:self.n_induced_voltage]).astype(
            dtype=bm.precision.real_t, order='C', copy=False)

    def to_gpu(self, recursive=True):
        """
        Transfer all necessary arrays to the GPU
        """
        # Check if to_gpu has been invoked already
        if hasattr(self, '_device') and self._device == 'GPU':
            return

        import cupy as cp
        self.induced_voltage = cp.array(self.induced_voltage)
        self.Z_over_n = cp.array(self.Z_over_n)
        # to make sure it will not be called again
        self._device: DeviceType = 'GPU'

    def to_cpu(self, recursive=True):
        """
        Transfer all necessary arrays back to the CPU
        """
        # Check if to_cpu has been invoked already
        if hasattr(self, '_device') and self._device == 'CPU':
            return

        import cupy as cp
        self.induced_voltage = cp.asnumpy(self.induced_voltage)
        self.Z_over_n = cp.asnumpy(self.Z_over_n)
        # to make sure it will not be called again
        self._device: DeviceType = 'CPU'


class InducedVoltageResonator(_InducedVoltage):
    r"""
    *Calculates the induced voltage of several resonators for arbitrary
    line density. It does so by linearly interpolating the line density and
    solving the convolution integral with the resonator impedance analytically.
    The line density need NOT be sampled at equidistant points. The times when
    the induced voltage is calculated need to be the same where the line
    density is sampled. If no timeArray is passed, the induced voltage is
    evaluated at the points of the line density. This is necessary of
    compatibility with other functions that calculate the induced voltage.
    Currently, it requires the all quality factors :math:`Q>0.5`
    Currently, only works for single turn.*

    Parameters
    ----------
    beam: Beam
        Beam object
    profile : Profile
        Profile object
    resonators : Resonators
        Resonators object
    timeArray : float array, optional
        Array of time values where the induced voltage is calculated.
        If left out, the induced voltage is calculated at the times of the line
        density.

    Attributes
    ----------
    beam: Beam
        Copy of the Beam object in order to access the beam info.
    profile : Profile
        Copy of the Profile object in order to access the line density.
    tArray : float array
        Array of time values where the induced voltage is calculated.
        If left out, the induced voltage is calculated at the times of the
        line density
    atLineDensityTimes : boolean
        flag indicating if the induced voltage has to be computed for timeArray
        or for the line density
    n_time : int
        length of tArray
    R, omega_r, Q : lists of float
        Resonators parameters
    n_resonators : int
        Number of resonators
    induced_voltage : float array
        Computed induced voltage [V]
    """

    @handle_legacy_kwargs
    def __init__(self, beam: Beam, profile: Profile, resonators: Resonators,
                 timeArray: Optional[NDArray] = None):

        # Test if one or more quality factors is smaller than 0.5.
        if sum(resonators.Q < 0.5) > 0:
            # ResonatorError
            raise RuntimeError('All quality factors Q must be larger than 0.5')

        # Copy of the Beam object in order to access the beam info.
        self.beam = beam
        # Copy of the Profile object in order to access the line density.
        self.profile = profile

        # Optional array of time values where the induced voltage is calculated.
        # If left out, the induced voltage is calculated at the times of the
        # line density.
        if timeArray is None:
            self.tArray = self.profile.bin_centers
            self.atLineDensityTimes = True
        else:
            self.tArray = timeArray
            self.atLineDensityTimes = False

        # Length of timeArray
        self.n_time = len(self.tArray)

        # Copy of the shunt impedances of the Resonators in* :math:`\Omega`
        self.R = resonators.R_S
        # Copy of the resonant frequencies of the Resonators in 1/s
        self.omega_r = resonators.omega_R  # resonant frequencies [1/s]
        # Copy of the quality factors of the Resonators
        self.Q = resonators.Q
        # Number of resonators
        self.n_resonators = len(self.R)

        # For internal use
        self._Qtilde = self.Q * np.sqrt(1. - 1. / (4. * self.Q ** 2.))
        self._reOmegaP = self.omega_r * self._Qtilde / self.Q
        self._imOmegaP = self.omega_r / (2. * self.Q)

        # Each the 'n_resonator' rows of the matrix holds the induced voltage
        # at the 'n_time' time-values of one cavity. For internal use.
        self._tmp_matrix = np.ones(
            (self.n_resonators, self.n_time), dtype=bm.precision.real_t, order='C')

        # Slopes of the line segments. For internal use.
        self._kappa1 = np.zeros(
            int(self.profile.n_slices - 1), dtype=bm.precision.real_t, order='C')

        # Matrix to hold n_times many tArray[t]-bin_centers arrays.
        self._deltaT = np.zeros(
            (self.n_time, self.profile.n_slices), dtype=bm.precision.real_t, order='C')

        # Call the __init__ method of the parent class [calls process()]
        _InducedVoltage.__init__(self, beam, profile, wake_length=None,
                                 frequency_resolution=None,
                                 multi_turn_wake=False, rf_station=None,
                                 mtw_mode=None)

    def process(self):
        r"""
        Reprocess the impedance contributions. To be run when slicing changes
        """

        _InducedVoltage.process(self)

        # Since profile object changed, need to assign the proper dimensions to
        # _kappa1 and _deltaT
        self._kappa1 = np.zeros(
            int(self.profile.n_slices - 1), dtype=bm.precision.real_t, order='C')
        self._deltaT = np.zeros(
            (self.n_time, self.profile.n_slices), dtype=bm.precision.real_t, order='C')

    def induced_voltage_1turn(self, beam_spectrum_dict={}):
        r"""
        Method to calculate the induced voltage through linearly
        interpolating the line density and applying the analytic equation
        to the result.
        """
        self.induced_voltage, self._deltaT = (
            bm.resonator_induced_voltage_1_turn(self._kappa1,
                                                self.profile.n_macroparticles,
                                                self.profile.bin_centers,
                                                self.profile.bin_size,
                                                self.n_time, self._deltaT,
                                                self.tArray, self._reOmegaP,
                                                self._imOmegaP, self._Qtilde,
                                                self.n_resonators,
                                                self.omega_r,
                                                self.Q, self._tmp_matrix,
<<<<<<< HEAD
                                                self.beam.Particle.charge,
=======
                                                self.beam.particle.charge,
>>>>>>> f95be743
                                                self.beam.n_macroparticles,
                                                self.beam.ratio, self.R,
                                                self.induced_voltage,
                                                bm.precision.real_t))

    def to_gpu(self, recursive=True):
        """
        Transfer all necessary arrays to the GPU
        """
        # Check if to_gpu has been invoked already
        if hasattr(self, '_device') and self._device == 'GPU':
            return

        import cupy as cp
        self.induced_voltage = cp.array(self.induced_voltage)
        self._kappa1 = cp.array(self._kappa1)
        self._deltaT = cp.array(self._deltaT)
        self.tArray = cp.array(self.tArray)
        self._tmp_matrix = cp.array(self._tmp_matrix)
        # to make sure it will not be called again
        self._device: DeviceType = 'GPU'

    def to_cpu(self, recursive=True):
        """
        Transfer all necessary arrays back to the CPU
        """
        # Check if to_cpu has been invoked already
        if hasattr(self, '_device') and self._device == 'CPU':
            return

        import cupy as cp
        self.induced_voltage = cp.asnumpy(self.induced_voltage)
        self._kappa1 = cp.asnumpy(self._kappa1)
        self._deltaT = cp.asnumpy(self._deltaT)
        self.tArray = cp.asnumpy(self.tArray)
        self._tmp_matrix = cp.asnumpy(self._tmp_matrix)

        # to make sure it will not be called again
        self._device: DeviceType = 'CPU'<|MERGE_RESOLUTION|>--- conflicted
+++ resolved
@@ -245,11 +245,7 @@
         self.profile = profile
 
         # Induced voltage from the sum of the wake sources in V
-<<<<<<< HEAD
-        self.induced_voltage: NDArray  = np.zeros(int(profile.n_slices), dtype=bm.precision.real_t, order='C')
-=======
-        self.induced_voltage = np.zeros(int(profile.n_slices), dtype=bm.precision.real_t, order='C')
->>>>>>> f95be743
+        self.induced_voltage: NDArray = np.zeros(int(profile.n_slices), dtype=bm.precision.real_t, order='C')
 
         # Wake length in s (optional)
         self.wake_length_input = wake_length
@@ -1048,11 +1044,7 @@
                                                 self.n_resonators,
                                                 self.omega_r,
                                                 self.Q, self._tmp_matrix,
-<<<<<<< HEAD
                                                 self.beam.Particle.charge,
-=======
-                                                self.beam.particle.charge,
->>>>>>> f95be743
                                                 self.beam.n_macroparticles,
                                                 self.beam.ratio, self.R,
                                                 self.induced_voltage,
