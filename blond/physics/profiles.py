from __future__ import annotations

import math
from abc import abstractmethod
from functools import cached_property
from typing import TYPE_CHECKING

import matplotlib.pyplot as plt
import numpy as np

from .._core.backends.backend import backend
from .._core.base import BeamPhysicsRelevant
from .._core.helpers import int_from_float_with_warning

if TYPE_CHECKING:  # pragma: no cover
    from typing import Any

    from cupy.typing import NDArray as CupyArray  # type: ignore
    from numpy.typing import NDArray as NumpyArray

    from .._core.beam.base import BeamBaseClass
    from .._core.simulation.simulation import Simulation


class ProfileBaseClass(BeamPhysicsRelevant):
    """
    Base class to implement calculation of beam profiles


    Parameters
    ----------
    section_index
        Section index to group elements into sections
    name
        User given name of the element

    Attributes
    ----------
    hist_y_to_density_factor
        This factor is used to reproduce the behaviour
        of np.hist(..., density=True).
        Intended use: ``density = hist_y * hist_y_to_density_factor``

    """

    def __init__(
        self, section_index: int = 0, name: str | None = None
    ) -> None:
        """Base class to implement calculation of beam profiles.

        Parameters
        ----------
        section_index
            Section index to group elements into sections
        name
            User given name of the element

        """
        super().__init__(
            section_index=section_index,
            name=name,
        )
<<<<<<< HEAD
        self._hist_x: LateInit[NumpyArray | CupyArray] = None
        self._hist_y: LateInit[NumpyArray | CupyArray] = None
        self.hist_y_to_density_factor: LateInit[float] = None
=======
        self._hist_x: NumpyArray | CupyArray | None = None
        self._hist_y: NumpyArray | CupyArray | None = None
>>>>>>> 8a13f3bb

        self._beam_spectrum_buffer: dict[int, NumpyArray] = {}

    def on_init_simulation(self, simulation: Simulation) -> None:
        """Lateinit method when `simulation.__init__` is called.

        simulation
            Simulation context manager
        """
        pass

    def on_run_simulation(
        self,
        simulation: Simulation,
        beam: BeamBaseClass,
        n_turns: int,
        turn_i_init: int,
        **kwargs: dict[str, Any],
    ) -> None:
        """Lateinit method when `simulation.run_simulation` is called.

        simulation
            Simulation context manager
        beam
            Simulation beam object
        n_turns
            Number of turns to simulate
        turn_i_init
            Initial turn to execute simulation
        """
        assert self._hist_x is not None
        assert self._hist_y is not None
        self.invalidate_cache()

    def plot(self, **kwargs_plot: Dict[str, Any]):
        plt.plot(self.hist_x, self.hist_y, **kwargs_plot)

    @property  # as readonly attributes
    def hist_x(self) -> NumpyArray | CupyArray:
        """x-axis of histogram, in [s], i.e. `bin_centers`."""
        return self._hist_x

    @property  # as readonly attributes
    def hist_y(self) -> NumpyArray | CupyArray:
        """y-axis of histogram."""
        return self._hist_y

    @cached_property  # as readonly attributes
    def n_bins(self) -> int:
        """Number of bins in the histogram."""
        # `_hist_x`, `_hist_x` could be None, which is not handled and
        # causes a MyPy type error,
        # This is intentionally ignored, we want to get an exception.
        return len(self._hist_x)  # type: ignore

    @cached_property
    def diff_hist_y(self) -> NumpyArray | CupyArray:
        """Derivative of the histogram."""
        return backend.gradient(self._hist_y, self.hist_step, edge_order=2)

    @cached_property
    def hist_step(self) -> np.float32 | np.float64:
        """Size of a single histogram bin."""
        # `_hist_x`, `_hist_x` could be None, which is not handled and
        # causes a MyPy type error,
        # This is intentionally ignored, we want to get an exception.
        fist_hist_x = self._hist_x[0]  # type: ignore
        second_hist_x = self._hist_x[1]  # type: ignore
        if backend.is_gpu:
            fist_hist_x = fist_hist_x.get()
            second_hist_x = second_hist_x.get()
        return backend.float(second_hist_x - fist_hist_x)  # type: ignore

    @cached_property
    def cut_left(self) -> np.float32 | np.float64:
        """Left outer edge of the histogram."""
        # `_hist_x`, `_hist_x` could be None, which is not handled and
        # causes a MyPy type error,
        # This is intentionally ignored, we want to get an exception.
        fist_hist_x = self._hist_x[0]
        if backend.is_gpu:
            fist_hist_x = fist_hist_x.get()
        return backend.float(fist_hist_x - self.hist_step / 2.0)  # type: ignore

    @cached_property
    def cut_right(self) -> np.float32 | np.float64:
        """Right outer edge of the histogram."""
        # `_hist_x`, `_hist_x` could be None, which is not handled and
        # causes a MyPy type error,
        # This is intentionally ignored, we want to get an exception.
        last_hist_x = self._hist_x[-1]
        if backend.is_gpu:
            last_hist_x = last_hist_x.get()
        return backend.float(last_hist_x + self.hist_step / 2.0)  # type: ignore

    @cached_property
    def bin_edges(self) -> NumpyArray | CupyArray:
        """Get the edges from cut_left to cut_right of the histogram."""
        # `_hist_x`, `_hist_x` could be None, which is not handled and
        # causes a MyPy type error,
        # This is intentionally ignored, we want to get an exception.
        return backend.linspace(
            self.cut_left,
            self.cut_right,
            len(self._hist_x) + 1,
            backend.float,  # type: ignore
        )

    def track(self, beam: BeamBaseClass) -> None:
        """Main simulation routine to be called in the mainloop.

        Parameters
        ----------
        beam
            Beam class to interact with this element
        """
        if beam.is_distributed:
            raise NotImplementedError(
                "Implement histogram on distributed array"
            )
        else:
            # `_hist_x`, `_hist_x` could be None, which is not handled and
            # causes a MyPy type error,
            # This is intentionally ignored, we want to get an exception.
            backend.specials.histogram(
                array_read=beam.read_partial_dt(),
                array_write=self._hist_y,  # type: ignore
                start=self.cut_left,
                stop=self.cut_right,
            )
            # this factor is used to reproduce the behaviour
            # of np.hist(..., density=True)
            self.hist_y_to_density_factor = 1.0 / beam.common_array_size
        self.invalidate_cache()

    @staticmethod
    def get_arrays(
        cut_left: float, cut_right: float, n_bins: int
    ) -> tuple[NumpyArray, NumpyArray] | tuple[CupyArray, CupyArray]:
        """Helper method to initialize beam profiles.

        Parameters
        ----------
        cut_left
            Left outer edge of the histogram
        cut_right
            Right outer edge of the histogram
        n_bins
            Number of bins in the histogram

        Returns
        -------
        hist_x
            x-axis of histogram, in [s], i.e. `bin_centers`
        hist_y
            y-axis of histogram
        """
        step = (cut_right - cut_left) / n_bins
        offset = step / 2
        hist_x = backend.linspace(
            cut_left + offset, cut_right - offset, n_bins, dtype=backend.float
        )
        hist_y = backend.zeros(n_bins, dtype=backend.float)
        return hist_x, hist_y

    @property  # as readonly attributes
    def cutoff_frequency(self) -> np.float32 | np.float64:
        """Cutoff frequency if the profile is fourier transformed, in [Hz]."""
        return backend.float(1 / (2 * self.hist_step))

    def _calc_gauss(self) -> None:
        raise NotImplementedError

    @cached_property
    def gauss_fit_params(self) -> None:
        raise NotImplementedError
        return self._calc_gauss()

    def beam_spectrum(self, n_fft: int) -> NumpyArray:
        """Calculate fourier transform of the profile."""
        # `_hist_x`, `_hist_x` could be None, which is not handled and
        # causes a MyPy type error,
        # This is intentionally ignored, we want to get an exception.

        no_array_buffer = n_fft not in self._beam_spectrum_buffer.keys()
        if no_array_buffer:
            self._beam_spectrum_buffer[n_fft] = np.fft.rfft(
                self._hist_y,  # type: ignore
                n_fft,
            )
        # recycle array, but overwrite data (preventing new array allocation)
        elif backend.is_gpu:
            # At the time of writing (2025), out is not a keyword argument
            # of cp.fft.rfft, but might be in future.
            self._beam_spectrum_buffer[n_fft] = backend.fft.rfft(
                self._hist_y,
                n_fft,
            )
        else:
            backend.fft.rfft(
                self._hist_y,
                n_fft,
                out=self._beam_spectrum_buffer[n_fft],  # type: ignore
            )

        return self._beam_spectrum_buffer[n_fft]

    def invalidate_cache(self) -> None:
        """Delete the stored values of functions with @cached_property."""
        for attribute in (
            "gauss_fit_params",
            "beam_spectrum",
            "hist_step",
            "cut_left",
            "cut_right",
            "bin_edges",
            "n_bins",
        ):
            self.__dict__.pop(attribute, None)


class StaticProfile(ProfileBaseClass):
    def __init__(
        self,
        cut_left: float,
        cut_right: float,
        n_bins: int,
        section_index: int = 0,
        name: str | None = None,
    ) -> None:
        """Calculation of beam profile that doesn't change its parameters.

        Parameters
        ----------
        cut_left
            Left outer edge of the histogram, in [s]
        cut_right
            Right outer edge of the histogram, in [s]
        n_bins
            Number of bins in the histogram
        section_index
            Section index to group elements into sections
        name
            User given name of the element
        """
        super().__init__(
            section_index=section_index,
            name=name,
        )
        self._hist_x, self._hist_y = ProfileBaseClass.get_arrays(
            cut_left=float(cut_left),
            cut_right=float(cut_right),
            n_bins=int(n_bins),
        )
        assert len(self._hist_x.shape) == 1

    @staticmethod
    def from_cutoff(
        cut_left: float, cut_right: float, cutoff_frequency: float
    ) -> StaticProfile:
        """Initialization method from `cutoff_frequency` in [Hz].

        Parameters
        ----------
        cut_left
            Left outer edge of the histogram
        cut_right
            Right outer edge of the histogram
        cutoff_frequency
            Cutoff frequency if the profile is fourier transformed, in [Hz]

        Returns
        -------
        static_profile
            Profile that doesn't change its parameters

        """
        dt = 1 / (2 * cutoff_frequency)
        n_bins = int(math.ceil((cut_right - cut_left) / dt))
        return StaticProfile(
            cut_left=cut_left, cut_right=cut_right, n_bins=n_bins
        )

    @staticmethod
    def from_rad(
        cut_left_rad: float, cut_right_rad: float, n_bins: int, t_period: float
    ) -> StaticProfile:
        """Initialization method in [rad].

        Parameters
        ----------
        cut_left_rad
            Left outer edge of the histogram, in [rad]
        cut_right_rad
            Right outer edge of the histogram, in [rad]
        n_bins
            Number of bins in the histogram
        t_period
            Period according to radian, in [s]

        Returns
        -------
        static_profile
            Profile that doesn't change its parameters

        """
        rad_to_frac = 1 / (2 * np.pi)
        cut_left = cut_left_rad * rad_to_frac * t_period
        cut_right = cut_right_rad * rad_to_frac * t_period
        return StaticProfile(
            cut_left=cut_left, cut_right=cut_right, n_bins=n_bins
        )


class DynamicProfile(ProfileBaseClass):
    def __init__(
        self, section_index: int = 0, name: str | None = None
    ) -> None:
        """Profile that can change its parameters during runtime.

        Parameters
        ----------
        section_index
            Section index to group elements into sections
        name
            User given name of the element
        """
        super().__init__(
            section_index=section_index,
            name=name,
        )

    def on_init_simulation(self, simulation: Simulation) -> None:
        """Lateinit method when `simulation.__init__` is called.

        simulation
            Simulation context manager
        """
        super().on_init_simulation(simulation=simulation)

    def on_run_simulation(
        self,
        simulation: Simulation,
        beam: BeamBaseClass,
        n_turns: int,
        turn_i_init: int,
        **kwargs: dict[str, Any],
    ) -> None:
        """Lateinit method when `simulation.run_simulation` is called.

        simulation
            Simulation context manager
        beam
            Simulation beam object
        n_turns
            Number of turns to simulate
        turn_i_init
            Initial turn to execute simulation
        """
        self.update_attributes(beam=beam)

    @abstractmethod  # pragma: no cover
    def update_attributes(self, beam: BeamBaseClass) -> None:
        """Method to update the attributes."""
        pass

    def track(self, beam: BeamBaseClass) -> None:
        """Main simulation routine to be called in the mainloop.

        Parameters
        ----------
        beam
            Beam class to interact with this element
        """
        self.update_attributes(beam=beam)
        super().track(beam=beam)


class DynamicProfileConstCutoff(DynamicProfile):
    def __init__(
        self,
        timestep: float,
        section_index: int = 0,
        name: str | None = None,
    ) -> None:
        """Profile that changes its width, keeping a constant cutoff frequency.

        Parameters
        ----------
        timestep
            Time step, in [s] to keep the cutoff constant
        section_index
            Section index to group elements into sections
        name
            User given name of the element
        """
        super().__init__(
            section_index=section_index,
            name=name,
        )
        self.timestep = timestep

    def update_attributes(self, beam: BeamBaseClass) -> None:
        cut_left = beam.dt_min  # TODO caching of attribute access
        cut_right = beam.dt_max  # TODO caching of attribute access
        n_bins = int(math.ceil((cut_right - cut_left) / self.timestep))
        self._hist_x, self._hist_y = ProfileBaseClass.get_arrays(
            cut_left=cut_left, cut_right=cut_right, n_bins=n_bins
        )


class DynamicProfileConstNBins(DynamicProfile):
    def __init__(
        self, n_bins: int, section_index: int = 0, name: str | None = None
    ) -> None:
        """Profile that changes its width, keeping a constant bin number.

        Parameters
        ----------
        n_bins
            Number of bins in the histogram
        section_index
            Section index to group elements into sections
        name
            User given name of the element
        """
        super().__init__(
            section_index=section_index,
            name=name,
        )
        self.n_bins = int_from_float_with_warning(n_bins, warning_stacklevel=2)

    def update_attributes(self, beam: BeamBaseClass) -> None:
        cut_left = beam.dt_min  # TODO caching of attribute access
        cut_right = beam.dt_max  # TODO caching of attribute access
        self._hist_x, self._hist_y = ProfileBaseClass.get_arrays(
            cut_left=cut_left, cut_right=cut_right, n_bins=self.n_bins
        )<|MERGE_RESOLUTION|>--- conflicted
+++ resolved
@@ -60,14 +60,9 @@
             section_index=section_index,
             name=name,
         )
-<<<<<<< HEAD
-        self._hist_x: LateInit[NumpyArray | CupyArray] = None
-        self._hist_y: LateInit[NumpyArray | CupyArray] = None
-        self.hist_y_to_density_factor: LateInit[float] = None
-=======
         self._hist_x: NumpyArray | CupyArray | None = None
         self._hist_y: NumpyArray | CupyArray | None = None
->>>>>>> 8a13f3bb
+        self.hist_y_to_density_factor: float | None = None
 
         self._beam_spectrum_buffer: dict[int, NumpyArray] = {}
 
