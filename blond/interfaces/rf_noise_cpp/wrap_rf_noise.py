--- conflicted
+++ resolved
@@ -128,15 +128,9 @@
              r_seed: int,
              sampling_rate: float,
              rms: float,
-<<<<<<< HEAD
-             results: NumpyArray = None,
-             ) -> NumpyArray:
-    """Generates RF noise along time (overwriting results)
-=======
              phase_array: NumpyArray = None,
              ) -> NumpyArray:
     """Generates RF noise along time (overwriting phase_array)
->>>>>>> 57dedf34
 
     Parameters
     ----------
@@ -167,23 +161,14 @@
     rms: float
         Rms value of total time-domain output stream, does not change when limit frequencies are changed
         i.e. amplitudes for wider bands are lower
-<<<<<<< HEAD
-    results: NumpyArray, Optional
-        The calculation-result will be written to the results array if given.
-=======
     phase_array: NumpyArray, Optional
         The calculation-result will be written to the phase_array array if given.
->>>>>>> 57dedf34
         By this, array creation routines (np.empty(...)) can be prevented.
 
 
     Returns
     -------
-<<<<<<< HEAD
-    results: NumpyArray
-=======
     phase_array: NumpyArray
->>>>>>> 57dedf34
         The RF noise along time
 
     Examples
