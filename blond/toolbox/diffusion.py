--- conflicted
+++ resolved
@@ -12,11 +12,8 @@
 
 :Authors: **Helga Timko**
 """
+
 from __future__ import annotations
-<<<<<<< HEAD
-
-=======
->>>>>>> 46a99423
 from typing import TYPE_CHECKING
 
 import matplotlib.pyplot as plt
