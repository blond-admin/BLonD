--- conflicted
+++ resolved
@@ -33,24 +33,11 @@
 if TYPE_CHECKING:
 
     from numpy.typing import NDArray as NumpyArray
-<<<<<<< HEAD
-
-    try:
-        from cupy.typing import NDArray as CupyArray
-    except ImportError:
-        NDArray = NumpyArray
-    else:
-        NDArray = NumpyArray | CupyArray
+
+    from cupy.typing import NDArray as CupyArray
 
     from ..utils.types import FilterExtraOptionsType
 
-=======
-
-    from cupy.typing import NDArray as CupyArray
-
-    from ..utils.types import FilterExtraOptionsType
-
->>>>>>> 57dedf34
 @handle_legacy_kwargs
 def beam_profile_filter_chebyshev(y_array: NumpyArray,
                                   x_array: NumpyArray,
@@ -131,12 +118,8 @@
         return y_array
 
 @handle_legacy_kwargs
-<<<<<<< HEAD
-def gaussian_fit(y_array: NDArray, x_array: NDArray,
-=======
 def gaussian_fit(y_array: NumpyArray | CupyArray,
                  x_array: NumpyArray | CupyArray,
->>>>>>> 57dedf34
                  p0: list[float]) -> NumpyArray:
     """
     Gaussian fit of the profile, in order to get the bunch length and
@@ -209,23 +192,14 @@
     return bp_fwhm, bl_fwhm
 
 @handle_legacy_kwargs
-<<<<<<< HEAD
-def fwhm_multibunch(y_array: NDArray,
-                    x_array: NDArray,
-=======
 def fwhm_multibunch(y_array: NumpyArray | CupyArray,
                     x_array: NumpyArray | CupyArray,
->>>>>>> 57dedf34
                     n_bunches: int,
                     bunch_spacing_buckets: int,
                     bucket_size_tau: float,
                     bucket_tolerance: float = 0.40,
                     shift: float = 0
-<<<<<<< HEAD
-                    ) -> tuple[NDArray, NDArray]:
-=======
                     ) -> tuple[NumpyArray | CupyArray, NumpyArray | CupyArray]:
->>>>>>> 57dedf34
     """
     Computation of the bunch length and position from the FWHM
     assuming Gaussian line density for multibunch case.
@@ -253,13 +227,8 @@
     return bp_fwhm, bl_fwhm
 
 @handle_legacy_kwargs
-<<<<<<< HEAD
-def rms_multibunch(y_array: NDArray,
-                   x_array: NDArray,
-=======
 def rms_multibunch(y_array: NumpyArray | CupyArray,
                    x_array: NumpyArray | CupyArray,
->>>>>>> 57dedf34
                    n_bunches: int,
                    bunch_spacing_buckets: int,
                    bucket_size_tau: float,
