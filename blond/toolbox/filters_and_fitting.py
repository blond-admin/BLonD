--- conflicted
+++ resolved
@@ -32,12 +32,7 @@
 from ..utils import bmath as bm
 from ..utils.legacy_support import handle_legacy_kwargs
 
-<<<<<<< HEAD
 if TYPE_CHECKING:  # pragma: no cover
-
-=======
-if TYPE_CHECKING:
->>>>>>> 46a99423
     from numpy.typing import NDArray as NumpyArray
 
     from cupy.typing import NDArray as CupyArray
