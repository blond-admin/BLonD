# coding: utf8
# Copyright 2014-2017 CERN. This software is distributed under the
# terms of the GNU General Public License version 3 (GPL Version 3),
# copied verbatim in the file LICENSE.md.
# In applying this license, CERN does not waive the privileges and immunities
# granted to it by virtue of its status as an Intergovernmental Organization or
# submit itself to any jurisdiction.
# Project website: http://blond.web.cern.ch/

"""
**Function(s) for pre-processing input data**

:Authors: **Simon Albright**
<<<<<<< HEAD
'''
from __future__ import annotations

import numbers
=======
"""
from __future__ import annotations

>>>>>>> 810cda83
from typing import TYPE_CHECKING

import numpy as np

<<<<<<< HEAD
from . import exceptions as blExcept
from . import bmath as bm

if TYPE_CHECKING:
    from typing import Iterable, TypeVar

    T = TypeVar("T")
=======
from ..utils import exceptions as blond_exceptions

if TYPE_CHECKING:
    from numpy.typing import NDArray as NumpyArray
    from typing import Any, Iterable
>>>>>>> 810cda83


def check_input(variable: Any, msg: str, *args) -> tuple[bool, Any]:
    """Check input and return InputDataError exception with user defined
    message if False

    Args:
        variable (_type_): _description_
        msg (_type_): _description_

    Raises:
        blond_exceptions.InputDataError: _description_

    Returns:
        _type_: _description_
    """
    result = check_data_dimensions(variable, *args)

    if result[0]:
        return result
    raise blond_exceptions.InputDataError(msg)


def check_data_dimensions(input_data: Any, *args) -> tuple[bool, Any]:
    """
    General function to check if input_data is number, or nD array
    for each member of args the input_data is checked
    0 is taken as checking if input_data is a number
    integers are taken as the length of a list-like input
    tuples or lists are taken as dimensions
    [[1, 2], [1, 2]] will return true for length = 2 or dims = (2, 2)

    Args:
        input_data (_type_): _description_

    Returns:
        _type_: _description_
    """
    success = False

    for arg in args:
        if arg == 0:
            if _check_number(input_data):
                success = True

        elif isinstance(arg, int):
            if _check_length(input_data, arg):
                success = True

        else:
            if _check_dimensions(input_data, arg):
                success = True

        if success:
            break

    return success, type(input_data)

def _check_number(input_data: Any) -> bool:
    """returns True if input_data can be cast to int

    Args:
        input_data (_type_): _description_

    Raises:
        TypeError: _description_

    Returns:
        _type_: _description_
    """
    try:
        int(input_data)
        if isinstance(input_data, np.ndarray):
            raise TypeError
        return True
    except (TypeError, ValueError):
        return False

def _check_length(input_data: NumpyArray | list | tuple, length: int) -> bool:
    """ Returns True if len(input_data) == length
    Should this return True if n-dim > 1?

    Args:
        input_data (_type_): _description_
        length (_type_): _description_

    Raises:
        TypeError: _description_

    Returns:
        _type_: _description_
    """
    if not _check_number(length):
        raise TypeError("Length must be numeric")

    try:
        return len(input_data) == length
    except TypeError:
        return False


def _check_dimensions(input_data: NumpyArray | list | tuple, dim: Iterable[int]) -> bool:
    """
    Casts input_data to numpy array and dimensions to tuple
    compares shape of array to tuple and returns True if equal.
    If dim[n] == -1 it is set to input_data.shape[n] to allow comprehension
    of arrays with arbitrary length in one or more dimensions.
    Args:
        input_data (_type_): _description_
        dim (_type_): _description_

    Raises:
        TypeError: _description_

    Returns:
        _type_: _description_
    """

    try:
        iter(dim)
    except TypeError:
        dim = [dim]

    input_shape = np.array(input_data).shape

    try:
        if -1 in dim:
            try:
                dim = [input_shape[i] if dim[i] == -1
                       else dim[i] for i in range(len(dim))]
            except IndexError:
                return False
    except TypeError as exc:
        raise TypeError("dim must be number or iterable of numbers") from exc

    return input_shape == tuple(dim)

def interp_if_array(new_x: float, value: T | Iterable[Iterable[T]]) -> T:
    """
    Interpolate value at new_x if it is a 2-array.  If it is a number,
    return the same value

    Args:
        new_x (float): The new x at which to interpolate
        value (T | Iterable[Iterable[T]]): Either a number or an array
                                           to be interpolated.

    Returns:
        T: The interpolated value
    """

    if isinstance(value, numbers.Number):
        return value
    else:
        return bm.interp(new_x, value[0], value[1])<|MERGE_RESOLUTION|>--- conflicted
+++ resolved
@@ -11,35 +11,21 @@
 **Function(s) for pre-processing input data**
 
 :Authors: **Simon Albright**
-<<<<<<< HEAD
-'''
+"""
 from __future__ import annotations
 
 import numbers
-=======
-"""
-from __future__ import annotations
-
->>>>>>> 810cda83
 from typing import TYPE_CHECKING
 
 import numpy as np
 
-<<<<<<< HEAD
-from . import exceptions as blExcept
+from . import exceptions as blond_exceptions
 from . import bmath as bm
 
 if TYPE_CHECKING:
-    from typing import Iterable, TypeVar
+    from numpy.typing import NDArray as NumpyArray
+    from typing import Any, Iterable, TypeVar
 
-    T = TypeVar("T")
-=======
-from ..utils import exceptions as blond_exceptions
-
-if TYPE_CHECKING:
-    from numpy.typing import NDArray as NumpyArray
-    from typing import Any, Iterable
->>>>>>> 810cda83
 
 
 def check_input(variable: Any, msg: str, *args) -> tuple[bool, Any]:
