--- conflicted
+++ resolved
@@ -8,13 +8,7 @@
 import numpy as np
 from numpy import *  # todo the namespaces are overwritten by the functions below
 
-<<<<<<< HEAD
 from blond.utils import butils_wrap_cpp as _cpp, butils_wrap_python as _py, precision
-=======
-from . import precision
-from ..utils import butils_wrap_cpp as _cpp
-from ..utils import butils_wrap_python as _py
->>>>>>> f36c0c7c
 
 
 def use_cpp() -> None:
@@ -179,11 +173,7 @@
     # print('---------- Using the Python computational backend ----------')
 
 
-<<<<<<< HEAD
 def use_cpu() -> None:
-=======
-def use_cpu():
->>>>>>> f36c0c7c
     '''
     If not library is found, use the python implementations
     '''
