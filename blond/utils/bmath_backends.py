--- conflicted
+++ resolved
@@ -70,17 +70,13 @@
         # _verify_backend() will check for declaration
         # and raise exception if not declared
         self.histogram2d = None
-<<<<<<< HEAD
         self.maximum = None
         self.minimum = None
         self.amax = None
         self.roll = None
         self.fftconvolve = None
         self.pi = None
-        self.diff = None
-        self.amax = None
-=======
->>>>>>> 3726220f
+        self.histogram2d = None
         self.maximum = None
         self.minimum = None
         self.amax = None
@@ -370,17 +366,13 @@
         from scipy.signal import fftconvolve
 
         self.histogram2d = np.histogram2d
-<<<<<<< HEAD
         self.maximum = np.maximum
         self.minimum = np.minimum
         self.amax = np.amax
         self.roll = np.roll
         self.fftconvolve = fftconvolve
         self.pi = np.pi
-        self.arctan = np.arctan
-        self.amax = np.amax
-=======
->>>>>>> 3726220f
+        self.histogram2d = np.histogram2d
         self.maximum = np.maximum
         self.minimum = np.minimum
         self.amax = np.amax
