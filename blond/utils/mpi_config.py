--- conflicted
+++ resolved
@@ -6,12 +6,6 @@
 from functools import wraps
 import socket
 
-try:
-    from pyprof import timing
-    # from pyprof import mpiprof
-except ImportError:
-    from ..utils import profile_mock as timing
-    mpiprof = timing
 
 from ..utils import bmath as bm
 
@@ -47,18 +41,7 @@
 
 
 class Worker:
-    @timing.timeit(key='serial:init')
-    # @mpiprof.traceit(key='serial:init')
     def __init__(self):
-        self.start_turn = 100
-        self.start_interval = 500
-        self.indices = {}
-        self.interval = 500
-        self.coefficients = {'particles': [0], 'times': [0.],
-                             'intra_particles': [0], 'intra_times': [0],
-                             'intra_load': None}
-        self.taskparallelism = False
-
         # Global inter-communicator
         self.intercomm = MPI.COMM_WORLD
         self.rank = self.intercomm.rank
@@ -66,8 +49,8 @@
 
         # Setup TP intracomm
         self.hostname = MPI.Get_processor_name()
+        '''
         self.hostip = socket.gethostbyname(self.hostname)
-
         # Create communicator with processes on the same host
         color = np.dot(np.array(self.hostip.split('.'), int)
                        [1:], [1, 256, 256**2])
@@ -81,8 +64,7 @@
         self.intrarank = self.intracomm.rank
         # tempcomm.Free()
         self.log = False
-        self.trace = False
-
+        '''
         # Assign default values
         self.gpucomm = None
         self.gpucommworkers = 0
@@ -123,16 +105,9 @@
         if not self.log:
             self.logger.disable()
 
-    def initTrace(self, trace, tracefile):
-        self.trace = trace
-        if self.trace:
-            mpiprof.mode = 'tracing'
-            mpiprof.init(logfile=tracefile)
 
     def __del__(self):
         pass
-        # if self.trace:
-        # mpiprof.finalize()
 
     @property
     def isMaster(self):
@@ -147,9 +122,6 @@
         return (self.intrarank == self.intraworkers-1) or (self.taskparallelism is False)
 
     # Define the begin and size numbers in order to split a variable of length size
-
-    @timing.timeit(key='comm:gather')
-    # @mpiprof.traceit(key='comm:gather')
     def gather(self, var):
         if self.log:
             self.logger.debug('gather')
@@ -177,7 +149,6 @@
 
     # All workers gather the variable var (from all workers)
 
-    @timing.timeit(key='comm:allgather')
     def allgather(self, var):
         if self.log:
             self.logger.debug('allgather')
@@ -198,18 +169,17 @@
                                   [recvbuf, counts, displs, recvbuf.dtype.char])
         return recvbuf
 
-    @timing.timeit(key='comm:scatter')
-    # @mpiprof.traceit(key='comm:scatter')
     def scatter(self, var):
         if self.log:
             self.logger.debug('scatter')
+
         # First broadcast the total_size from the master
         total_size = int(self.intercomm.bcast(len(var), root=0))
 
         # Then calculate the counts (size for each worker)
         counts = [total_size // self.workers + 1 if i < total_size % self.workers
                   else total_size // self.workers for i in range(self.workers)]
-
+        
         if self.isMaster:
             displs = np.append([0], np.cumsum(counts[:-1]))
             recvbuf = np.empty(counts[worker.rank], dtype=var.dtype.char)
@@ -222,76 +192,30 @@
 
         return recvbuf
 
-<<<<<<< HEAD
-    def broadcast(self, var):
-        self.logger.debug('broadcast')
+    def broadcast(self, var, root=0):
+        if self.log:
+            self.logger.debug('broadcast')
 
         # First broadcast the size and dtype from the master
-        recvbuf = self.intercomm.bcast([len(var), var.dtype.char], root=0)
-        size, dtype = recvbuf[0], recvbuf[1]
+        # recvbuf = self.intercomm.bcast([len(var), var.dtype.char], root=0)
+        # size, dtype = recvbuf[0], recvbuf[1]
 
         if self.isMaster:   
-            recvbuf = self.intercomm.bcast(var, root=0)
-        else:
-            recvbuf = np.empty(size, dtype=dtype)
-            recvbuf = self.intercomm.bcast(var, root=0)
+            recvbuf = self.intercomm.bcast(var, root=root)
+        else:
+            recvbuf = None
+            recvbuf = self.intercomm.bcast(recvbuf, root=root)
 
         return recvbuf
-
-    # def allreduce(self, sendbuf, recvbuf=None):
-    #     self.logger.debug('allreduce')
-    #     dtype = sendbuf.dtype.name
-    #     if dtype == 'int16':
-    #         op = add_op_int16
-    #     elif dtype == 'int32':
-    #         op = add_op_int32
-    #     elif dtype == 'int64':
-    #         op = add_op_int64
-    #     elif dtype == 'uint16':
-    #         op = add_op_uint16
-    #     elif dtype == 'uint32':
-    #         op = add_op_uint32
-    #     elif dtype == 'uint64':
-    #         op = add_op_uint64
-    #     elif dtype == 'float32':
-    #         op = add_op_float32
-    #     elif dtype == 'float64':
-    #         op = add_op_float64
-    #     else:
-    #         print('Error: Not recognized dtype:{}'.format(dtype))
-    #         exit(-1)
-=======
-    @timing.timeit(key='comm:broadcast')
-    # @mpiprof.traceit(key='comm:scatter')
-    def broadcast(self, var, root=0):
-        if self.log:
-            self.logger.debug('broadcast')
->>>>>>> 52225ac2
-
+        '''
         if self.gpucommrank == root:
             recvbuf = self.gpucomm.bcast(var, root=root)
         else:
             recvbuf = None
             recvbuf = self.gpucomm.bcast(recvbuf, root=root)
-
-        return recvbuf
-
-    # @timing.timeit(key='comm:broadcast_reverse')
-    # # @mpiprof.traceit(key='comm:scatter')
-    # def broadcast_reverse(self, var):
-
-    #     if self.log:
-    #         self.logger.debug('broadcast_reverse')
-    #     if self.gpucommrank == 0:
-    #         recvbuf = None
-    #         recvbuf = self.gpucomm.bcast(recvbuf, root=1)
-    #     else:
-    #         recvbuf = self.gpucomm.bcast(var, root=1)
-
-    #     return recvbuf
-
-    @timing.timeit(key='comm:reduce')
-    # @mpiprof.traceit(key='comm:reduce')
+        '''
+
+
     def reduce(self, sendbuf, recvbuf=None, dtype=np.uint32, operator='custom_sum',
                comm=None):
         if comm is None:
@@ -358,8 +282,7 @@
             comm.Reduce(sendbuf, recvbuf, op=op, root=0)
             return sendbuf
 
-    @timing.timeit(key='comm:allreduce')
-    # @mpiprof.traceit(key='comm:allreduce')
+
     def allreduce(self, sendbuf, recvbuf=None, dtype=np.uint32, operator='custom_sum',
                   comm=None):
         if comm is None:
@@ -420,440 +343,18 @@
         else:
             return recvbuf
 
-    @timing.timeit(key='serial:sync')
-    # @mpiprof.traceit(key='serial:sync')
     def sync(self):
         if self.log:
             self.logger.debug('sync')
         self.intercomm.Barrier()
 
-    @timing.timeit(key='serial:intraSync')
-    # @mpiprof.traceit(key='serial:intraSync')
-    def intraSync(self):
-        if self.log:
-            self.logger.debug('intraSync')
-        self.intracomm.Barrier()
-
-    @timing.timeit(key='serial:gpuSync')
-    # @mpiprof.traceit(key='serial:gpuSync')
-    def gpuSync(self):
-        if self.log:
-            self.logger.debug('gpuSync')
-        self.gpucomm.Barrier()
-
-    @timing.timeit(key='serial:finalize')
-    # @mpiprof.traceit(key='serial:finalize')
+
     def finalize(self):
         if self.log:
             self.logger.debug('finalize')
         if not self.isMaster:
             sys.exit(0)
 
-    @timing.timeit(key='comm:sendrecv')
-    # @mpiprof.traceit(key='comm:sendrecv')
-    def sendrecv(self, sendbuf, recvbuf):
-        if self.log:
-            self.logger.debug('sendrecv')
-        if self.isFirst and not self.isLast:
-            self.intracomm.Sendrecv(sendbuf, dest=self.intraworkers-1, sendtag=0,
-                                    recvbuf=recvbuf, source=self.intraworkers-1,
-                                    recvtag=1)
-        elif self.isLast and not self.isFirst:
-            self.intracomm.Sendrecv(recvbuf, dest=0, sendtag=1,
-                                    recvbuf=sendbuf, source=0, recvtag=0)
-
-    @timing.timeit(key='comm:redistribute')
-    # @mpiprof.traceit(key='comm:redistribute')
-    def redistribute(self, turn, beam, tcomp, tconst):
-
-        # I calc the total particles
-        # and the max time
-        nodeparticles = self.allreduce(np.array([beam.n_macroparticles]),
-                                       operator='sum', comm=self.nodecomm)[0]
-
-        nodetcomp = self.allreduce(np.array([tcomp]), operator='max',
-                                   comm=self.nodecomm)[0]
-
-        self.coefficients['particles'].append(nodeparticles)
-        self.coefficients['times'].append(nodetcomp)
-
-        # Keep only the last values
-        self.coefficients['particles'] = self.coefficients['particles'][-self.dlb['coeffs_keep']:]
-        self.coefficients['times'] = self.coefficients['times'][-self.dlb['coeffs_keep']:]
-
-        # We pass weights to the polyfit
-        # The weight function I am using is:
-        # e(-x/T), where x is the abs(distance) from the last
-        # datapoint, and T is the decay coefficient
-        ncoeffs = len(self.coefficients['times'])
-        weights = np.exp(-(ncoeffs - 1 - np.arange(ncoeffs))/self.dlb['decay'])
-        # We model the runtime as latency * particles + c
-        # where latency = p[1] and c = p[0]
-
-        p = np.polyfit(
-            self.coefficients['particles'],
-            self.coefficients['times'],
-            deg=1,
-            w=weights)
-        latency = p[0]
-        tconst += p[1]
-
-        sendbuf = np.array(
-            [latency, tconst, nodeparticles, self.coefficients['intra_load']],
-            dtype=float)
-        recvbuf = np.empty(len(sendbuf) * self.workers, dtype=float)
-        self.intercomm.Allgather(sendbuf, recvbuf)
-
-        latencies = recvbuf[::len(sendbuf)]
-        ctimes = recvbuf[1::len(sendbuf)]
-        Pi_old = recvbuf[2::len(sendbuf)] / self.nodeworkers
-        intra_loads = recvbuf[3::len(sendbuf)]
-
-        # avgt = np.mean(synctimes)
-        # Need to normalize this to the number of nodeworkers
-        P = np.sum(Pi_old)
-
-        sum1 = np.sum(ctimes/latencies)
-        sum2 = np.sum(1./latencies)
-        Pi = (P + sum1 - ctimes * sum2)/(latencies * sum2)
-
-        # For the scheme to work I need that avgt > ctimes, if not
-        # it means that a machine will be assigned negative number fo particles
-        # I need to put a lower bound on the number of particles that
-        # a machine can get, example 10% of the total/n_workers
-        Pi = np.maximum(Pi, 0.1 * P / self.workers)
-
-        dPi = np.rint(Pi_old - Pi)
-        # I distribute the node particles to each node according to their
-        # intra loads
-        dPi = dPi * intra_loads
-
-        for i in range(len(dPi)):
-            # Here I update the delta particle, assigning to each worker
-            # dPi[i] = self.coefficients['intra_load'] * dPi[i]
-            if dPi[i] < 0 and -dPi[i] > Pi[i]:
-                dPi[i] = -Pi[i]
-            elif dPi[i] > Pi[i]:
-                dPi[i] = Pi[i]
-
-        # Need better definition of the cutoff
-        # Maybe as a percentage of the number of particles
-        # Let's say that each transaction has to be at least
-        # 1% of total/n_workers
-        transactions = calc_transactions(
-            dPi, cutoff=self.dlb['cutoff'] * P / self.workers)[self.rank]
-        if dPi[self.rank] > 0 and len(transactions) > 0:
-            reqs = []
-            tot_to_send = np.sum([t[1] for t in transactions])
-            i = beam.n_macroparticles - tot_to_send
-            for t in transactions:
-                # I need to send t[1] particles to t[0]
-                # buf[:t[1]] de, then dt, then id
-                buf = np.empty(3*t[1], dtype=float)
-                buf[0:t[1]] = beam.dE[i:i+t[1]]
-                buf[t[1]:2*t[1]] = beam.dt[i:i+t[1]]
-                buf[2*t[1]:3*t[1]] = beam.id[i:i+t[1]]
-                i += t[1]
-                # self.logger.critical(
-                #     '[{}]: Sending {} parts to {}.'.format(self.rank, t[1], t[0]))
-                reqs.append(self.intercomm.Isend(buf, t[0]))
-            # Then I need to resize local beam.dt and beam.dE, also
-            # beam.n_macroparticles
-            beam.dE = beam.dE[:beam.n_macroparticles-tot_to_send]
-            beam.dt = beam.dt[:beam.n_macroparticles-tot_to_send]
-            beam.id = beam.id[:beam.n_macroparticles-tot_to_send]
-            beam.n_macroparticles -= tot_to_send
-            for req in reqs:
-                req.Wait()
-            # req[0].Waitall(req)
-        elif dPi[self.rank] < 0 and len(transactions) > 0:
-            reqs = []
-            recvbuf = []
-            for t in transactions:
-                # I need to receive t[1] particles from t[0]
-                # The buffer contains: de, dt, id
-                buf = np.empty(3*t[1], float)
-                recvbuf.append(buf)
-                # self.logger.critical(
-                #     '[{}]: Receiving {} parts from {}.'.format(self.rank, t[1], t[0]))
-                reqs.append(self.intercomm.Irecv(buf, t[0]))
-            for req in reqs:
-                req.Wait()
-            # req[0].Waitall(req)
-            # Then I need to resize local beam.dt and beam.dE, also
-            # beam.n_macroparticles
-            tot_to_recv = np.sum([t[1] for t in transactions])
-            beam.dE = np.resize(
-                beam.dE, beam.n_macroparticles + tot_to_recv)
-            beam.dt = np.resize(
-                beam.dt, beam.n_macroparticles + tot_to_recv)
-            beam.id = np.resize(
-                beam.id, beam.n_macroparticles + tot_to_recv)
-            i = beam.n_macroparticles
-            for buf, t in zip(recvbuf, transactions):
-                beam.dE[i:i+t[1]] = buf[0:t[1]]
-                beam.dt[i:i+t[1]] = buf[t[1]:2*t[1]]
-                beam.id[i:i+t[1]] = buf[2*t[1]:3*t[1]]
-                i += t[1]
-            beam.n_macroparticles += tot_to_recv
-
-        if np.sum(np.abs(dPi))/2 < 1e-4 * P:
-            self.interval = min(2*self.interval, 4000)
-            return self.interval
-        else:
-            self.interval = self.start_interval
-            return self.start_turn
-
-    '''
-    @timing.timeit(key='comm:redistribute')
-    # @mpiprof.traceit(key='comm:redistribute')
-    def redistribute(self, turn, beam, tcomp, tconst):
-        self.coefficients['particles'].append(beam.n_macroparticles)
-        self.coefficients['times'].append(tcomp)
-        # Keep only the last values
-        self.coefficients['particles'] = self.coefficients['particles'][-self.dlb['coeffs_keep']:]
-        self.coefficients['times'] = self.coefficients['times'][-self.dlb['coeffs_keep']:]
-        # We pass weights to the polyfit
-        # The weight function I am using is:
-        # e(-x/T), where x is the abs(distance) from the last
-        # datapoint, and T is the decay coefficient
-        ncoeffs = len(self.coefficients['times'])
-        weights = np.exp(-(ncoeffs - 1 - np.arange(ncoeffs))/self.dlb['decay'])
-        # We model the runtime as latency * particles + c
-        # where latency = p[1] and c = p[0]
-        p = np.polyfit(
-            self.coefficients['particles'],
-            self.coefficients['times'],
-            deg=1,
-            w=weights)
-        latency = p[0]
-        tconst += p[1]
-        sendbuf = np.array(
-            [latency, tconst, beam.n_macroparticles], dtype=float)
-        recvbuf = np.empty(len(sendbuf) * self.workers, dtype=float)
-        self.intercomm.Allgather(sendbuf, recvbuf)
-        latencies = recvbuf[::3]
-        ctimes = recvbuf[1::3]
-        Pi_old = recvbuf[2::3]
-        # avgt = np.mean(synctimes)
-        P = np.sum(Pi_old)
-        sum1 = np.sum(ctimes/latencies)
-        sum2 = np.sum(1./latencies)
-        Pi = (P + sum1 - ctimes * sum2)/(latencies * sum2)
-        # For the scheme to work I need that avgt > ctimes, if not
-        # it means that a machine will be assigned negative number fo particles
-        # I need to put a lower bound on the number of particles that
-        # a machine can get, example 10% of the total/n_workers
-        Pi = np.maximum(Pi, 0.1 * P / self.workers)
-        dPi = np.rint(Pi_old - Pi)
-        for i in range(len(dPi)):
-            if dPi[i] < 0 and -dPi[i] > Pi[i]:
-                dPi[i] = -Pi[i]
-            elif dPi[i] > Pi[i]:
-                dPi[i] = Pi[i]
-        # Need better definition of the cutoff
-        # Maybe as a percentage of the number of particles
-        # Let's say that each transaction has to be at least
-        # 1% of total/n_workers
-        transactions = calc_transactions(
-            dPi, cutoff=self.dlb['cutoff'] * P / self.workers)[self.rank]
-        if dPi[self.rank] > 0 and len(transactions) > 0:
-            reqs = []
-            tot_to_send = np.sum([t[1] for t in transactions])
-            i = beam.n_macroparticles - tot_to_send
-            for t in transactions:
-                # I need to send t[1] particles to t[0]
-                # buf[:t[1]] de, then dt, then id
-                buf = np.empty(3*t[1], dtype=float)
-                buf[0:t[1]] = beam.dE[i:i+t[1]]
-                buf[t[1]:2*t[1]] = beam.dt[i:i+t[1]]
-                buf[2*t[1]:3*t[1]] = beam.id[i:i+t[1]]
-                i += t[1]
-                # self.logger.critical(
-                #     '[{}]: Sending {} parts to {}.'.format(self.rank, t[1], t[0]))
-                reqs.append(self.intercomm.Isend(buf, t[0]))
-            # Then I need to resize local beam.dt and beam.dE, also
-            # beam.n_macroparticles
-            beam.dE = beam.dE[:beam.n_macroparticles-tot_to_send]
-            beam.dt = beam.dt[:beam.n_macroparticles-tot_to_send]
-            beam.id = beam.id[:beam.n_macroparticles-tot_to_send]
-            beam.n_macroparticles -= tot_to_send
-            for req in reqs:
-                req.Wait()
-            # req[0].Waitall(req)
-        elif dPi[self.rank] < 0 and len(transactions) > 0:
-            reqs = []
-            recvbuf = []
-            for t in transactions:
-                # I need to receive t[1] particles from t[0]
-                # The buffer contains: de, dt, id
-                buf = np.empty(3*t[1], float)
-                recvbuf.append(buf)
-                # self.logger.critical(
-                #     '[{}]: Receiving {} parts from {}.'.format(self.rank, t[1], t[0]))
-                reqs.append(self.intercomm.Irecv(buf, t[0]))
-            for req in reqs:
-                req.Wait()
-            # req[0].Waitall(req)
-            # Then I need to resize local beam.dt and beam.dE, also
-            # beam.n_macroparticles
-            tot_to_recv = np.sum([t[1] for t in transactions])
-            beam.dE = np.resize(
-                beam.dE, beam.n_macroparticles + tot_to_recv)
-            beam.dt = np.resize(
-                beam.dt, beam.n_macroparticles + tot_to_recv)
-            beam.id = np.resize(
-                beam.id, beam.n_macroparticles + tot_to_recv)
-            i = beam.n_macroparticles
-            for buf, t in zip(recvbuf, transactions):
-                beam.dE[i:i+t[1]] = buf[0:t[1]]
-                beam.dt[i:i+t[1]] = buf[t[1]:2*t[1]]
-                beam.id[i:i+t[1]] = buf[2*t[1]:3*t[1]]
-                i += t[1]
-            beam.n_macroparticles += tot_to_recv
-        if np.sum(np.abs(dPi))/2 < 1e-4 * P:
-            self.interval = min(2*self.interval, 4000)
-            return self.interval
-        else:
-            self.interval = self.start_interval
-            return self.start_turn
-    '''
-
-    @timing.timeit(key='comm:intra_redistribute')
-    # @mpiprof.traceit(key='comm:redistribute')
-    def intra_redistribute(self, turn, beam, tcomp, tconst):
-        self.coefficients['intra_particles'].append(beam.n_macroparticles)
-        self.coefficients['intra_times'].append(tcomp)
-
-        # Keep only the last values
-        self.coefficients['intra_particles'] = self.coefficients['intra_particles'][-self.dlb['coeffs_keep']:]
-        self.coefficients['intra_times'] = self.coefficients['intra_times'][-self.dlb['coeffs_keep']:]
-
-        # We pass weights to the polyfit
-        # The weight function I am using is:
-        # e(-x/T), where x is the abs(distance) from the last
-        # datapoint, and T is the decay coefficient
-        ncoeffs = len(self.coefficients['intra_times'])
-        weights = np.exp(-(ncoeffs - 1 - np.arange(ncoeffs))/self.dlb['decay'])
-        # We model the runtime as latency * particles + c
-        # where latency = p[1] and c = p[0]
-
-        p = np.polyfit(
-            self.coefficients['intra_particles'],
-            self.coefficients['intra_times'],
-            deg=1,
-            w=weights)
-        latency = p[0]
-        tconst += p[1]
-
-        sendbuf = np.array(
-            [latency, tconst, beam.n_macroparticles], dtype=float)
-        recvbuf = np.empty(len(sendbuf) * self.nodeworkers, dtype=float)
-        self.nodecomm.Allgather(sendbuf, recvbuf)
-
-        latencies = recvbuf[::3]
-        ctimes = recvbuf[1::3]
-        Pi_old = recvbuf[2::3]
-
-        # avgt = np.mean(synctimes)
-        P = np.sum(Pi_old)
-
-        sum1 = np.sum(ctimes/latencies)
-        sum2 = np.sum(1./latencies)
-        Pi = (P + sum1 - ctimes * sum2)/(latencies * sum2)
-
-        # For the scheme to work I need that avgt > ctimes, if not
-        # it means that a machine will be assigned negative number fo particles
-        # I need to put a lower bound on the number of particles that
-        # a machine can get, example 10% of the total/n_workers
-        Pi = np.maximum(Pi, 0.1 * P / self.nodeworkers)
-
-        # Here we store the percent of the total node load that goes to each
-        # intra-node worker
-        self.coefficients['intra_load'] = Pi[self.noderank] / P
-
-        dPi = np.rint(Pi_old - Pi)
-
-        for i in range(len(dPi)):
-            if dPi[i] < 0 and -dPi[i] > Pi[i]:
-                dPi[i] = -Pi[i]
-            elif dPi[i] > Pi[i]:
-                dPi[i] = Pi[i]
-
-        # Need better definition of the cutoff
-        # Maybe as a percentage of the number of particles
-        # Let's say that each transaction has to be at least
-        # 1% of total/n_workers
-        transactions = calc_transactions(
-            dPi, cutoff=self.dlb['cutoff'] * P / self.nodeworkers)[self.noderank]
-        if dPi[self.noderank] > 0 and len(transactions) > 0:
-            reqs = []
-            tot_to_send = np.sum([t[1] for t in transactions])
-            i = beam.n_macroparticles - tot_to_send
-            for t in transactions:
-                # I need to send t[1] particles to t[0]
-                # buf[:t[1]] de, then dt, then id
-                buf = np.empty(3*t[1], dtype=float)
-                buf[0:t[1]] = beam.dE[i:i+t[1]]
-                buf[t[1]:2*t[1]] = beam.dt[i:i+t[1]]
-                buf[2*t[1]:3*t[1]] = beam.id[i:i+t[1]]
-                i += t[1]
-                # self.logger.critical(
-                #     '[{}]: Sending {} parts to {}.'.format(self.rank, t[1], t[0]))
-                reqs.append(self.nodecomm.Isend(buf, t[0]))
-            # Then I need to resize local beam.dt and beam.dE, also
-            # beam.n_macroparticles
-            beam.dE = beam.dE[:beam.n_macroparticles-tot_to_send]
-            beam.dt = beam.dt[:beam.n_macroparticles-tot_to_send]
-            beam.id = beam.id[:beam.n_macroparticles-tot_to_send]
-            beam.n_macroparticles -= tot_to_send
-            for req in reqs:
-                req.Wait()
-            # req[0].Waitall(req)
-        elif dPi[self.noderank] < 0 and len(transactions) > 0:
-            reqs = []
-            recvbuf = []
-            for t in transactions:
-                # I need to receive t[1] particles from t[0]
-                # The buffer contains: de, dt, id
-                buf = np.empty(3*t[1], float)
-                recvbuf.append(buf)
-                # self.logger.critical(
-                #     '[{}]: Receiving {} parts from {}.'.format(self.rank, t[1], t[0]))
-                reqs.append(self.nodecomm.Irecv(buf, t[0]))
-            for req in reqs:
-                req.Wait()
-            # req[0].Waitall(req)
-            # Then I need to resize local beam.dt and beam.dE, also
-            # beam.n_macroparticles
-            tot_to_recv = np.sum([t[1] for t in transactions])
-            beam.dE = np.resize(
-                beam.dE, beam.n_macroparticles + tot_to_recv)
-            beam.dt = np.resize(
-                beam.dt, beam.n_macroparticles + tot_to_recv)
-            beam.id = np.resize(
-                beam.id, beam.n_macroparticles + tot_to_recv)
-            i = beam.n_macroparticles
-            for buf, t in zip(recvbuf, transactions):
-                beam.dE[i:i+t[1]] = buf[0:t[1]]
-                beam.dt[i:i+t[1]] = buf[t[1]:2*t[1]]
-                beam.id[i:i+t[1]] = buf[2*t[1]:3*t[1]]
-                i += t[1]
-            beam.n_macroparticles += tot_to_recv
-
-        if np.sum(np.abs(dPi))/2 < 1e-4 * P:
-            self.interval = min(2*self.interval, 4000)
-            return self.interval
-        else:
-            self.interval = self.start_interval
-            return self.start_turn
-
-    def report(self, scope, turn, beam, tcomp, tcomm, tconst, tsync):
-        latency = tcomp / beam.n_macroparticles
-        if self.log:
-            self.logger.critical('Scope {} [{}]: Turn {}, Tconst {:g}, Tcomp {:g}, Tcomm {:g}, Tsync {:g}, Latency {:g}, Particles {:g}'.format(
-                scope, self.rank, turn, tconst, tcomp, tcomm, tsync, latency, beam.n_macroparticles))
-
     def greet(self):
         if self.log:
             self.logger.debug('greet')
@@ -862,198 +363,8 @@
     def print_version(self):
         if self.log:
             self.logger.debug('version')
-        # print('[{}] Library version: {}'.format(self.rank, MPI.Get_library_version()))
-        # print('[{}] Version: {}'.format(self.rank,MPI.Get_version()))
         print('[{}] Library: {}'.format(self.rank, MPI.get_vendor()))
 
-    def timer_start(self, phase):
-        if phase not in self.times:
-            self.times[phase] = {'start': MPI.Wtime(), 'total': 0.}
-        else:
-            self.times[phase]['start'] = MPI.Wtime()
-
-    def timer_stop(self, phase):
-        self.times[phase]['total'] += MPI.Wtime() - self.times[phase]['start']
-
-    def timer_reset(self, phase):
-        self.times[phase] = {'start': MPI.Wtime(), 'total': 0.}
-
-    def initDLB(self, lbstr, n_iter):
-        # lbstr = lbtype,lbarg,cutoff,decay
-        self.inter_lb_turns = []
-
-        self.lb_type = lbstr.split(',')[0]
-
-        if self.lb_type != 'off':
-            assert len(lbstr.split(',')) == 5, 'Wrong number of LB arguments'
-            lb_arg, cutoff, decay, keep = lbstr.split(',')[1:]
-            if not cutoff:
-                cutoff = 0.03
-            if not decay:
-                decay = 5
-            if not keep:
-                keep = 20
-
-            if self.lb_type == 'times':
-                if lb_arg:
-                    intv = max(n_iter // (int(lb_arg)+1), 1)
-                else:
-                    intv = max(n_iter // (10 + 1), 1)
-                self.inter_lb_turns = np.arange(0, n_iter, intv)[1:]
-
-            elif self.lb_type == 'interval':
-                if lb_arg:
-                    self.inter_lb_turns = np.arange(0, n_iter, int(lb_arg))[1:]
-                else:
-                    self.inter_lb_turns = np.arange(0, n_iter, 1000)[1:]
-            elif self.lb_type == 'dynamic':
-                self.inter_lb_turns = [self.start_turn]
-            elif self.lb_type == 'reportonly':
-                if lb_arg:
-                    self.inter_lb_turns = np.arange(0, n_iter, int(lb_arg))
-                else:
-                    self.inter_lb_turns = np.arange(0, n_iter, 100)
-            self.dlb = {'tcomp': 0, 'tcomm': 0,
-                        'tconst': 0, 'tsync': 0,
-                        'cutoff': float(cutoff), 'decay': float(decay),
-                        'coeffs_keep': int(keep),
-                        'intra_tcomp': 0,
-                        'intra_tconst': 0,
-                        'intra_tsync': 0,
-                        'intra_tcomm': 0}
-        # to begin with, we make them equal
-        self.intra_lb_turns = np.copy(self.inter_lb_turns)
-        return self.inter_lb_turns
-
-    def DLB(self, turn, beam, withtp=False):
-        intv = 0
-        if (withtp):
-            if turn in self.intra_lb_turns:
-                tcomp_new = timing.get(['comp:'])
-                # tcomm_new = timing.get(['comm:'])
-                tconst_new = 0
-                tsync_new = timing.get(
-                    ['serial:sync', 'serial:intraSync', 'serial:gpuSync'])
-                if self.lb_type != 'reportonly':
-                    intv = self.intra_redistribute(turn, beam,
-                                                tcomp=tcomp_new -
-                                                self.dlb['intra_tcomp'],
-                                                # tsync=tsync_new - self.dlb['tsync'])
-                                                tconst=0)
-
-                    # tconst=((tconst_new-self.dlb['tconst'])
-                    #         + (tcomm_new - self.dlb['tcomm'])))
-                # if self.lb_type == 'dynamic':
-                #     self.inter_lb_turns[0] += intv
-                self.report('intra', turn, beam, tcomp=tcomp_new-self.dlb['intra_tcomp'],
-                            tcomm=0,
-                            tconst=0,
-                            tsync=0)
-                self.dlb['intra_tcomp'] = tcomp_new
-                # self.dlb['intra_tcomm'] = tcomm_new
-                # self.dlb['intra_tconst'] = tconst_new
-                # self.dlb['intra_tsync'] = tsync_new
-                # return intv
-        else:
-        # to considere tconst also for the dlb
-            if turn in self.intra_lb_turns:
-                tcomp_new = timing.get(['comp:'])
-                tcomm_new = timing.get(['comm:'])
-                tconst_new = timing.get(['serial:'], exclude_lst=[
-                                'serial:sync', 'serial:intraSync', 'serial:gpuSync'])
-
-                tsync_new = timing.get(
-                    ['serial:sync', 'serial:intraSync', 'serial:gpuSync'])
-                if self.lb_type != 'reportonly':
-                    intv = self.intra_redistribute(turn, beam,
-                                                tcomp=tcomp_new -
-                                                self.dlb['intra_tcomp'],
-                                                tconst=((tconst_new-self.dlb['intra_tconst'])
-                                                    + (tcomm_new - self.dlb['intra_tcomm'])))
-
-                self.report('intra', turn, beam, tcomp=tcomp_new-self.dlb['intra_tcomp'],
-                            tcomm=tcomm_new-self.dlb['intra_tcomm'],
-                            tconst=tconst_new-self.dlb['intra_tconst'],
-                            tsync=tsync_new-self.dlb['intra_tsync'])
-                self.dlb['intra_tcomp'] = tcomp_new
-                self.dlb['intra_tcomm'] = tcomm_new
-                self.dlb['intra_tconst'] = tconst_new
-                self.dlb['intra_tsync'] = tsync_new
-                # return intv
-        # This is the external LB
-        if turn in self.inter_lb_turns:
-            tcomp_new = timing.get(['comp:'])
-            tcomm_new = timing.get(['comm:'])
-            tconst_new = timing.get(['serial:'], exclude_lst=[
-                                    'serial:sync', 'serial:intraSync', 'serial:gpuSync'])
-            tsync_new = timing.get(
-                ['serial:sync', 'serial:intraSync', 'serial:gpuSync'])
-            if self.lb_type != 'reportonly':
-                intv = self.redistribute(turn, beam,
-                                         tcomp=tcomp_new-self.dlb['tcomp'],
-                                         # tsync=tsync_new - self.dlb['tsync'])
-                                         tconst=0)
-                                         # tconst=((tconst_new-self.dlb['tconst'])
-                                         #         + (tcomm_new - self.dlb['tcomm'])))
-            if self.lb_type == 'dynamic':
-                self.inter_lb_turns[0] += intv
-            self.report('inter', turn, beam, tcomp=tcomp_new-self.dlb['tcomp'],
-                        tcomm=tcomm_new-self.dlb['tcomm'],
-                        tconst=tconst_new-self.dlb['tconst'],
-                        tsync=tsync_new-self.dlb['tsync'])
-            self.dlb['tcomp'] = tcomp_new
-            self.dlb['tcomm'] = tcomm_new
-            self.dlb['tconst'] = tconst_new
-            self.dlb['tsync'] = tsync_new
-        
-        # return intv
-
-def calc_transactions(dpi, cutoff):
-    trans = {}
-    arr = []
-    for i in enumerate(dpi):
-        trans[i[0]] = []
-        arr.append({'val': i[1], 'id': i[0]})
-
-    # First pass is to prioritize transactions within the same node
-    # basically transactions between worker i and i + 1, i: 0, 2, 4, ...
-    i = 0
-    # e = len(arr)-1
-    while i < len(arr)-1:
-        if (arr[i]['val'] < 0) and (arr[i+1]['val'] > 0):
-            s = i+1
-            r = i
-        elif (arr[i]['val'] > 0) and (arr[i+1]['val'] < 0):
-            s = i
-            r = i+1
-        else:
-            i += 2
-            continue
-        diff = int(min(abs(arr[s]['val']), abs(arr[r]['val'])))
-        if diff > cutoff:
-            trans[arr[s]['id']].append((arr[r]['id'], diff))
-            trans[arr[r]['id']].append((arr[s]['id'], diff))
-            arr[s]['val'] -= diff
-            arr[r]['val'] += diff
-        i += 2
-    # Then the internode transactions
-    arr = sorted(arr, key=lambda x: x['val'], reverse=True)
-    s = 0
-    e = len(arr)-1
-    while (s < e) and (arr[s]['val'] >= 0) and (arr[e]['val'] <= 0):
-        if arr[s]['val'] <= cutoff:
-            s += 1
-            continue
-        if abs(arr[e]['val']) <= cutoff:
-            e -= 1
-            continue
-        diff = int(min(abs(arr[s]['val']), abs(arr[e]['val'])))
-        trans[arr[s]['id']].append((arr[e]['id'], diff))
-        trans[arr[e]['id']].append((arr[s]['id'], diff))
-        arr[s]['val'] -= diff
-        arr[e]['val'] += diff
-
-    return trans
 
 
 class MPILog(object):
@@ -1185,4 +496,7 @@
 def c_add_int64(xmem, ymem, dt):
     x = np.frombuffer(xmem, dtype=np.int64)
     y = np.frombuffer(ymem, dtype=np.int64)
-    bm.add(y, x, inplace=True)+    bm.add(y, x, inplace=True)
+
+
+add_op_int64 = MPI.Op.Create(c_add_int64, commute=True)