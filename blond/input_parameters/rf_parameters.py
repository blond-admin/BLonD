# coding: utf8
# Copyright 2014-2017 CERN. This software is distributed under the
# terms of the GNU General Public Licence version 3 (GPL Version 3),
# copied verbatim in the file LICENCE.md.
# In applying this licence, CERN does not waive the privileges and immunities
# granted to it by virtue of its status as an Intergovernmental Organization or
# submit itself to any jurisdiction.
# Project website: http://blond.web.cern.ch/

'''
**Module gathering and processing all RF parameters used in the simulation.**

:Authors: **Alexandre Lasheen**, **Danilo Quartullo**, **Helga Timko**
'''

from __future__ import division, print_function, annotations

from builtins import range, str

import numpy as np
import scipy
from packaging.version import Version

if Version(scipy.__version__) >= Version("1.14"):
    from scipy.integrate import cumulative_trapezoid as cumtrapz
else:
    from scipy.integrate import cumtrapz


from scipy.constants import c
<<<<<<< HEAD
=======
from scipy.integrate import cumtrapz
from typing import TYPE_CHECKING
>>>>>>> 1b4fd9ef

from ..beam.beam import Proton
from ..input_parameters.rf_parameters_options import RFStationOptions
from ..utils import bmath as bm

if TYPE_CHECKING:
    from typing import Iterable
    from numpy.typing import NDArray

class RFStation:
    r""" Class containing all the RF parameters for all the RF systems in one
    ring segment or RF station.

    **How to use RF programs:**

    * For 1 RF system and constant values of V, h, or phi, input a single value
    * For 1 RF system and varying values of V, h, or phi, input an array of
      n_turns+1 values
    * For several RF systems and constant values of V, h, or phi, input lists
      of single values
    * For several RF systems and varying values of V, h, or phi, input lists
      of arrays of n_turns+1 values
    * For pre-processing, pass a list of times-voltages, times-harmonics,
      and/or times-phases for **each** RF system as a tuple
      ((time_1, voltage_1), (time_2, voltage_2), ...)

    Optional: RF frequency other than the design frequency. In this case, need
    to use a beam phase loop for correct RF phase!

    Optional: empty RFStation (e.g. for machines with synchrotron radiation);
    input voltage as 0.

    The index :math:`n` denotes time steps, :math:`l` the index of the RF
    systems in the section.

    **N.B. for negative eta the RF phase has to be shifted by Pi w.r.t the time
    reference.**

    Parameters
    ----------
    Ring : class
        A Ring type class
    harmonic : float (opt: float array/matrix, tuple of float array/matrix)
        Harmonic number of the RF system, :math:`h_{l,n}` [1]. For input
        options, see above
    voltage : float (opt: float array/matrix, tuple of float array/matrix)
        RF cavity voltage as seen by the beam, :math:`V_{l,n}` [V]. For input
        options, see above
    phi_rf_d : float (opt: float array/matrix, tuple of float array/matrix)
        Programmed/designed RF cavity phase,
        :math:`\phi_{d,l,n}` [rad]. For input options, see above
    n_rf : int
        Optional, Number of harmonic rf systems in the section :math:`l`.
        Becomes mandatory for several rf systems.
    section_index : int
        Optional, In case of several sections in the Ring object, this
        specifies after which section the rf station is located (to get the
        right momentum program etc.). Value should be in the range
        1..Ring.n_sections
    omega_rf : float (opt: float array/matrix)
        Optional, Sets the rf angular frequency program that does not follow
        the harmonic condition. For input options, see above.
    phi_noise : float (opt: float array/matrix)
        Optional, programmed RF cavity phase noise, :math:`\phi_{N,l,n}` [rad].
        Added to all RF systems in the station. For input options, see above
    phi_modulation : class (opt: iterable of classes)
        A PhaseModulation type class (or iterable of classes)
    RFStationOptions : class
        Optionnal, A RFStationOptions-based class defining smoothing,
        interpolation, etc. options for harmonic, voltage, and/or
        phi_rf_d programme to be interpolated to a turn-by-turn programme

    Attributes
    ----------
    counter : int
        Counter of the current simulation time step; defined as a list in
        order to be passed by reference
    section_index : int
        Unique index :math:`k` of the RF station the present class is defined
        for. Input in the range 1..n_sections (see
        :py:class:`input_parameters.ring.Ring`).
        Inside the code, indices 0..n_sections-1 are used.
    Particle : class
        Inherited from
        :py:attr:`input_parameters.ring.Ring.Particle`
    n_turns : int
        Inherited from
        :py:attr:`input_parameters.ring.Ring.n_turns`
    ring_circumference : float
        Inherited from
        :py:attr:`input_parameters.ring.Ring.ring_circumference`
    section_length : float
        Length :math:`L_k` of the RF section; inherited from
        :py:attr:`input_parameters.ring.Ring.ring_length`
    length_ratio : float
        Fractional RF section length :math:`L_k/C`
    t_rev : float array [n_turns+1]
        Inherited from
        :py:attr:`input_parameters.ring.Ring.t_rev`
    momentum : float array [n_turns+1]
        Momentum program of the present RF section; inherited from
        :py:attr:`input_parameters.ring.Ring.momentum`
    beta : float array [n_turns+1]
        Relativistic beta of the present RF section; inherited from
        :py:attr:`input_parameters.ring.Ring.beta`
    gamma : float array [n_turns+1]
        Relativistic gamma of the present RF section; inherited from
        :py:attr:`input_parameters.ring.Ring.gamma`
    energy : float array [n_turns+1]
        Total energy of the present RF section; inherited from
        :py:attr:`input_parameters.ring.Ring.energy`
    delta_E : float array [n_turns+1]
        Time derivative of total energy of the present section; inherited from
        :py:attr:`input_parameters.ring.Ring.delta_E`
    alpha_order : int
        Inherited from
        :py:attr:`input_parameters.ring.Ring.alpha_order`
    charge : int
        Inherited from
        :py:attr:`beam.Particle.charge`
    alpha_0 : float array [n_turns+1]
        Zeroth order momentum compaction factor of the present section;
        inherited from
        :py:attr:`input_parameters.ring.Ring.alpha_0`
    alpha_1 : float array [n_turns+1]
        First order momentum compaction factor of the present section;
        inherited from
        :py:attr:`input_parameters.ring.Ring.alpha_1`
    alpha_2 : float array [n_turns+1]
        Second order momentum compaction factor of the present section;
        inherited from
        :py:attr:`input_parameters.ring.Ring.alpha_2`
    eta_0 : float array [n_turns+1]
        Zeroth order slippage factor of the present section; inherited from
        :py:attr:`input_parameters.ring.Ring.eta_0`
    eta_1 : float array [n_turns+1]
        First order slippage factor of the present section; inherited from
        :py:attr:`input_parameters.ring.Ring.eta_1`
    eta_2 : float array [n_turns+1]
        Second order slippage factor of the present section; inherited from
        :py:attr:`input_parameters.ring.Ring.eta_2`
    sign_eta_0 : float array
        Sign of the eta_0 array
    harmonic : float matrix [n_rf, n_turns+1]
        Harmonic number for each rf system,
        :math:`h_{l,n}` [1]
    voltage : float matrix [n_rf, n_turns+1]
        Actual rf voltage of each harmonic system,
        :math:`V_{rf,l,n}` [V]
    empty : bool
        Flag to specify if the RFStation is empty
    phi_rf_d : float matrix [n_rf, n_turns+1]
        Designed rf cavity phase of each harmonic system,
        :math:`\phi_{d,l,n}` [rad]
    phi_rf : float matrix [n_rf, n_turns+1]
        Actual RF cavity phase of each harmonic system used for tracking,
        :math:`\phi_{rf,l,n}` [rad]. Initially the same as the designed phase.
    omega_rf_d : float matrix [n_rf, n_turns+1]
        Design RF angular frequency of the RF systems in the station
        :math:`\omega_{d,l,n} = \frac{h_{l,n} \beta_{l,n} c}{R_{s,n}}` [Hz]
    omega_rf : float matrix [n_rf, n_turns+1]
        Actual RF angular frequency of the RF systems in the station
        :math:`\omega_{rf,l,n} = \frac{h_{l,n} \beta_{l,n} c}{R_{s,n}}` [Hz].
        Initially the same as the designed angular frequency.
    phi_noise : None or float matrix [n_rf, n_turns+1]
        Programmed cavity phase noise for each RF harmonic.
    phi_modulation : None or float matrix [n_rf, n_turns+1]
        Programmed cavity phase modulation for each RF harmonic.
    dphi_rf : float matrix [n_rf]
        Accumulated RF phase error of each harmonic system
        :math:`\Delta \phi_{rf,l,n}` [rad]
    t_rf : float matrix [n_rf, n_turns+1]
        RF period :math:`\frac{2 \pi}{\omega_{rf,l,n}}` [s]
    phi_s : float array [n_turns+1]
        Synchronous phase for this section (if not empty), calculated in
        :py:func:`input_parameters.rf_parameters.calculate_phi_s`
    Q_s : float array [n_turns+1]
        Synchrotron tune for this section (if not empty), calculated in
        :py:func:`input_parameters.rf_parameters.calculate_Q_s`
    omega_s0 : float array [n_turns+1]
        Central synchronous angular frequency corresponding to Q_s (single
        harmonic, no intensity effects)
        :math:`\omega_{s,0} = Q_s \omega_{\text{rev}}` [1/s], where
        :math:`\omega_{\text{rev}}` is defined in
        :py:class:`input_parameters.ring.Ring`)
    RFStationOptions : RFStationOptions()
        The RFStationOptions is kept as an attribute of the RFStationg object
        for further usage.


    Examples
    --------
    >>> # To declare a double-harmonic RF system for protons:
    >>>
    >>> n_turns = 10
    >>> C = 26659
    >>> alpha = 3.21e-4
    >>> momentum = 450e9
    >>> ring = Ring(n_turns, C, alpha, momentum)
    >>> rf_station = RFStation(ring, [35640, 71280], [6e6, 6e5], [0, 0], 2)

    """

    def __init__(self, Ring, harmonic, voltage, phi_rf_d, n_rf=1,
                 section_index=1, omega_rf=None, phi_noise=None,
                 phi_modulation=None, RFStationOptions=RFStationOptions()):

        # Different indices
        self.counter = [int(0)]
        self.section_index = int(section_index - 1)
        if self.section_index < 0 \
                or self.section_index > Ring.n_sections - 1:
            raise RuntimeError("ERROR in RFStation: section_index out of" +
                               " allowed range!")
        self.n_rf = int(n_rf)

        # Imported from Ring
        self.Particle = Ring.Particle
        self.n_turns = Ring.n_turns
        self.ring_circumference = Ring.ring_circumference
        self.section_length = Ring.ring_length[self.section_index]
        self.length_ratio = float(self.section_length / self.ring_circumference)
        self.t_rev = Ring.t_rev
        self.momentum = Ring.momentum[self.section_index]
        self.beta = Ring.beta[self.section_index]
        self.gamma = Ring.gamma[self.section_index]
        self.energy = Ring.energy[self.section_index]
        self.delta_E = Ring.delta_E[self.section_index]
        self.alpha_order = Ring.alpha_order
        self.charge = self.Particle.charge

        # The order alpha_order used here can be replaced by Ring.alpha_order
        # when the assembler can differentiate the cases 'simple' and 'exact'
        # for the drift
        alpha_order = 2
        for i in range(alpha_order + 1):
            dummy = getattr(Ring, 'eta_' + str(i))
            setattr(self, "eta_%s" % i, dummy[self.section_index])
            dummy = getattr(Ring, 'alpha_' + str(i))
            setattr(self, "alpha_%s" % i, dummy[self.section_index])
        self.sign_eta_0 = np.sign(self.eta_0)

        # Reshape input rf programs
        # Reshape design harmonic
        self.harmonic = RFStationOptions.reshape_data(harmonic,
                                                      self.n_turns,
                                                      self.n_rf,
                                                      Ring.cycle_time,
                                                      Ring.RingOptions.t_start)
        self.harmonic = self.harmonic.astype(bm.precision.real_t, order='C', copy=False)

        # Reshape design voltage
        self.voltage = RFStationOptions.reshape_data(voltage,
                                                     self.n_turns,
                                                     self.n_rf,
                                                     Ring.cycle_time,
                                                     Ring.RingOptions.t_start)
        self.voltage = self.voltage.astype(bm.precision.real_t, order='C', copy=False)
        # Checking if the RFStation is empty
        if np.sum(self.voltage) == 0:
            self.empty = True
        else:
            self.empty = False

        # Reshape design phase
        self.phi_rf_d = RFStationOptions.reshape_data(phi_rf_d,
                                                      self.n_turns,
                                                      self.n_rf,
                                                      Ring.cycle_time,
                                                      Ring.RingOptions.t_start)

        # Calculating design rf angular frequency
        if omega_rf is None:
            self.omega_rf_d = 2. * np.pi * self.beta * c * self.harmonic / \
                (self.ring_circumference)
        else:
            self.omega_rf_d = RFStationOptions.reshape_data(
                omega_rf,
                self.n_turns,
                self.n_rf,
                Ring.cycle_time,
                Ring.RingOptions.t_start)
        self.omega_rf_d = self.omega_rf_d.astype(bm.precision.real_t, order='C', copy=False)

        # Reshape phase noise
        if phi_noise is not None:
            self.phi_noise = RFStationOptions.reshape_data(
                phi_noise,
                self.n_turns,
                self.n_rf,
                Ring.cycle_time,
                Ring.RingOptions.t_start)
            self.phi_noise = self.phi_noise.astype(bm.precision.real_t, order='C', copy=False)

        else:
            self.phi_noise = None

        if phi_modulation is not None:

            try:
                iter(phi_modulation)
            except TypeError:
                phi_modulation = [phi_modulation]

            dPhi = np.zeros([self.n_rf, self.n_turns + 1], dtype=bm.precision.real_t)
            dOmega = np.zeros([self.n_rf, self.n_turns + 1], dtype=bm.precision.real_t)
            for pMod in phi_modulation:
                system = np.where(self.harmonic[:, 0] == pMod.harmonic)[0]
                if len(system) == 0:
                    raise ValueError("No matching harmonic in phi_modulation")
                elif len(system) > 1:
                    raise RuntimeError("""Phase modulation not yet
                                       implemented with multiple systems
                                       at the same harmonic.""")
                else:
                    system = system[0]

                pMod.calc_modulation()
                pMod.calc_delta_omega((Ring.cycle_time, self.omega_rf_d[system]))
                dPhiInput, dOmegaInput = pMod.extend_to_n_rf(self.harmonic[:, 0])
                dPhi += RFStationOptions.reshape_data(dPhiInput,
                                                      self.n_turns,
                                                      self.n_rf,
                                                      Ring.cycle_time,
                                                      Ring.RingOptions.t_start)
                dOmega += RFStationOptions.reshape_data(dOmegaInput,
                                                        self.n_turns,
                                                        self.n_rf,
                                                        Ring.cycle_time,
                                                        Ring.RingOptions.t_start)

            self.phi_modulation = (dPhi, dOmega)
        else:

            self.phi_modulation = None

        # Copy of the desing rf programs in the one used for tracking
        # and that can be changed by feedbacks
        self.phi_rf = np.array(self.phi_rf_d).astype(bm.precision.real_t)
        self.dphi_rf = np.zeros(self.n_rf).astype(bm.precision.real_t)
        self.omega_rf = np.array(self.omega_rf_d).astype(bm.precision.real_t)
        self.t_rf = 2 * np.pi / self.omega_rf

        # From helper functions
        if not self.empty:
            self.phi_s = calculate_phi_s(self, self.Particle)
            self.Q_s = calculate_Q_s(self, self.Particle)
            self.omega_s0 = self.Q_s * Ring.omega_rev

    def eta_tracking(self, beam, counter, dE):
        r"""Function to calculate the slippage factor as a function of the
        energy offset :math:`\Delta E` of the particle. The slippage factor
        of the :math:`i` th order is :math:`\eta(\delta) = \sum_{i}(\eta_i \,
        \delta^i) = \sum_{i} \left(\eta_i \, \left[ \frac{\Delta E}
        {\beta_s^2 E_s} \right]^i \right)`

        """

        if self.alpha_order == 0:
            return self.eta_0[counter]
        else:
            eta = 0
            delta = dE / (beam.beta**2 * beam.energy)
            for i in range(self.alpha_order + 1):
                eta_i = getattr(self, 'eta_' + str(i))[counter]
                eta += eta_i * (delta**i)
            return eta

    def compute_voltage_waveform(self, time_array: Iterable[float],
                                 turn_number: Union[int, None] = None,
                                 design: bool = False) -> NDArray:
        """
        Convenience function to compute the voltage waveform provided by
        this RFStation at the current turn (if turn_number is None) or at
        the turn specified by turn_number.

        Parameters
        ----------
        time_array : Iterable[float]
            The array of time values at which to compute the voltage
        turn_number : Union[int, None], optional
            The turn number at which to compute the voltage.
            The default is None.
            If None, the present value of self.counter is used.
        design : bool, optional
            Flag to force using the design value (ignore the influence
                                                  of feedbacks)
            The default is False.
            If True, the design value is used, if False the actual
            value is used.

        Returns
        -------
        NDArray
            2D numpy array of [time, voltage].
        """

        turn_number = self.counter[0] if turn_number is None else turn_number

        waveform = np.array([time_array, np.zeros_like(time_array)])
        for system in range(self.n_rf):
            volt = self.voltage[system, turn_number]
            if design:
                phase = self.phi_rf_d[system, turn_number]
                omega = self.omega_rf_d[system, turn_number]
            else:
                phase = self.phi_rf[system, turn_number]
                omega = self.omega_rf[system, turn_number]

            if hasattr(self, "_device") and self._device == 'GPU':
                volt = volt.get()
                phase = phase.get()
                omega = omega.get()

            waveform[1] += volt*np.sin(omega*waveform[0] + phase)

        return waveform

    def to_gpu(self, recursive=True):
        '''
        Transfer all necessary arrays to the GPU
        '''
        # Check if to_gpu has been invoked already
        if hasattr(self, '_device') and self._device == 'GPU':
            return
        import cupy as cp
        if self.phi_modulation is not None:
            self.phi_modulation = (cp.array(self.phi_modulation[0]),
                                   cp.array(self.phi_modulation[1]))
        if self.phi_noise is not None:
            self.phi_noise = cp.array(self.phi_noise)

        self.voltage = cp.array(self.voltage)
        self.omega_rf = cp.array(self.omega_rf)
        self.phi_rf = cp.array(self.phi_rf)
        self.omega_rf_d = cp.array(self.omega_rf_d)
        self.harmonic = cp.array(self.harmonic)
        self.dphi_rf = cp.array(self.dphi_rf)
        self.t_rf = cp.array(self.t_rf)
        self.t_rev = cp.array(self.t_rev)

        # to make sure it will not be called again
        self._device = 'GPU'

    def to_cpu(self, recursive=True):
        '''
        Transfer all necessary arrays back to the CPU
        '''
        # Check if to_cpu has been invoked already
        if hasattr(self, '_device') and self._device == 'CPU':
            return
        import cupy as cp
        if self.phi_modulation is not None:
            self.phi_modulation = (cp.asnumpy(self.phi_modulation[0]),
                                   cp.asnumpy(self.phi_modulation[1]))
        if self.phi_noise is not None:
            self.phi_noise = cp.asnumpy(self.phi_noise)

        self.voltage = cp.asnumpy(self.voltage)
        self.omega_rf = cp.asnumpy(self.omega_rf)
        self.phi_rf = cp.asnumpy(self.phi_rf)
        self.omega_rf_d = cp.asnumpy(self.omega_rf_d)
        self.harmonic = cp.asnumpy(self.harmonic)
        self.dphi_rf = cp.asnumpy(self.dphi_rf)
        self.t_rf = cp.asnumpy(self.t_rf)
        self.t_rev = cp.asnumpy(self.t_rev)
        # to make sure it will not be called again
        self._device = 'CPU'


def calculate_Q_s(RFStation, Particle=Proton()):
    r""" Function calculating the turn-by-turn synchrotron tune for
    single-harmonic RF, without intensity effects.

    Parameters
    ----------
    RFStation : class
        An RFStation type class.
    Particle : class
        A Particle type class; default is Proton().

    Returns
    -------
    float
        Synchrotron tune.

    """

    return np.sqrt(RFStation.harmonic[0] * np.abs(Particle.charge) *
                   RFStation.voltage[0] *
                   np.abs(RFStation.eta_0 * np.cos(RFStation.phi_s)) /
                   (2 * np.pi * RFStation.beta**2 * RFStation.energy))


def calculate_phi_s(RFStation, Particle=Proton(),
                    accelerating_systems='as_single'):
    r"""Function calculating the turn-by-turn synchronous phase according to
    the parameters in the RFStation object. The phase is expressed in
    the lowest RF harmonic and with respect to the RF bucket (see the equations
    of motion defined for BLonD). The returned value is given in the range [0,
    2*Pi]. Below transition, the RF wave is shifted by Pi w.r.t. the time
    reference.

    The accelerating_systems option can be set to

    * 'as_single' (default): the synchronous phase is calculated analytically
      taking into account the phase program (RFStation.phi_offset).
    * 'all': the synchronous phase is calculated numerically by finding the
      minimum of the potential well; no intensity effects included. In case of
      several minima, the deepest is taken. **WARNING:** in case of RF
      harmonics with comparable voltages, this may lead to inconsistent
      values of phi_s.
    * 'first': not yet implemented. Its purpose should be to adjust the
      RFStation.phi_offset of the higher harmonics so that only the
      main harmonic is accelerating.

    Parameters
    ----------
    RFStation : class
        An RFStation type class.
    Particle : class
        A Particle type class; default is Proton().
    accelerating_systems : str
        Choice of accelerating systems; or options, see list above.

    Returns
    -------
    float
        Synchronous phase.

    """

    eta0 = RFStation.eta_0

    if accelerating_systems == 'as_single':

        denergy = np.append(RFStation.delta_E, RFStation.delta_E[-1])
        acceleration_ratio = denergy / (Particle.charge * RFStation.voltage[0, :])
        acceleration_test = ((acceleration_ratio > -1) & (acceleration_ratio < 1)) == 0

        # Validity check on acceleration_ratio
        if np.count_nonzero(acceleration_test) > 0:
            print("WARNING in calculate_phi_s(): acceleration is not " +
                  "possible (momentum increment is too big or voltage too " +
                  "low) at index " + str(acceleration_test.nonzero()[0]))

        phi_s = np.arcsin(acceleration_ratio)

        # Identify where eta swaps sign
        eta0_middle_points = (eta0[1:] + eta0[:-1]) / 2
        eta0_middle_points = np.append(eta0_middle_points, eta0[-1])
        index = np.where(eta0_middle_points > 0)[0]
        index_below = np.where(eta0_middle_points < 0)[0]

        # Project phi_s in correct range
        phi_s[index] = (np.heaviside(np.sign(Particle.charge), 0) * np.pi - phi_s[index]) % (2 * np.pi)
        phi_s[index_below] = (np.heaviside(np.sign(Particle.charge), 0) * np.pi + phi_s[index_below])\
            % (2 * np.pi)
        # phi_s[index] = (np.pi - phi_s[index]) % (2*np.pi)
        # phi_s[index_below] = (np.pi + phi_s[index_below]) % (2*np.pi)

        return phi_s

    elif accelerating_systems == 'all':

        phi_s = np.zeros(len(RFStation.voltage[0, 1:]))

        for indexTurn in range(len(RFStation.delta_E)):

            totalRF = 0
            if np.sign(eta0[indexTurn]) > 0:
                phase_array = np.linspace(
                    -float(RFStation.phi_rf[0, indexTurn + 1]),
                    -float(RFStation.phi_rf[0, indexTurn + 1]) + 2 * np.pi, 1000)
            else:
                phase_array = np.linspace(
                    -float(RFStation.phi_rf[0, indexTurn + 1]) - np.pi,
                    -float(RFStation.phi_rf[0, indexTurn + 1]) + np.pi, 1000)

            for indexRF in range(len(RFStation.voltage[:, indexTurn + 1])):
                totalRF += RFStation.voltage[indexRF, indexTurn + 1] * \
                    np.sin(RFStation.harmonic[indexRF, indexTurn + 1] /
                           np.min(RFStation.harmonic[:, indexTurn + 1]) *
                           phase_array +
                           RFStation.phi_rf[indexRF, indexTurn + 1])

            potential_well = - cumtrapz(
                np.sign(eta0[indexTurn]) * (totalRF -
                                            RFStation.delta_E[indexTurn] /
                                            abs(Particle.charge)),
                dx=phase_array[1] - phase_array[0], initial=0)

            phi_s[indexTurn] = np.mean(phase_array[
                potential_well == np.min(potential_well)])

        phi_s = np.insert(phi_s, 0, phi_s[0]) + RFStation.phi_rf[0, :]
        phi_s[eta0 < 0] += np.pi
        phi_s = phi_s % (2 * np.pi)

        return phi_s

    elif accelerating_systems == 'first':

        print("WARNING in calculate_phi_s(): accelerating_systems 'first'" +
              " not yet implemented")
        pass
    else:
        raise RuntimeError("ERROR in calculate_phi_s(): unrecognised" +
                           " accelerating_systems option")<|MERGE_RESOLUTION|>--- conflicted
+++ resolved
@@ -28,11 +28,7 @@
 
 
 from scipy.constants import c
-<<<<<<< HEAD
-=======
-from scipy.integrate import cumtrapz
 from typing import TYPE_CHECKING
->>>>>>> 1b4fd9ef
 
 from ..beam.beam import Proton
 from ..input_parameters.rf_parameters_options import RFStationOptions
