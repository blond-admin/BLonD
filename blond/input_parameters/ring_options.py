# coding: utf8
# Copyright 2014-2017 CERN. This software is distributed under the
# terms of the GNU General Public License version 3 (GPL Version 3),
# copied verbatim in the file LICENSE.md.
# In applying this license, CERN does not waive the privileges and immunities
# granted to it by virtue of its status as an Intergovernmental Organization or
# submit itself to any jurisdiction.
# Project website: http://blond.web.cern.ch/

'''
**Function(s) for pre-processing input data**

:Authors: **Helga Timko**, **Alexandre Lasheen**, **Danilo Quartullo**,
    **Simon Albright**
'''

from __future__ import annotations

<<<<<<< HEAD
import os
=======
from builtins import range, str
>>>>>>> f36c0c7c
from typing import TYPE_CHECKING

import matplotlib.pyplot as plt
import numpy as np
from scipy.constants import c
from scipy.interpolate import splev, splrep, Akima1DInterpolator

from blond.plots.plot import fig_folder

if TYPE_CHECKING:
    from typing import List, Iterable, Tuple, Union, Literal, Optional

    from numpy import ndarray

    from blond.utils.types import InterpolationTypes
    from blond.input_parameters.ring import SynchronousDataTypes


class RingOptions:
    r""" Class to preprocess the synchronous data for Ring, interpolating it to
    every turn.

    Parameters
    ----------
    interpolation : str
        Interpolation options for the data points. Available options are
        'linear' (default), 'cubic', 'derivative' and 'akima'
    smoothing : float
        Smoothing value for 'cubic' interpolation
    flat_bottom : int
        Number of turns to be added on flat bottom; default is 0. Constant
        extrapolation is used for the synchronous data
    flat_top : int
        Number of turns to be added on flat top; default is 0. Constant
        extrapolation is used for the synchronous data
    t_start : int
        Starting index from which the time array input should be taken into
        account; default is 0
    t_end : int
        Last index up to which the time array input should be taken into
        account; default is -1
    plot : bool
        Option to plot interpolated arrays; default is False
    figdir : str
        Directory to save optional plot; default is 'fig'
    figname : str
        Figure name to save optional plot; default is 'preprocess_ramp'
    sampling : int
        Decimation value for plotting; default is 1

    """

    def __init__(self,
                 interpolation: InterpolationTypes = 'linear',
                 smoothing: float = 0,
                 flat_bottom: int = 0,
                 flat_top: int = 0,
                 t_start: Optional[int] = None,
                 t_end: Optional[int] = None,
                 plot: bool = False,
                 figdir: Union[os.PathLike, str] = 'fig',
                 figname: str = 'preprocess_ramp',
                 sampling: int = 1) -> None:

        if interpolation in ['linear', 'cubic', 'derivative', 'akima']:
            self.interpolation = str(interpolation)
        else:
            # InputDataError
            raise RuntimeError("ERROR: Interpolation scheme in " +
                               "PreprocessRamp not recognised. Aborting...")

        self.smoothing = float(smoothing)

        if flat_bottom < 0:
            # MomentumError
            raise RuntimeError("ERROR: flat_bottom value in PreprocessRamp" +
                               " not recognised. Aborting...")
        else:
            self.flat_bottom = int(flat_bottom)

        if flat_top < 0:
            # MomentumError
            raise RuntimeError("ERROR: flat_top value in PreprocessRamp" +
                               " not recognised. Aborting...")
        else:
            self.flat_top = int(flat_top)

        self.t_start = t_start
        self.t_end = t_end

        if (plot is True) or (plot is False):
            self.plot = bool(plot)
        else:
            # TypeError
            raise RuntimeError("ERROR: plot value in PreprocessRamp" +
                               " not recognised. Aborting...")

        self.figdir = str(figdir)
        self.figname = str(figname)
        if sampling > 0:
            self.sampling = int(sampling)
        else:
            # TypeError
            raise RuntimeError("ERROR: sampling value in PreprocessRamp" +
                               " not recognised. Aborting...")

    def reshape_data(self,
                     input_data: float | int | tuple | list | np.ndarray,
                     n_turns: int,
                     n_sections: int,
                     interp_time: Literal['t_rev'] | float | np.ndarray = 't_rev',  # todo dtype Literal['?','?']
                     input_to_momentum: bool = False,
                     synchronous_data_type: SynchronousDataTypes = 'momentum',
                     mass: Union[float, None] = None,
                     charge: Union[float, None] = None,
                     circumference: Union[float, None] = None,
                     bending_radius: Union[float, None] = None
                     ) -> np.ndarray:
        r"""Checks whether the user input is consistent with the expectation
        for the Ring object. The possibilities are detailed in the documentation
        of the Ring object.


        Parameters
        ----------
        input_data : Ring.synchronous_data, Ring.alpha_0,1,2 # todo typo ring alpha??, todo
            Main input data to reshape
        n_turns : Ring.n_turns
            Number of turns the simulation should be. Note that if
            the input_data is passed as a tuple it is expected that the
            input_data is a program. Hence, the number of turns may not
            correspond to the input one and will be overwritten
        n_sections : Ring.n_sections
            The number of sections of the ring. The simulation is stopped
            if the input_data shape does not correspond to the expected number
            of sections.
        interp_time : str or float or float array [n_turns+1]
            Optional : defines the time on which the program will be
            interpolated. If 't_rev' is passed and if the input_data is
            momentum (see input_to_momentum option) the momentum program
            is interpolated on the revolution period (see preprocess()
            function). If a float or a float array is passed, the program
            is interpolated on that input ; default is 't_rev'
        input_to_momentum : bool
            Optional : flags if the input_data is the momentum program, the
            options defined below become necessary for conversion
        synchronous_data_type : str
            Optional : to be passed to the convert_data function if
            input_to_momentum ; default is 'momentum'
        mass : Ring.Particle.mass
            Optional : the mass of the particles in [eV/c**2] ; default is None
        charge : Ring.Particle.charge
            Optional : the charge of the particles in units of [e] ;
            default is None
        circumference : Ring.circumference
            Optional : the circumference of the ring ; default is None
        bending_radius : Ring.bending_radis
            Optional : the bending radius of magnets ; default is None

        Returns
        -------
        output_data
            Returns the data with the adequate shape for the Ring object

        """

        # TO BE IMPLEMENTED: if you pass a filename the function reads the file
        # and reshape the data
        if isinstance(input_data, str):
            raise NotImplementedError()

        # If single float, expands the value to match the input number of turns
        # and sections
        if isinstance(input_data, float) or isinstance(input_data, int):
            input_data = float(input_data)
            if input_to_momentum:
                input_data = convert_data(input_data, mass, charge,
                                          synchronous_data_type,
                                          bending_radius)
            output_data = input_data * np.ones((n_sections, n_turns + 1))

        # If tuple, separate time and synchronous data and check data
        elif isinstance(input_data, tuple):

            output_data = []

            # If there is only one section, it is expected that the user passes
            # a tuple with (time, data). However, the user can also pass a
            # tuple which size is the number of section as ((time, data), ).
            # and this if condition takes this into account
            if (n_sections == 1) and (len(input_data) > 1):
                input_data = (input_data,)

            if len(input_data) != n_sections:
                # InputDataError
                raise RuntimeError("ERROR in Ring: the input data " +
                                   "does not match the number of sections")

            # Loops over all the sections to interpolate the programs, appends
            # the results on the output_data list which is afterward
            # converted to a numpy.array
            for index_section in range(n_sections):
                input_data_time = input_data[index_section][0]
                input_data_values = input_data[index_section][1]

                if input_to_momentum:
                    input_data_values = convert_data(input_data_values, mass,
                                                     charge,
                                                     synchronous_data_type,
                                                     bending_radius)

                if len(input_data_time) \
                        != len(input_data_values):
                    # InputDataError
                    raise RuntimeError("ERROR in Ring: synchronous data " +
                                       "does not match the time data")

                if input_to_momentum and (interp_time == 't_rev'):
                    output_data.append(self.preprocess(
                        mass,
                        circumference,
                        input_data_time,
                        input_data_values)[1])

                elif isinstance(interp_time, float) or \
                        isinstance(interp_time, int):
                    interp_time = float(interp_time)
                    interp_time = np.arange(
                        input_data_time[0],
                        input_data_time[-1],
                        interp_time)

                    output_data.append(np.interp(
                        interp_time,
                        input_data_time,
                        input_data_values))

                elif isinstance(interp_time, np.ndarray):
                    output_data.append(np.interp(
                        interp_time,
                        input_data_time,
                        input_data_values))

            output_data = np.array(output_data, ndmin=2, dtype=float)

        # If array/list, compares with the input number of turns and
        # if synchronous_data is a single value converts it into a (n_turns+1)
        # array
        elif isinstance(input_data, np.ndarray) or \
                isinstance(input_data, list):

            input_data = np.array(input_data, ndmin=2, dtype=float)

            if input_to_momentum:
                input_data = convert_data(input_data, mass, charge,
                                          synchronous_data_type,
                                          bending_radius)

            output_data = np.zeros((n_sections, n_turns + 1), dtype=float)

            # If the number of points is exactly the same as n_rf, this means
            # that the rf program for each harmonic is constant, reshaping
            # the array so that the size is [n_sections,1] for successful
            # reshaping
            if input_data.size == n_sections:
                input_data = input_data.reshape((n_sections, 1))

            if len(input_data) != n_sections:
                # InputDataError
                raise RuntimeError("ERROR in Ring: the input data " +
                                   "does not match the number of sections")

            for index_section in range(len(input_data)):
                if len(input_data[index_section]) == 1:
                    output_data[index_section] = input_data[index_section] * \
                                                 np.ones(n_turns + 1)

                elif len(input_data[index_section]) == (n_turns + 1):
                    output_data[index_section] = np.array(
                        input_data[index_section])

                else:
                    # InputDataError
<<<<<<< HEAD
                    raise RuntimeError("ERROR in Ring: The input data " +
                                       "does not match the proper length " +
                                       "(n_turns+1)")
        else:
            raise TypeError(type(input_data))
=======
                    raise RuntimeError("ERROR in Ring: The 'input_data'" +
                                       f"should have {(n_turns+1)=} entries, but shape is {input_data.shape=}")
>>>>>>> f36c0c7c

        return output_data

    def preprocess(self,
                   mass: float,
                   circumference: float,
                   time: np.ndarray,
                   momentum: np.ndarray
                   ) -> Tuple[ndarray, ndarray]:
        r"""Function to pre-process acceleration ramp data, interpolating it to
        every turn. Currently, it works only if the number of RF sections is
        equal to one, to be extended for multiple RF sections.

        Parameters
        ----------
        mass : float
            Particle mass [eV]
        circumference : float
            Ring circumference [m]
        time : float array
            Time points [s] corresponding to momentum data
        momentum : float array
            Particle momentum [eV/c]

        Returns
        -------
        float array
            Cumulative time [s]
        float array
            Interpolated momentum [eV/c]

        """
        time = np.array(time)
        momentum = np.array(momentum)
        # Some checks on the options
        if ((self.t_start is not None) and (self.t_start < time[0])) or \
                ((self.t_end is not None) and (self.t_end > time[-1])):
            # InputDataError
            raise RuntimeError("ERROR: [t_start, t_end] should be " +
                               "included in the passed time array.")

        # Obtain flat bottom data, extrapolate to constant
        beta_0 = np.sqrt(1 / (1 + (mass / momentum[0]) ** 2))
        T0 = circumference / (beta_0 * c)  # Initial revolution period [s]
        shift = time[0] - self.flat_bottom * T0
        time_interp = shift + T0 * np.arange(0, self.flat_bottom + 1)
        beta_interp = beta_0 * np.ones(self.flat_bottom + 1)
        momentum_interp = momentum[0] * np.ones(self.flat_bottom + 1)

        time_interp = time_interp.tolist()
        beta_interp = beta_interp.tolist()
        momentum_interp = momentum_interp.tolist()

        time_start_ramp = np.max(time[momentum == momentum[0]])
        time_end_ramp = np.min(time[momentum == momentum[-1]])

        # Interpolate data recursively
        if self.interpolation == 'linear':

            interps = self._linear_interpolation(time_interp, momentum_interp,
                                                 beta_interp, circumference,
                                                 time, momentum, mass)
            time_interp, momentum_interp, beta_interp = interps

        elif self.interpolation == 'cubic':

            interps = self._cubic_interpolation(time_interp, momentum_interp,
                                                beta_interp, circumference,
                                                time, momentum, mass,
                                                time_start_ramp, time_end_ramp)
            time_interp, momentum_interp, beta_interp = interps

        # Interpolate momentum in 1st derivative to maintain smooth B-dot
        elif self.interpolation == 'derivative':

            interps = self._derivative_interpolation(time_interp,
                                                     momentum_interp,
                                                     beta_interp,
                                                     circumference, time,
                                                     momentum, mass)
            time_interp, momentum_interp, beta_interp = interps

        elif self.interpolation == 'akima':

            interps = self._akima_interpolation(time_interp, momentum_interp,
                                                beta_interp, circumference,
                                                time, momentum, mass)
            time_interp, momentum_interp, beta_interp = interps

        time_interp.pop()
        time_interp = np.asarray(time_interp)
        beta_interp = np.asarray(beta_interp)
        momentum_interp = np.asarray(momentum_interp)

        # Obtain flat top data, extrapolate to constant
        if self.flat_top > 0:
            time_interp = np.append(
                time_interp,
                time_interp[-1] + circumference * np.arange(1, self.flat_top + 1)
                / (beta_interp[-1] * c))

            beta_interp = np.append(
                beta_interp, beta_interp[-1] * np.ones(self.flat_top))

            momentum_interp = np.append(
                momentum_interp,
                momentum_interp[-1] * np.ones(self.flat_top))

        # Cutting the input momentum on the desired cycle time
        if self.t_start is not None:
            initial_index = np.min(np.where(time_interp >= self.t_start)[0])
        else:
            initial_index = 0
        if self.t_end is not None:
            final_index = np.max(np.where(time_interp <= self.t_end)[0]) + 1
        else:
            final_index = len(time_interp)
        time_interp = time_interp[initial_index:final_index]
        momentum_interp = momentum_interp[initial_index:final_index]

        if self.plot:
            # Directory where longitudinal_plots will be stored
            fig_folder(self.figdir)

            # Plot
            plt.figure(1, figsize=(8, 6))
            ax = plt.axes([0.15, 0.1, 0.8, 0.8])
            ax.plot(time_interp[::self.sampling],
                    momentum_interp[::self.sampling],
                    label='Interpolated momentum')
            ax.plot(time, momentum, '.', label='input momentum', color='r',
                    markersize=0.5)
            ax.set_xlabel("Time [s]")
            ax.set_ylabel("p [eV]")
            ax.ticklabel_format(style='sci', axis='x', scilimits=(0, 0))
            ax.ticklabel_format(style='sci', axis='y', scilimits=(0, 0))
            ax.legend = plt.legend(bbox_to_anchor=(0., 1.02, 1., .102), loc=3,
                                   ncol=2, mode="expand", borderaxespad=0.)

            # Save figure
            fign = self.figdir + '/preprocess_' + self.figname
            plt.savefig(fign)
            plt.clf()

        return time_interp, momentum_interp

    def _linear_interpolation(self, time_interp: List[float],
                              momentum_interp: List[float],
                              beta_interp: List[float], circumference: float,
                              time: np.ndarray, momentum: np.ndarray,
                              mass: float) -> Tuple[Iterable[float], ...]:

        time_interp.append(time_interp[-1]
                           + circumference / (beta_interp[0] * c))

        i = self.flat_bottom
        for k in range(1, len(time)):

            while time_interp[i + 1] <= time[k]:
                momentum_interp.append(
                    momentum[k - 1] + (momentum[k] - momentum[k - 1]) *
                    (time_interp[i + 1] - time[k - 1]) /
                    (time[k] - time[k - 1]))

                next_time, next_beta = self._next_time_beta(momentum_interp[i + 1],
                                                            mass, circumference)
                beta_interp.append(next_beta)
                time_interp.append(time_interp[i + 1] + next_time)

                i += 1

        return time_interp, momentum_interp, beta_interp

    def _cubic_interpolation(self, time_interp: List[float],
                             momentum_interp: List[float],
                             beta_interp: List[float], circumference: float,
                             time: np.ndarray, momentum: np.ndarray,
                             mass: float, time_start_ramp: float,
                             time_end_ramp: float) -> Tuple[np.ndarray,    ...]:

        interp_funtion_momentum = splrep(
            time[(time >= time_start_ramp) * (time <= time_end_ramp)],
            momentum[(time >= time_start_ramp) * (time <= time_end_ramp)],
            s=self.smoothing)

        i = self.flat_bottom

        time_interp.append(
            time_interp[-1] + circumference / (beta_interp[0] * c))

        while time_interp[i] <= time[-1]:

            if (time_interp[i + 1] < time_start_ramp):

                momentum_interp.append(momentum[0])
                next_time, next_beta = self._next_time_beta(momentum_interp[i + 1],
                                                            mass, circumference)

                beta_interp.append(next_beta)
                time_interp.append(time_interp[i + 1] + next_time)

            elif (time_interp[i + 1] > time_end_ramp):

                momentum_interp.append(momentum[-1])

                next_time, next_beta = self._next_time_beta(momentum_interp[i + 1],
                                                            mass, circumference)
                beta_interp.append(next_beta)
                time_interp.append(time_interp[i + 1] + next_time)

            else:

                momentum_interp.append(
                    splev(time_interp[i + 1], interp_funtion_momentum))
                next_time, next_beta = self._next_time_beta(momentum_interp[i + 1],
                                                            mass, circumference)
                beta_interp.append(next_beta)
                time_interp.append(time_interp[i + 1] + next_time)

            i += 1

        return time_interp, momentum_interp, beta_interp

    def _derivative_interpolation(self, time_interp: List[float],
                                  momentum_interp: List[float],
                                  beta_interp: List[float],
                                  circumference: float,
                                  time: Iterable[float],
                                  momentum: Iterable[float],
                                  mass: float) -> Tuple[Iterable[float], ...]:

        momentum_initial = momentum_interp[0]
        momentum_derivative = np.gradient(momentum) / np.gradient(time)

        momentum_derivative_interp = [0] * self.flat_bottom + \
                                     [momentum_derivative[0]]
        integral_point = momentum_initial

        i = self.flat_bottom

        time_interp.append(
            time_interp[-1] + circumference / (beta_interp[0] * c))

        while time_interp[i] <= time[-1]:
            derivative_point = np.interp(time_interp[i + 1], time,
                                         momentum_derivative)
            momentum_derivative_interp.append(derivative_point)
            integral_point += (time_interp[i + 1] - time_interp[i]) \
                              * derivative_point

            momentum_interp.append(integral_point)
            next_time, next_beta = self._next_time_beta(momentum_interp[i + 1],
                                                        mass, circumference)
            beta_interp.append(next_beta)
            time_interp.append(time_interp[i + 1] + next_time)

            i += 1

        # Adjust result to get flat top energy correct as derivation and
        # integration leads to ~10^-8 error in flat top momentum
        momentum_interp = np.asarray(momentum_interp)
        momentum_interp -= momentum_interp[0]
        momentum_interp /= momentum_interp[-1]
        momentum_interp *= momentum[-1] - momentum[0]

        momentum_interp += momentum[0]

        return time_interp, momentum_interp, beta_interp

    def _akima_interpolation(self, time_interp: List[float],
                             momentum_interp: List[float],
                             beta_interp: List[float],
                             circumference: float,
                             time: Iterable[float],
                             momentum: Iterable[float],
                             mass: float) -> Tuple[Iterable[float], ...]:

        interp_func = Akima1DInterpolator(time, momentum)

        i = self.flat_bottom

        time_interp.append(
            time_interp[-1] + circumference / (beta_interp[0] * c))

        while time_interp[i] <= time[-1]:
            momentum_interp.append(interp_func(time_interp[i + 1]))
            next_time, next_beta = self._next_time_beta(momentum_interp[i + 1],
                                                        mass, circumference)
            beta_interp.append(next_beta)
            time_interp.append(time_interp[i + 1] + next_time)

            i += 1

        return time_interp, momentum_interp, beta_interp

    def _next_time_beta(self,
                        next_momentum: float,
                        mass: float,
                        circumference: float
                        ) -> Tuple[float, float]:

        beta = np.sqrt(1 / (1 + (mass / next_momentum) ** 2))

        time = circumference / (beta * c)

        return time, beta


def convert_data(synchronous_data: np.ndarray,
                 mass: float,
                 charge: float,
                 synchronous_data_type: SynchronousDataTypes = 'momentum',
                 bending_radius: Optional[float] = None
                 ) -> np.ndarray:
    """ Function to convert synchronous data (i.e. energy program of the
    synchrotron) into momentum.

    Parameters
    ----------
    synchronous_data : float array
        The synchronous data to be converted to momentum
    mass : float or Particle.mass
        The mass of the particles in [eV/c**2]
    charge : int or Particle.charge
        The charge of the particles in units of [e]
    synchronous_data_type : str
        Type of input for the synchronous data ; can be 'momentum',
        'total energy', 'kinetic energy' or 'bending field' (last case
        requires bending_radius to be defined)
    bending_radius : float
        Bending radius in [m] in case synchronous_data_type is
        'bending field'

    Returns
    -------
    momentum : float array
        The input synchronous_data converted into momentum [eV/c]

    """

    if synchronous_data_type == 'momentum':
        momentum = synchronous_data
    elif synchronous_data_type == 'total energy':
        momentum = np.sqrt(synchronous_data ** 2 - mass ** 2)
    elif synchronous_data_type == 'kinetic energy':
        momentum = np.sqrt((synchronous_data + mass) ** 2 - mass ** 2)
    elif synchronous_data_type == 'bending field':
        if bending_radius is None:
            # InputDataError
            raise RuntimeError("ERROR in Ring: bending_radius is not " +
                               "defined and is required to compute " +
                               "momentum")
        momentum = synchronous_data * bending_radius * charge * c
    else:
        # InputDataError
        raise RuntimeError("ERROR in Ring: Synchronous data" +
                           " type not recognized!")

    return momentum


def load_data(filename, ignore=0, delimiter=None):
    r"""Helper function to load column-by-column data from a txt file to numpy
    arrays.

    Parameters
    ----------
    filename : str
        Name of the file containing the data.
    ignore : int
        Number of lines to ignore from the head of the file.
    delimiter : str
        Delimiting character between columns.

    Returns
    -------
    list of arrays
        Input data, column by column.

    """

    data = np.loadtxt(str(filename), skiprows=int(ignore),
                      delimiter=str(delimiter))

    return [np.ascontiguousarray(data[:, i]) for i in range(len(data[0]))]<|MERGE_RESOLUTION|>--- conflicted
+++ resolved
@@ -16,11 +16,7 @@
 
 from __future__ import annotations
 
-<<<<<<< HEAD
 import os
-=======
-from builtins import range, str
->>>>>>> f36c0c7c
 from typing import TYPE_CHECKING
 
 import matplotlib.pyplot as plt
@@ -304,16 +300,10 @@
 
                 else:
                     # InputDataError
-<<<<<<< HEAD
-                    raise RuntimeError("ERROR in Ring: The input data " +
-                                       "does not match the proper length " +
-                                       "(n_turns+1)")
-        else:
-            raise TypeError(type(input_data))
-=======
                     raise RuntimeError("ERROR in Ring: The 'input_data'" +
                                        f"should have {(n_turns+1)=} entries, but shape is {input_data.shape=}")
->>>>>>> f36c0c7c
+        else:
+            raise TypeError(type(input_data))
 
         return output_data
 
