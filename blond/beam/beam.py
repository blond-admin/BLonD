# coding: utf-8
# Copyright 2017 CERN. This software is distributed under the
# terms of the GNU General Public Licence version 3 (GPL Version 3),
# copied verbatim in the file LICENCE.md.
# In applying this licence, CERN does not waive the privileges and immunities
# granted to it by virtue of its status as an Intergovernmental Organization or
# submit itself to any jurisdiction.
# Project website: http://blond.web.cern.ch/

"""Module containing the fundamental beam class with methods to compute beam
statistics

:Authors: **Danilo Quartullo**, **Helga Timko**, **ALexandre Lasheen**

"""

from __future__ import division, annotations

from typing import TYPE_CHECKING
import itertools as itl

import numpy as np
from scipy.constants import c, e, epsilon_0, hbar, m_e, m_p, physical_constants

from ..trackers.utilities import is_in_separatrix
from ..utils import bmath as bm
from ..utils import exceptions as blExcept

<<<<<<< HEAD
m_mu = physical_constants['muon mass'][0]
=======
if TYPE_CHECKING:
    from typing import List, Iterable, Tuple, Self, Union

    from ..input_parameters.ring import Ring
    from ..input_parameters.rf_parameters import RFStation

>>>>>>> 1b4fd9ef

class Particle:
    r"""Class containing basic parameters, e.g. mass, of the particles to be tracked.

    The following particles are already implemented: proton, electron, positron

    Parameters
    ----------
    user_mass : float
        Energy equivalent of particle rest mass in eV
    user_charge : float
        Particle charge in units of the elementary charge
    user_decay_rate : float
        Particle decay rate in units of 1/s 

    Attributes
    ----------
    mass : float
        Energy equivalent of particle rest mass in eV.
    charge : float
        Particle charge in units of the elementary charge.
    decay_rate : float
        Inverse of the particle decay time (decay time in s)
    radius_cl : float
        Classical particle radius in :math:`m`.
    c_gamma : float
        Sand's radiation constant :math:`C_\gamma` in :math:`m / eV^3`.
    c_q : float
        Quantum radiation constant :math:`C_q` in :math:`m`.

    Examples
    --------
    >>> from blond.beam.beam import Proton
    >>> particle = Proton()

    Usually, a `Particle` is used to construct a :class:`~blond.input_parameters.ring.Ring` object,
    e.g.

    >>> Ring(circumference, momentum_compaction, sync_momentum, Proton())

    """

    def __init__(self, user_mass, user_charge, user_decay_rate = 0):

        if user_mass > 0.:
            self.mass = float(user_mass)
            self.charge = float(user_charge)
        else:
            # MassError
            raise RuntimeError('ERROR: Particle mass not recognized!')
            
        if user_decay_rate >= 0.:
            self.decay_rate = float(user_decay_rate)
            
        else:
            # MassError
            raise RuntimeError('ERROR: Invalide particle decay rate!')
            

        # classical particle radius [m]
        self.radius_cl = 0.25 / (np.pi * epsilon_0) * \
            e**2 * self.charge**2 / (self.mass * e)

        # Sand's radiation constant [ m / eV^3]
        self.c_gamma = 4 * np.pi / 3 * self.radius_cl / self.mass**3

        # Quantum radiation constant [m]
        self.c_q = (55.0 / (32.0 * np.sqrt(3.0)) * hbar * c / (self.mass * e))


class Proton(Particle):
    """ Implements a proton `Particle`.
    """

    def __init__(self):

        Particle.__init__(self, m_p * c**2 / e, 1)


class Electron(Particle):
    """ Implements an electron `Particle`.
    """

    def __init__(self):
        Particle.__init__(self, m_e * c**2 / e, -1)


class Positron(Particle):
    """ Implements a positron `Particle`.
    """

    def __init__(self):

        Particle.__init__(self, m_e * c**2 / e, 1)


class MuPlus(Particle):
    """ Implements a muon+ `Particle`.
    """ 
    def __init__(self):
        Particle.__init__(self, m_mu * c**2 / e, 1, float(1/2.1969811e-6))


class MuMinus(Particle):
    """ Implements a muon- `Particle`.
    """ 
    def __init__(self):        
        Particle.__init__(self, m_mu * c**2 / e, -1, float(1/2.1969811e-6))
        

class Beam:
    r"""Class containing the beam properties.

    This class containes the beam coordinates (dt, dE) and the beam properties.

    The beam coordinate 'dt' is defined as the particle arrival time to the RF
    station w.r.t. the reference time that is the sum of turns. The beam
    coordiate 'dE' is defined as the particle energy offset w.r.t. the
    energy of the synchronous particle.

    The class creates a beam with zero dt and dE, see distributions to match
    a beam with respect to the RF and intensity effects.

    Parameters
    ----------
    Ring : Ring
        Used to import different quantities such as the mass and the energy.
    n_macroparticles : int
        total number of macroparticles.
    intensity : float
        total intensity of the beam (in number of charge).

    Attributes
    ----------
    mass : float
        mass of the particle [eV].
    charge : int
        integer charge of the particle [e].
    beta : float
        relativistic velocity factor [].
    gamma : float
        relativistic mass factor [].
    energy : float
        energy of the synchronous particle [eV].
    momentum : float
        momentum of the synchronous particle [eV].
    dt : numpy_array, float
        beam arrival times with respect to synchronous time [s].
    dE : numpy_array, float
        beam energy offset with respect to the synchronous particle [eV].
    mean_dt : float
        average beam arrival time [s].
    mean_dE : float
        average beam energy offset [eV].
    sigma_dt : float
        standard deviation of beam arrival time [s].
    sigma_dE : float
        standard deviation of beam energy offset [eV].
    intensity : float
        total intensity of the beam in number of charges [].
    n_macroparticles : int
        total number of macroparticles in the beam [].
    ratio : float
        ratio intensity per macroparticle [].
    id : numpy_array, int
        unique macro-particle ID number; zero if particle is 'lost'.

    See Also
    ---------
    distributions.matched_from_line_density:
        match a beam with a given bunch profile.
    distributions.matched_from_distribution_function:
        match a beam with a given distribution function in phase space.

    Examples
    --------
    >>> from input_parameters.ring import Ring
    >>> from beam.beam import Beam
    >>>
    >>> n_turns = 10
    >>> C = 100
    >>> eta = 0.03
    >>> momentum = 26e9
    >>> ring = Ring(n_turns, C, eta, momentum, 'proton')
    >>> n_macroparticle = 1e6
    >>> intensity = 1e11
    >>>
    >>> my_beam = Beam(ring, n_macroparticle, intensity)
    """

    #TODO:  Variable names should all be lower case, leaving for now as
    # could be a breaking change
    def __init__(self, Ring: Ring, n_macroparticles: int, intensity: float):

        self.Particle = Ring.Particle
        self.beta = Ring.beta[0][0]
        self.gamma = Ring.gamma[0][0]
        self.energy = Ring.energy[0][0]
        self.momentum = Ring.momentum[0][0]
        self.dt = np.zeros([int(n_macroparticles)], dtype=bm.precision.real_t)
        self.dE = np.zeros([int(n_macroparticles)], dtype=bm.precision.real_t)
        self.mean_dt = 0.
        self.mean_dE = 0.
        self.sigma_dt = 0.
        self.sigma_dE = 0.
        self.n_macroparticles = int(n_macroparticles)
        self.intensity = float(intensity)

        self.id = np.arange(1, self.n_macroparticles + 1, dtype=int)
        self.epsn_rms_l = 0.
        # For MPI
        self.n_total_macroparticles_lost = 0
        self.n_total_macroparticles = n_macroparticles
        self.is_splitted = False
        self._sumsq_dt = 0.
        self._sumsq_dE = 0.
        # For GPU
        self._device = 'CPU'

    def __iadd__(self, other: Union[Self, Iterable[float]]) -> Self:
        '''
        Initialisation of in place addition calls add_beam(other) if other
        is a blond beam object, calls add_particles(other) otherwise

        Parameters
        ----------
        other : blond beam object or (2, n) array
        '''

        if isinstance(other, type(self)):
            self.add_beam(other)
            return self

        self.add_particles(other)
        return self

    @property
    def n_macroparticles_lost(self) -> int:
        '''Number of lost macro-particles, defined as @property.

        Returns
        -------
        n_macroparticles_lost : int
            number of macroparticles lost.

        '''
        return self.n_macroparticles - self.n_macroparticles_alive

    @property
    def n_macroparticles_alive(self) -> int:
        '''Number of transmitted macro-particles, defined as @property.

        Returns
        -------
        n_macroparticles_alive : int
            number of macroparticles not lost.

        '''

        return bm.count_nonzero(self.id)

    @property
    def ratio(self) -> float:
        return self._ratio

    @ratio.setter
    def ratio(self, value: float):
        self._ratio = value
        self._intensity = self._ratio * self.n_macroparticles

    @property
    def intensity(self) -> float:
        return self._intensity

    @intensity.setter
    def intensity(self, value: float):
        self._intensity = value
        self._ratio = self._intensity / self.n_macroparticles

    def eliminate_lost_particles(self):
        """Eliminate lost particles from the beam coordinate arrays
        """

        indexalive = np.where(self.id != 0)[0]
        if len(indexalive) > 0:
            self.dt = np.ascontiguousarray(
                self.dt[indexalive], dtype=bm.precision.real_t)
            self.dE = np.ascontiguousarray(
                self.dE[indexalive], dtype=bm.precision.real_t)
            self.n_macroparticles = len(self.dt)
            self.id = np.arange(1, self.n_macroparticles + 1, dtype=int)
        else:
            # AllParticlesLost
            raise RuntimeError("ERROR in Beams: all particles lost and" +
                               " eliminated!")

    def statistics(self):
        r'''
        Calculation of the mean and standard deviation of beam coordinates,
        as well as beam emittance using different definitions.
        Take no arguments, statistics stored in

        - mean_dt
        - mean_dE
        - sigma_dt
        - sigma_dE
        '''

        # Statistics only for particles that are not flagged as lost
        itemindex = bm.nonzero(self.id)[0]
        self.mean_dt = bm.mean(self.dt[itemindex])
        self.sigma_dt = bm.std(self.dt[itemindex])
        self._sumsq_dt = bm.dot(self.dt[itemindex], self.dt[itemindex])
        # self.min_dt = bm.min(self.dt[itemindex])
        # self.max_dt = bm.max(self.dt[itemindex])

        self.mean_dE = bm.mean(self.dE[itemindex])
        self.sigma_dE = bm.std(self.dE[itemindex])
        self._sumsq_dE = bm.dot(self.dE[itemindex], self.dE[itemindex])

        # self.min_dE = bm.min(self.dE[itemindex])
        # self.max_dE = bm.max(self.dE[itemindex])

        # R.m.s. emittance in Gaussian approximation
        self.epsn_rms_l = np.pi * self.sigma_dE * self.sigma_dt  # in eVs

    #TODO:  Variable names to lower case
    def losses_separatrix(self, Ring: Ring, RFStation: RFStation):
        '''Beam losses based on separatrix.

        Set to 0 all the particle's id not in the separatrix anymore.

        Parameters
        ----------
        Ring : Ring
            Used to call the function is_in_separatrix.
        RFStation : RFStation
            Used to call the function is_in_separatrix.
        '''

        lost_index = is_in_separatrix(Ring, RFStation, self,
                                      self.dt, self.dE) == False

        self.id[lost_index] = 0

    def losses_longitudinal_cut(self, dt_min: float, dt_max: float):
        '''Beam losses based on longitudinal cuts.

        Set to 0 all the particle's id with dt not in the interval
        (dt_min, dt_max).

        Parameters
        ----------
        dt_min : float
            minimum dt.
        dt_max : float
            maximum dt.
        '''

        lost_index = (self.dt < dt_min) | (self.dt > dt_max)
        self.id[lost_index] = 0

    def losses_energy_cut(self, dE_min: float, dE_max: float):
        '''Beam losses based on energy cuts, e.g. on collimators.

        Set to 0 all the particle's id with dE not in the interval (dE_min, dE_max).

        Parameters
        ----------
        dE_min : float
            minimum dE.
        dE_max : float
            maximum dE.
        '''

        lost_index = (self.dE < dE_min) | (self.dE > dE_max)
        self.id[lost_index] = 0

    def losses_below_energy(self, dE_min: float):
        '''Beam losses based on lower energy cut.

        Set to 0 all the particle's id with dE below dE_min.

        Parameters
        ----------
        dE_min : float
            minimum dE.
        '''

        lost_index = (self.dE < dE_min)
        self.id[lost_index] = 0

<<<<<<< HEAD
    def particle_decay(self, time: float) -> None:
        '''Decreases beam inensity due to the particle decay

        Sets the ratio to a lower value if the particle can decay. Number of macroparticles remains unchanged.

        Parameters
        ----------
        time : float
            time in seconds, which is used to determine the fraction of the
            particle decay
        '''
        self.ratio *= np.exp(-time * self.Particle.decay_rate / (self.gamma))
       

    def add_particles(self, new_particles):
=======
    def add_particles(self, new_particles: Iterable[float]):
>>>>>>> 1b4fd9ef
        '''
        Method to add array of new particles to beam object
        New particles are given id numbers sequential from last id of this beam

        Parameters
        ----------
        new_particles : array-like
            (2, n) array of (dt, dE) for new particles
        '''

        try:
            newdt = new_particles[0]
            newdE = new_particles[1]
            if len(newdt) != len(newdE):
                raise blExcept.ParticleAdditionError(
                    "new_particles must have equal number of time and energy coordinates")
        except TypeError:
            raise blExcept.ParticleAdditionError(
                "new_particles shape must be (2, n)")

        nNew = len(newdt)

        self.id = bm.concatenate((self.id, bm.arange(self.n_macroparticles + 1,
                                                     self.n_macroparticles
                                                     + nNew + 1, dtype=int)))
        self.n_macroparticles += nNew

        self.ratio = self.ratio

        self.dt = bm.concatenate((self.dt, newdt))
        self.dE = bm.concatenate((self.dE, newdE))

    def add_beam(self, other_beam: Self):
        '''
        Method to add the particles from another beam to this beam
        New particles are given id numbers sequential from last id of this beam
        Particles with id == 0 keep id == 0 and are included in addition

        Parameters
        ----------
        other_beam : blond beam object

        Raises
        ------
        TypeError:
            If other_beam is not an instance of Beam, a TypeError is raised.
        ValueError:
            If other_beam.ratio != self.ratio, a ValueError is raised.
        '''

        if not isinstance(other_beam, type(self)):
            raise TypeError("add_beam method requires a beam object as input")

        if other_beam.ratio != self.ratio:
            raise ValueError("The other beam must have the same ratio as this"
                             + " beam.")

        self.dt = bm.concatenate((self.dt, other_beam.dt))
        self.dE = bm.concatenate((self.dE, other_beam.dE))

        counter = bm.arange(self.n_macroparticles + 1,
                            self.n_macroparticles + 1
                            + other_beam.n_macroparticles,
                            dtype=int)
        newids = counter*other_beam.id

        self.id = bm.concatenate((self.id, newids))
        self.n_macroparticles += other_beam.n_macroparticles

        self.ratio = self.ratio

    def split(self, random: bool=False, fast: bool=False):
        '''
        MPI ONLY ROUTINE: Splits the beam equally among the workers for
        MPI processing.

        Parameters
        ----------
        random : boolean
            Shuffle the beam before splitting, to be used with the
            approximation methonds.
        fast : boolean
            If true, it assumes that every worker has already a copy of the
            beam so only the particle ids are distributed.
            If false, all the coordinates are distributed by the master to all
            the workers.
        '''

        if not bm.in_mpi():
            raise RuntimeError(
                'ERROR: Cannot use this routine unless in MPI Mode')

        from ..utils.mpi_config import WORKER
        if WORKER.is_master and random:
            bm.random.shuffle(self.id)
            if not fast:
                self.dt = self.dt[self.id - 1]
                self.dE = self.dE[self.id - 1]

        self.id = WORKER.scatter(self.id)
        if fast:
            self.dt = bm.ascontiguousarray(self.dt[self.id - 1])
            self.dE = bm.ascontiguousarray(self.dE[self.id - 1])
        else:
            self.dt = WORKER.scatter(self.dt)
            self.dE = WORKER.scatter(self.dE)

        assert (len(self.dt) == len(self.dE) and len(self.dt) == len(self.id))

        self.n_macroparticles = len(self.dt)
        self.is_splitted = True

    def gather(self, all_gather: bool=False):
        '''
        MPI ONLY ROUTINE: Gather the beam coordinates to the master or all workers.

        Parameters
        ----------
        all_gather : boolean
            If true, every worker will get a copy of the whole beam coordinates.
            If false, only the master will gather the coordinates.
        '''
        if not bm.in_mpi():
            raise RuntimeError(
                'ERROR: Cannot use this routine unless in MPI Mode')
        from ..utils.mpi_config import WORKER

        if all_gather:
            self.dt = WORKER.allgather(self.dt)
            self.dE = WORKER.allgather(self.dE)
            self.id = WORKER.allgather(self.id)
            self.is_splitted = False
        else:
            self.dt = WORKER.gather(self.dt)
            self.dE = WORKER.gather(self.dE)
            self.id = WORKER.gather(self.id)
            if WORKER.is_master:
                self.is_splitted = False

        self.n_macroparticles = len(self.dt)

    def gather_statistics(self, all_gather: bool=False):
        '''
        MPI ONLY ROUTINE: Gather beam statistics.

        Parameters
        ----------
        all_gather : boolean
            if true, all workers will gather the beam stats.
            If false, only the master will get the beam stats.
        '''
        if not bm.in_mpi():
            raise RuntimeError(
                'ERROR: Cannot use this routine unless in MPI Mode')

        from ..utils.mpi_config import WORKER
        if all_gather:

            self.mean_dt = WORKER.allreduce(
                np.array([self.mean_dt]), operator='mean')[0]

            self.mean_dE = WORKER.allreduce(
                np.array([self.mean_dE]), operator='mean')[0]

            self.n_total_macroparticles_lost = WORKER.allreduce(
                np.array([self.n_macroparticles_lost]), operator='sum')[0]

            # self.n_total_macroparticles_alive = WORKER.allreduce(
            # np.array([self.n_macroparticles_alive]), operator='sum')[0]

            self.sigma_dt = WORKER.allreduce(
                np.array([self._sumsq_dt]), operator='sum')[0]
            self.sigma_dt = np.sqrt(
                self.sigma_dt / (self.n_total_macroparticles -
                                 self.n_total_macroparticles_lost)
                - self.mean_dt**2)

            self.sigma_dE = WORKER.allreduce(
                np.array([self._sumsq_dE]), operator='sum')[0]
            self.sigma_dE = np.sqrt(
                self.sigma_dE / (self.n_total_macroparticles -
                                 self.n_total_macroparticles_lost)
                - self.mean_dE**2)

        else:
            self.mean_dt = WORKER.reduce(
                np.array([self.mean_dt]), operator='mean')[0]

            self.mean_dE = WORKER.reduce(
                np.array([self.mean_dE]), operator='mean')[0]

            self.n_total_macroparticles_lost = WORKER.reduce(
                np.array([self.n_macroparticles_lost]), operator='sum')[0]

            self.sigma_dt = WORKER.reduce(
                np.array([self._sumsq_dt]), operator='sum')[0]
            self.sigma_dt = np.sqrt(
                self.sigma_dt / (self.n_total_macroparticles -
                                 self.n_total_macroparticles_lost)
                - self.mean_dt**2)

            self.sigma_dE = WORKER.reduce(
                np.array([self._sumsq_dE]), operator='sum')[0]
            self.sigma_dE = np.sqrt(
                self.sigma_dE / (self.n_total_macroparticles -
                                 self.n_total_macroparticles_lost)
                - self.mean_dE**2)

    def gather_losses(self, all_gather: bool=False):
        '''
        MPI ONLY ROUTINE: Gather beam losses.

        Parameters
        ----------
        all_gather : boolean
            if true, all workers will gather the beam stats.
            If false, only the master will get the beam stats.
        '''
        if not bm.in_mpi():
            raise RuntimeError(
                'ERROR: Cannot use this routine unless in MPI Mode')

        from ..utils.mpi_config import WORKER

        if all_gather:
            temp = WORKER.allgather(np.array([self.n_macroparticles_lost]))
            self.n_total_macroparticles_lost = np.sum(temp)
        else:
            temp = WORKER.gather(np.array([self.n_macroparticles_lost]))
            self.n_total_macroparticles_lost = np.sum(temp)

    #TODO:  recursive is not used, does not need to be there?
    def to_gpu(self, recursive: bool=True):
        '''
        Transfer all necessary arrays to the GPU
        '''
        # Check if to_gpu has been invoked already
        if hasattr(self, '_device') and self._device == 'GPU':
            return

        import cupy as cp
        self.dE = cp.array(self.dE)
        self.dt = cp.array(self.dt)
        self.id = cp.array(self.id)

        self._device = 'GPU'

    #TODO:  recursive is not used, does not need to be there?
    def to_cpu(self, recursive: bool=True):
        '''
        Transfer all necessary arrays back to the CPU
        '''
        # Check if to_cpu has been invoked already
        if hasattr(self, '_device') and self._device == 'CPU':
            return

        import cupy as cp
        self.dE = cp.asnumpy(self.dE)
        self.dt = cp.asnumpy(self.dt)
        self.id = cp.asnumpy(self.id)

        # to make sure it will not be called again
        self._device = 'CPU'<|MERGE_RESOLUTION|>--- conflicted
+++ resolved
@@ -26,16 +26,15 @@
 from ..utils import bmath as bm
 from ..utils import exceptions as blExcept
 
-<<<<<<< HEAD
+
 m_mu = physical_constants['muon mass'][0]
-=======
+
 if TYPE_CHECKING:
     from typing import List, Iterable, Tuple, Self, Union
 
     from ..input_parameters.ring import Ring
     from ..input_parameters.rf_parameters import RFStation
 
->>>>>>> 1b4fd9ef
 
 class Particle:
     r"""Class containing basic parameters, e.g. mass, of the particles to be tracked.
@@ -428,7 +427,7 @@
         lost_index = (self.dE < dE_min)
         self.id[lost_index] = 0
 
-<<<<<<< HEAD
+
     def particle_decay(self, time: float) -> None:
         '''Decreases beam inensity due to the particle decay
 
@@ -443,10 +442,7 @@
         self.ratio *= np.exp(-time * self.Particle.decay_rate / (self.gamma))
        
 
-    def add_particles(self, new_particles):
-=======
     def add_particles(self, new_particles: Iterable[float]):
->>>>>>> 1b4fd9ef
         '''
         Method to add array of new particles to beam object
         New particles are given id numbers sequential from last id of this beam
