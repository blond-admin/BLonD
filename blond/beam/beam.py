--- conflicted
+++ resolved
@@ -30,11 +30,8 @@
 from ..utils.legacy_support import handle_legacy_kwargs
 
 if TYPE_CHECKING:
-<<<<<<< HEAD
     from typing import Iterable, Self, Optional
 
-=======
->>>>>>> 16305736
     from numpy.typing import NDArray as NumpyArray
     import cupy as cp
 
@@ -263,30 +260,18 @@
             assert n_macroparticles == len(dE)
             self.dE: NumpyArray | cp.array = np.ascontiguousarray(dE)
 
-<<<<<<< HEAD
-        self.mean_dt: float = 0.
-        self.mean_dE: float = 0.
-        self.sigma_dt: float = 0.
-        self.sigma_dE: float = 0.
-
-        self._set_beam_info(n_macroparticles=int(n_macroparticles),
-                            intensity=float(intensity))
-
-        self.id: NumpyArray | cp.array = np.arange(1, self.n_macroparticles + 1, dtype=int)
-        self.epsn_rms_l: float = 0.
-=======
         self.mean_dt: float = 0.0
         self.mean_dE: float = 0.0
         self.sigma_dt: float = 0.0
         self.sigma_dE: float = 0.0
-        self.intensity: float = float(intensity)
-        self.n_macroparticles: int = int(n_macroparticles)
-        self.ratio: float = self.intensity / self.n_macroparticles
+
+        self._set_beam_info(n_macroparticles=int(n_macroparticles),
+                            intensity=float(intensity))
+
         self.id: NumpyArray | cp.array = np.arange(
             1, self.n_macroparticles + 1, dtype=int
         )
         self.epsn_rms_l: float = 0.0
->>>>>>> 16305736
         self.n_macroparticles_eliminated = 0
 
         # For MPI
@@ -660,14 +645,6 @@
 
         n_new = len(newdt)
 
-<<<<<<< HEAD
-        self.id = bm.concatenate((self.id, bm.arange(self.n_macroparticles + 1,
-                                                     self.n_macroparticles
-                                                     + n_new + 1, dtype=int)))
-
-        self._set_beam_info(n_macroparticles=self._n_macroparticles + n_new,
-                               ratio=self.ratio)
-=======
         self.id = bm.concatenate(
             (
                 self.id,
@@ -678,8 +655,8 @@
                 ),
             )
         )
-        self.n_macroparticles += n_new
->>>>>>> 16305736
+        self._set_beam_info(n_macroparticles=self._n_macroparticles + n_new,
+                            ratio=self.ratio)
 
         self.dt = bm.concatenate((self.dt, newdt))
         self.dE = bm.concatenate((self.dE, newdE))
