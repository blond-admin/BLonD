--- conflicted
+++ resolved
@@ -28,12 +28,7 @@
 from ..utils import exceptions as blond_exceptions
 from ..utils.legacy_support import handle_legacy_kwargs
 
-<<<<<<< HEAD
 if TYPE_CHECKING:  # pragma: no cover
-
-=======
-if TYPE_CHECKING:
->>>>>>> 46a99423
     from numpy.typing import NDArray as NumpyArray
     import cupy as cp
 
