# coding: utf-8
# Copyright 2017 CERN. This software is distributed under the
# terms of the GNU General Public Licence version 3 (GPL Version 3),
# copied verbatim in the file LICENCE.md.
# In applying this licence, CERN does not waive the privileges and immunities
# granted to it by virtue of its status as an Intergovernmental Organization or
# submit itself to any jurisdiction.
# Project website: http://blond.web.cern.ch/

'''
**Module to compute the beam profile through slices**

:Authors: **Danilo Quartullo**, **Alexandre Lasheen**, 
          **Juan F. Esteban Mueller**
'''

from __future__ import division, print_function
from builtins import object
import numpy as np
from numpy.fft import rfft, rfftfreq
from scipy import ndimage
import ctypes
from ..toolbox import filters_and_fitting as ffroutines
from ..utils import bmath as bm

class CutOptions(object):
    r"""
    This class groups all the parameters necessary to slice the phase space
    distribution according to the time axis, apart from the array collecting
    the profile which is defined in the constructor of the class Profile below.

    Parameters
    ----------
    cut_left : float
        Left edge of the slicing (optional). A default value will be set if
        no value is given.
    cut_right : float
        Right edge of the slicing (optional). A default value will be set
        if no value is given.
    n_slices : int
        Optional input parameters, corresponding to the number of
        :math:`\sigma_{RMS}` of the Beam to slice (this will overwrite
        any input of cut_left and cut_right).
    n_sigma : float
        defines the left and right extremes of the profile in case those are
        not given explicitly
    cuts_unit : str
        the unit of cut_left and cut_right, it can be seconds 's' or radians
        'rad'
    RFSectionParameters : object
        RFSectionParameters[0][0] is necessary for the conversion from radians
        to seconds if cuts_unit = 'rad'. RFSectionParameters[0][0] is the value
        of omega_rf of the main harmonic at turn number 0

    Attributes
    ----------
    cut_left : float
    cut_right : float
    n_slices : int
    n_sigma : float
    cuts_unit : str
    RFSectionParameters : object
    edges : float array
        contains the edges of the slices
    bin_centers : float array
        contains the centres of the slices

    Examples
    --------
    >>> from input_parameters.ring import Ring
    >>> from input_parameters.rf_parameters import RFStation
    >>> self.ring = Ring(n_turns = 1, ring_length = 100,
    >>> alpha = 0.00001, momentum = 1e9)
    >>> self.rf_params = RFStation(Ring=self.ring, n_rf=1, harmonic=[4620],
    >>>                  voltage=[7e6], phi_rf_d=[0.])
    >>> CutOptions = profileModule.CutOptions(cut_left=0, cut_right=2*np.pi,
    >>> n_slices = 100, cuts_unit='rad', RFSectionParameters=self.rf_params)

    """

    def __init__(self, cut_left=None, cut_right=None, n_slices=100,
                 n_sigma=None, cuts_unit='s', RFSectionParameters=None):
        """
        Constructor
        """

        if cut_left is not None:
            self.cut_left = float(cut_left)
        else:
            self.cut_left = cut_left

        if cut_right is not None:
            self.cut_right = float(cut_right)
        else:
            self.cut_right = cut_right

        self.n_slices = int(n_slices)

        if n_sigma is not None:
            self.n_sigma = float(n_sigma)
        else:
            self.n_sigma = n_sigma

        self.cuts_unit = str(cuts_unit)

        self.RFParams = RFSectionParameters

        if self.cuts_unit == 'rad' and self.RFParams is None:
            raise RuntimeError('You should pass an RFParams object to ' +
                               'convert from radians to seconds')
        if self.cuts_unit != 'rad' and self.cuts_unit != 's':
            raise RuntimeError('cuts_unit should be "s" or "rad"')

        self.edges = np.zeros(n_slices + 1, dtype=float)
        self.bin_centers = np.zeros(n_slices, dtype=float)

    def set_cuts(self, Beam=None):
        """
        Method to set self.cut_left, self.cut_right, self.edges and
        self.bin_centers attributes.
        The frame is defined by :math:`n\sigma_{RMS}` or manually by the user.
        If not, a default frame consisting of taking the whole bunch +5% of the
        maximum distance between two particles in the bunch will be taken
        in each side of the frame.
        """

        if self.cut_left is None and self.cut_right is None:

            if self.n_sigma is None:
                dt_min = Beam.dt.min()
                dt_max = Beam.dt.max()
                self.cut_left = dt_min - 0.05 * (dt_max - dt_min)
                self.cut_right = dt_max + 0.05 * (dt_max - dt_min)
            else:
                mean_coords = np.mean(Beam.dt)
                sigma_coords = np.std(Beam.dt)
                self.cut_left = mean_coords - self.n_sigma*sigma_coords/2
                self.cut_right = mean_coords + self.n_sigma*sigma_coords/2

        else:

            self.cut_left = self.convert_coordinates(self.cut_left,
                                                     self.cuts_unit)
            self.cut_right = self.convert_coordinates(self.cut_right,
                                                      self.cuts_unit)

        self.edges = np.linspace(self.cut_left, self.cut_right,
                                 self.n_slices + 1)
        self.bin_centers = (self.edges[:-1] + self.edges[1:])/2
        self.bin_size = (self.cut_right - self.cut_left) / self.n_slices

    def track_cuts(self, Beam):
        """
        Track the slice frame (limits and slice position) as the mean of the
        bunch moves.
        Requires Beam statistics!
        Method to be refined!
        """

        delta = Beam.mean_dt - 0.5*(self.cut_left + self.cut_right)

        self.cut_left += delta
        self.cut_right += delta
        self.edges += delta
        self.bin_centers += delta

    def convert_coordinates(self, value, input_unit_type):
        """
        Method to convert a value from 'rad' to 's'.
        """

        if input_unit_type is 's':
            return value

        elif input_unit_type is 'rad':
            return value /\
                self.RFParams.omega_rf[0, self.RFParams.counter[0]]

    def get_slices_parameters(self):
        """
        Reuturn all the computed parameters.
        """
        return self.n_slices, self.cut_left, self.cut_right, self.n_sigma, \
            self.edges, self.bin_centers, self.bin_size


class FitOptions(object):
    """
    This class defines the method to be used turn after turn to obtain the
    position and length of the bunch profile.

    Parameters
    ----------

    fit_method : string
        Current options are 'gaussian',
        'fwhm' (full-width-half-maximum converted to 4 sigma gaussian bunch)
        and 'rms'. The methods 'gaussian' and 'rms' give both 4 sigma.
    fitExtraOptions : unknown
        For the moment no options can be passed into fitExtraOptions

    Attributes
    ----------

    fit_method : string
    fitExtraOptions : unknown
    """

    def __init__(self, fit_option=None, fitExtraOptions=None):

        """
        Constructor
        """

        self.fit_option = str(fit_option)
        self.fitExtraOptions = fitExtraOptions


class FilterOptions(object):

    """
    This class defines the filter to be used turn after turn to smooth
    the bunch profile.

    Parameters
    ----------

    filterMethod : string
        The only option available is 'chebishev'
    filterExtraOptions : dictionary
        Parameters for the Chebishev filter (see the method
        beam_profile_filter_chebyshev in filters_and_fitting.py in the toolbox
        package)

    Attributes
    ----------

    filterMethod : string
    filterExtraOptions : dictionary

    """

    def __init__(self, filterMethod=None, filterExtraOptions=None):

        """
        Constructor
        """

        self.filterMethod = str(filterMethod)
        self.filterExtraOptions = filterExtraOptions


class OtherSlicesOptions(object):

    """
    This class groups all the remaining options for the Profile class.

    Parameters
    ----------

    smooth : boolean
        If set True, this method slices the bunch not in the
        standard way (fixed one slice all the macroparticles contribute
        with +1 or 0 depending if they are inside or not). The method assigns
        to each macroparticle a real value between 0 and +1 depending on its
        time coordinate. This method can be considered a filter able to smooth
        the profile.
    direct_slicing : boolean
        If set True, the profile is calculated when the Profile class below
        is created. If False the user has to manually track the Profile object
        in the main file after its creation

    Attributes
    ----------

    smooth : boolean
    direct_slicing : boolean

    """

    def __init__(self, smooth=False, direct_slicing=False):

        """
        Constructor
        """

        self.smooth = smooth
        self.direct_slicing = direct_slicing


class Profile(object):
    """
    Contains the beam profile and related quantities including beam spectrum,
    profile derivative.

    Parameters
    ----------

    Beam : object
        Beam from which the profile has to be calculated
    CutOptions : object
        Options for profile cutting (see above)
    FitOptions : object
        Options to get profile position and length (see above)
    FilterOptions : object
        Options to set a filter (see above)
    OtherSlicesOptions : object
        All remaining options, like smooth histogram and direct
        slicing (see above)

    Attributes
    ----------

    Beam : object
    n_slices : int
        number of slices to be used
    cut_left : float
        left extreme of the profile
    cut_right : float
        right extreme of the profile
    n_sigma : float
        defines the left and right extremes of the profile in case those are
        not given explicitly
    edges : float array
        contains the edges of the slices
    bin_centers : float array
        contains the centres of the slices
    bin_size : float
        lenght of one bin (or slice)
    n_macroparticles : float array
        contains the histogram (or profile); its elements are real if the
        smooth histogram tracking is used
    beam_spectrum : float array
        contains the spectrum of the beam (arb. units)
    beam_spectrum_freq : float array
        contains the frequencies on which the spectrum is computed [Hz]
    operations : list
        contains all the methods to be called every turn, like slice track,
        fitting, filtering etc.
    bunchPosition : float
        profile position [s]
    bunchLength : float
        profile length [s]
    filterExtraOptions : unknown (see above)

    Examples
    --------

    >>> n_slices = 100
    >>> CutOptions = profileModule.CutOptions(cut_left=0,
    >>>       cut_right=self.ring.t_rev[0], n_slices = n_slices, cuts_unit='s')
    >>> FitOptions = profileModule.FitOptions(fit_option='gaussian',
    >>>                                        fitExtraOptions=None)
    >>> filter_option = {'pass_frequency':1e7,
    >>>    'stop_frequency':1e8, 'gain_pass':1, 'gain_stop':2,
    >>>    'transfer_function_plot':False}
    >>> FilterOptions = profileModule.FilterOptions(filterMethod='chebishev',
    >>>         filterExtraOptions=filter_option)
    >>> OtherSlicesOptions = profileModule.OtherSlicesOptions(smooth=False,
    >>>                             direct_slicing = True)
    >>> self.profile4 = profileModule.Profile(my_beam, CutOptions = CutOptions,
    >>>                     FitOptions= FitOptions,
    >>>                     FilterOptions=FilterOptions,
    >>>                     OtherSlicesOptions = OtherSlicesOptions)

    """

    def __init__(self, Beam,
                 CutOptions=CutOptions(),
                 FitOptions=FitOptions(),
                 FilterOptions=FilterOptions(),
                 OtherSlicesOptions=OtherSlicesOptions()):
        """
        Constructor
        """

        # Copy of CutOptions object to be usef for reslicing
        self.cut_options = CutOptions

        # Define bins
        CutOptions.set_cuts(Beam)

        # Import (reference) Beam
        self.Beam = Beam

        # Get all computed parameters from CutOptions
        self.set_slices_parameters()

        # Initialize profile array as zero array
        self.n_macroparticles = np.zeros(self.n_slices, dtype=float)

        # Initialize beam_spectrum and beam_spectrum_freq as empty arrays
        self.beam_spectrum = np.array([], dtype=float)
        self.beam_spectrum_freq = np.array([], dtype=float)

        if OtherSlicesOptions.smooth:
            self.operations = [self._slice_smooth]
        else:
            self.operations = [self._slice]

        if FitOptions.fit_option is not None:
            self.fit_option = FitOptions.fit_option
            self.bunchPosition = 0.0
            self.bunchLength = 0.0
            if FitOptions.fit_option == 'gaussian':
                self.operations.append(self.apply_fit)
            elif FitOptions.fit_option == 'rms':
                self.operations.append(self.rms)
            elif FitOptions.fit_option == 'fwhm':
                self.operations.append(self.fwhm)

        if FilterOptions.filterMethod == 'chebishev':
            self.filterExtraOptions = FilterOptions.filterExtraOptions
            self.operations.append(self.apply_filter)

        if OtherSlicesOptions.direct_slicing:
            self.track()

    def set_slices_parameters(self):
        self.n_slices, self.cut_left, self.cut_right, self.n_sigma, \
                self.edges, self.bin_centers, self.bin_size = \
                self.cut_options.get_slices_parameters()

    def track(self):
        """
        Track method in order to update the slicing along with the tracker.
        """

        for op in self.operations:
            op()

    def _slice(self):
        """
<<<<<<< HEAD
        Constant space slicing with a constant frame. 
        """
        bm.slice(self)
#          libblond.histogram(self.Beam.dt.ctypes.data_as(ctypes.c_void_p), 
                         #  self.n_macroparticles.ctypes.data_as(ctypes.c_void_p), 
                         #  ctypes.c_double(self.cut_left), 
                         #  ctypes.c_double(self.cut_right), 
                         #  ctypes.c_int(self.n_slices), 
                         #  ctypes.c_int(self.Beam.n_macroparticles))
#      
    
=======
        Constant space slicing with a constant frame.
        """

        libblond.histogram(
            self.Beam.dt.ctypes.data_as(ctypes.c_void_p),
            self.n_macroparticles.ctypes.data_as(ctypes.c_void_p),
            ctypes.c_double(self.cut_left),
            ctypes.c_double(self.cut_right),
            ctypes.c_int(self.n_slices),
            ctypes.c_int(self.Beam.n_macroparticles))

>>>>>>> 4344a732
    def _slice_smooth(self):
        """
        At the moment 4x slower than _slice but smoother (filtered).
        """
<<<<<<< HEAD
        bm.slice_smooth(self)
#          libblond.smooth_histogram(self.Beam.dt.ctypes.data_as(ctypes.c_void_p), 
                         #  self.n_macroparticles.ctypes.data_as(ctypes.c_void_p), 
                         #  ctypes.c_double(self.cut_left), 
                         #  ctypes.c_double(self.cut_right), 
                         #  ctypes.c_uint(self.n_slices), 
                         #  ctypes.c_uint(self.Beam.n_macroparticles))
#      
    
=======

        libblond.smooth_histogram(
            self.Beam.dt.ctypes.data_as(ctypes.c_void_p),
            self.n_macroparticles.ctypes.data_as(ctypes.c_void_p),
            ctypes.c_double(self.cut_left),
            ctypes.c_double(self.cut_right),
            ctypes.c_uint(self.n_slices),
            ctypes.c_uint(self.Beam.n_macroparticles))

>>>>>>> 4344a732
    def apply_fit(self):
        """
        It applies Gaussian fit to the profile.
        """

        if self.bunchLength == 0:
            p0 = [max(self.n_macroparticles), np.mean(self.Beam.dt),
                  np.std(self.Beam.dt)]
        else:
            p0 = [max(self.n_macroparticles), self.bunchPosition,
                  self.bunchLength/4]

        self.fitExtraOptions = ffroutines.gaussian_fit(self.n_macroparticles,
                                                       self.bin_centers, p0)
        self.bunchPosition = self.fitExtraOptions[1]
        self.bunchLength = 4*self.fitExtraOptions[2]

    def apply_filter(self):
        """
        It applies Chebishev filter to the profile.
        """
        self.n_macroparticles = ffroutines.beam_profile_filter_chebyshev(
            self.n_macroparticles, self.bin_centers, self.filterExtraOptions)

    def rms(self):
        """
        Computation of the RMS bunch length and position from the line
        density (bunch length = 4sigma).
        """

        self.bunchPosition, self.bunchLength = ffroutines.rms(
            self.n_macroparticles, self.bin_centers)

    def rms_multibunch(self, n_bunches, bunch_spacing_buckets, bucket_size_tau,
                       bucket_tolerance=0.40):
        """
        Computation of the bunch length (4sigma) and position from RMS.
        """

        self.bunchPosition, self.bunchLength = ffroutines.rms_multibunch(
            self.n_macroparticles, self.bin_centers, n_bunches,
            bunch_spacing_buckets, bucket_size_tau, bucket_tolerance)

    def fwhm(self, shift=0):
        """
        Computation of the bunch length and position from the FWHM
        assuming Gaussian line density.
        """

        self.bunchPosition, self.bunchLength = ffroutines.fwhm(
            self.n_macroparticles, self.bin_centers, shift)

    def fwhm_multibunch(self, n_bunches, bunch_spacing_buckets,
                        bucket_size_tau, bucket_tolerance=0.40, shift=0):
        """
        Computation of the bunch length and position from the FWHM
        assuming Gaussian line density for multibunch case.
        """

        self.bunchPosition, self.bunchLength = ffroutines.fwhm_multibunch(
            self.n_macroparticles, self.bin_centers, n_bunches,
            bunch_spacing_buckets, bucket_size_tau, bucket_tolerance, shift)

    def beam_spectrum_freq_generation(self, n_sampling_fft):
        """
        Frequency array of the beam spectrum
        """

        self.beam_spectrum_freq = rfftfreq(n_sampling_fft, self.bin_size)

    def beam_spectrum_generation(self, n_sampling_fft):
        """
        Beam spectrum calculation
        """

        self.beam_spectrum = rfft(self.n_macroparticles, n_sampling_fft)

    def beam_profile_derivative(self, mode='gradient'):
        """
        The input is one of the three available methods for differentiating
        a function. The two outputs are the bin centres and the discrete
        derivative of the Beam profile respectively.*
        """

        x = self.bin_centers
        dist_centers = x[1] - x[0]

        if mode is 'filter1d':
            derivative = ndimage.gaussian_filter1d(
                self.n_macroparticles, sigma=1, order=1, mode='wrap') / \
                dist_centers
        elif mode is 'gradient':
            derivative = np.gradient(self.n_macroparticles, dist_centers)
        elif mode is 'diff':
            derivative = np.diff(self.n_macroparticles) / dist_centers
            diffCenters = x[0:-1] + dist_centers/2
            derivative = np.interp(x, diffCenters, derivative)
        else:
            raise RuntimeError('Option for derivative is not recognized.')

        return x, derivative
<|MERGE_RESOLUTION|>--- conflicted
+++ resolved
@@ -1,584 +1,557 @@
-# coding: utf-8
-# Copyright 2017 CERN. This software is distributed under the
-# terms of the GNU General Public Licence version 3 (GPL Version 3),
-# copied verbatim in the file LICENCE.md.
-# In applying this licence, CERN does not waive the privileges and immunities
-# granted to it by virtue of its status as an Intergovernmental Organization or
-# submit itself to any jurisdiction.
-# Project website: http://blond.web.cern.ch/
-
-'''
-**Module to compute the beam profile through slices**
-
-:Authors: **Danilo Quartullo**, **Alexandre Lasheen**, 
-          **Juan F. Esteban Mueller**
-'''
-
-from __future__ import division, print_function
-from builtins import object
-import numpy as np
-from numpy.fft import rfft, rfftfreq
-from scipy import ndimage
-import ctypes
-from ..toolbox import filters_and_fitting as ffroutines
-from ..utils import bmath as bm
-
-class CutOptions(object):
-    r"""
-    This class groups all the parameters necessary to slice the phase space
-    distribution according to the time axis, apart from the array collecting
-    the profile which is defined in the constructor of the class Profile below.
-
-    Parameters
-    ----------
-    cut_left : float
-        Left edge of the slicing (optional). A default value will be set if
-        no value is given.
-    cut_right : float
-        Right edge of the slicing (optional). A default value will be set
-        if no value is given.
-    n_slices : int
-        Optional input parameters, corresponding to the number of
-        :math:`\sigma_{RMS}` of the Beam to slice (this will overwrite
-        any input of cut_left and cut_right).
-    n_sigma : float
-        defines the left and right extremes of the profile in case those are
-        not given explicitly
-    cuts_unit : str
-        the unit of cut_left and cut_right, it can be seconds 's' or radians
-        'rad'
-    RFSectionParameters : object
-        RFSectionParameters[0][0] is necessary for the conversion from radians
-        to seconds if cuts_unit = 'rad'. RFSectionParameters[0][0] is the value
-        of omega_rf of the main harmonic at turn number 0
-
-    Attributes
-    ----------
-    cut_left : float
-    cut_right : float
-    n_slices : int
-    n_sigma : float
-    cuts_unit : str
-    RFSectionParameters : object
-    edges : float array
-        contains the edges of the slices
-    bin_centers : float array
-        contains the centres of the slices
-
-    Examples
-    --------
-    >>> from input_parameters.ring import Ring
-    >>> from input_parameters.rf_parameters import RFStation
-    >>> self.ring = Ring(n_turns = 1, ring_length = 100,
-    >>> alpha = 0.00001, momentum = 1e9)
-    >>> self.rf_params = RFStation(Ring=self.ring, n_rf=1, harmonic=[4620],
-    >>>                  voltage=[7e6], phi_rf_d=[0.])
-    >>> CutOptions = profileModule.CutOptions(cut_left=0, cut_right=2*np.pi,
-    >>> n_slices = 100, cuts_unit='rad', RFSectionParameters=self.rf_params)
-
-    """
-
-    def __init__(self, cut_left=None, cut_right=None, n_slices=100,
-                 n_sigma=None, cuts_unit='s', RFSectionParameters=None):
-        """
-        Constructor
-        """
-
-        if cut_left is not None:
-            self.cut_left = float(cut_left)
-        else:
-            self.cut_left = cut_left
-
-        if cut_right is not None:
-            self.cut_right = float(cut_right)
-        else:
-            self.cut_right = cut_right
-
-        self.n_slices = int(n_slices)
-
-        if n_sigma is not None:
-            self.n_sigma = float(n_sigma)
-        else:
-            self.n_sigma = n_sigma
-
-        self.cuts_unit = str(cuts_unit)
-
-        self.RFParams = RFSectionParameters
-
-        if self.cuts_unit == 'rad' and self.RFParams is None:
-            raise RuntimeError('You should pass an RFParams object to ' +
-                               'convert from radians to seconds')
-        if self.cuts_unit != 'rad' and self.cuts_unit != 's':
-            raise RuntimeError('cuts_unit should be "s" or "rad"')
-
-        self.edges = np.zeros(n_slices + 1, dtype=float)
-        self.bin_centers = np.zeros(n_slices, dtype=float)
-
-    def set_cuts(self, Beam=None):
-        """
-        Method to set self.cut_left, self.cut_right, self.edges and
-        self.bin_centers attributes.
-        The frame is defined by :math:`n\sigma_{RMS}` or manually by the user.
-        If not, a default frame consisting of taking the whole bunch +5% of the
-        maximum distance between two particles in the bunch will be taken
-        in each side of the frame.
-        """
-
-        if self.cut_left is None and self.cut_right is None:
-
-            if self.n_sigma is None:
-                dt_min = Beam.dt.min()
-                dt_max = Beam.dt.max()
-                self.cut_left = dt_min - 0.05 * (dt_max - dt_min)
-                self.cut_right = dt_max + 0.05 * (dt_max - dt_min)
-            else:
-                mean_coords = np.mean(Beam.dt)
-                sigma_coords = np.std(Beam.dt)
-                self.cut_left = mean_coords - self.n_sigma*sigma_coords/2
-                self.cut_right = mean_coords + self.n_sigma*sigma_coords/2
-
-        else:
-
-            self.cut_left = self.convert_coordinates(self.cut_left,
-                                                     self.cuts_unit)
-            self.cut_right = self.convert_coordinates(self.cut_right,
-                                                      self.cuts_unit)
-
-        self.edges = np.linspace(self.cut_left, self.cut_right,
-                                 self.n_slices + 1)
-        self.bin_centers = (self.edges[:-1] + self.edges[1:])/2
-        self.bin_size = (self.cut_right - self.cut_left) / self.n_slices
-
-    def track_cuts(self, Beam):
-        """
-        Track the slice frame (limits and slice position) as the mean of the
-        bunch moves.
-        Requires Beam statistics!
-        Method to be refined!
-        """
-
-        delta = Beam.mean_dt - 0.5*(self.cut_left + self.cut_right)
-
-        self.cut_left += delta
-        self.cut_right += delta
-        self.edges += delta
-        self.bin_centers += delta
-
-    def convert_coordinates(self, value, input_unit_type):
-        """
-        Method to convert a value from 'rad' to 's'.
-        """
-
-        if input_unit_type is 's':
-            return value
-
-        elif input_unit_type is 'rad':
-            return value /\
-                self.RFParams.omega_rf[0, self.RFParams.counter[0]]
-
-    def get_slices_parameters(self):
-        """
-        Reuturn all the computed parameters.
-        """
-        return self.n_slices, self.cut_left, self.cut_right, self.n_sigma, \
-            self.edges, self.bin_centers, self.bin_size
-
-
-class FitOptions(object):
-    """
-    This class defines the method to be used turn after turn to obtain the
-    position and length of the bunch profile.
-
-    Parameters
-    ----------
-
-    fit_method : string
-        Current options are 'gaussian',
-        'fwhm' (full-width-half-maximum converted to 4 sigma gaussian bunch)
-        and 'rms'. The methods 'gaussian' and 'rms' give both 4 sigma.
-    fitExtraOptions : unknown
-        For the moment no options can be passed into fitExtraOptions
-
-    Attributes
-    ----------
-
-    fit_method : string
-    fitExtraOptions : unknown
-    """
-
-    def __init__(self, fit_option=None, fitExtraOptions=None):
-
-        """
-        Constructor
-        """
-
-        self.fit_option = str(fit_option)
-        self.fitExtraOptions = fitExtraOptions
-
-
-class FilterOptions(object):
-
-    """
-    This class defines the filter to be used turn after turn to smooth
-    the bunch profile.
-
-    Parameters
-    ----------
-
-    filterMethod : string
-        The only option available is 'chebishev'
-    filterExtraOptions : dictionary
-        Parameters for the Chebishev filter (see the method
-        beam_profile_filter_chebyshev in filters_and_fitting.py in the toolbox
-        package)
-
-    Attributes
-    ----------
-
-    filterMethod : string
-    filterExtraOptions : dictionary
-
-    """
-
-    def __init__(self, filterMethod=None, filterExtraOptions=None):
-
-        """
-        Constructor
-        """
-
-        self.filterMethod = str(filterMethod)
-        self.filterExtraOptions = filterExtraOptions
-
-
-class OtherSlicesOptions(object):
-
-    """
-    This class groups all the remaining options for the Profile class.
-
-    Parameters
-    ----------
-
-    smooth : boolean
-        If set True, this method slices the bunch not in the
-        standard way (fixed one slice all the macroparticles contribute
-        with +1 or 0 depending if they are inside or not). The method assigns
-        to each macroparticle a real value between 0 and +1 depending on its
-        time coordinate. This method can be considered a filter able to smooth
-        the profile.
-    direct_slicing : boolean
-        If set True, the profile is calculated when the Profile class below
-        is created. If False the user has to manually track the Profile object
-        in the main file after its creation
-
-    Attributes
-    ----------
-
-    smooth : boolean
-    direct_slicing : boolean
-
-    """
-
-    def __init__(self, smooth=False, direct_slicing=False):
-
-        """
-        Constructor
-        """
-
-        self.smooth = smooth
-        self.direct_slicing = direct_slicing
-
-
-class Profile(object):
-    """
-    Contains the beam profile and related quantities including beam spectrum,
-    profile derivative.
-
-    Parameters
-    ----------
-
-    Beam : object
-        Beam from which the profile has to be calculated
-    CutOptions : object
-        Options for profile cutting (see above)
-    FitOptions : object
-        Options to get profile position and length (see above)
-    FilterOptions : object
-        Options to set a filter (see above)
-    OtherSlicesOptions : object
-        All remaining options, like smooth histogram and direct
-        slicing (see above)
-
-    Attributes
-    ----------
-
-    Beam : object
-    n_slices : int
-        number of slices to be used
-    cut_left : float
-        left extreme of the profile
-    cut_right : float
-        right extreme of the profile
-    n_sigma : float
-        defines the left and right extremes of the profile in case those are
-        not given explicitly
-    edges : float array
-        contains the edges of the slices
-    bin_centers : float array
-        contains the centres of the slices
-    bin_size : float
-        lenght of one bin (or slice)
-    n_macroparticles : float array
-        contains the histogram (or profile); its elements are real if the
-        smooth histogram tracking is used
-    beam_spectrum : float array
-        contains the spectrum of the beam (arb. units)
-    beam_spectrum_freq : float array
-        contains the frequencies on which the spectrum is computed [Hz]
-    operations : list
-        contains all the methods to be called every turn, like slice track,
-        fitting, filtering etc.
-    bunchPosition : float
-        profile position [s]
-    bunchLength : float
-        profile length [s]
-    filterExtraOptions : unknown (see above)
-
-    Examples
-    --------
-
-    >>> n_slices = 100
-    >>> CutOptions = profileModule.CutOptions(cut_left=0,
-    >>>       cut_right=self.ring.t_rev[0], n_slices = n_slices, cuts_unit='s')
-    >>> FitOptions = profileModule.FitOptions(fit_option='gaussian',
-    >>>                                        fitExtraOptions=None)
-    >>> filter_option = {'pass_frequency':1e7,
-    >>>    'stop_frequency':1e8, 'gain_pass':1, 'gain_stop':2,
-    >>>    'transfer_function_plot':False}
-    >>> FilterOptions = profileModule.FilterOptions(filterMethod='chebishev',
-    >>>         filterExtraOptions=filter_option)
-    >>> OtherSlicesOptions = profileModule.OtherSlicesOptions(smooth=False,
-    >>>                             direct_slicing = True)
-    >>> self.profile4 = profileModule.Profile(my_beam, CutOptions = CutOptions,
-    >>>                     FitOptions= FitOptions,
-    >>>                     FilterOptions=FilterOptions,
-    >>>                     OtherSlicesOptions = OtherSlicesOptions)
-
-    """
-
-    def __init__(self, Beam,
-                 CutOptions=CutOptions(),
-                 FitOptions=FitOptions(),
-                 FilterOptions=FilterOptions(),
-                 OtherSlicesOptions=OtherSlicesOptions()):
-        """
-        Constructor
-        """
-
-        # Copy of CutOptions object to be usef for reslicing
-        self.cut_options = CutOptions
-
-        # Define bins
-        CutOptions.set_cuts(Beam)
-
-        # Import (reference) Beam
-        self.Beam = Beam
-
-        # Get all computed parameters from CutOptions
-        self.set_slices_parameters()
-
-        # Initialize profile array as zero array
-        self.n_macroparticles = np.zeros(self.n_slices, dtype=float)
-
-        # Initialize beam_spectrum and beam_spectrum_freq as empty arrays
-        self.beam_spectrum = np.array([], dtype=float)
-        self.beam_spectrum_freq = np.array([], dtype=float)
-
-        if OtherSlicesOptions.smooth:
-            self.operations = [self._slice_smooth]
-        else:
-            self.operations = [self._slice]
-
-        if FitOptions.fit_option is not None:
-            self.fit_option = FitOptions.fit_option
-            self.bunchPosition = 0.0
-            self.bunchLength = 0.0
-            if FitOptions.fit_option == 'gaussian':
-                self.operations.append(self.apply_fit)
-            elif FitOptions.fit_option == 'rms':
-                self.operations.append(self.rms)
-            elif FitOptions.fit_option == 'fwhm':
-                self.operations.append(self.fwhm)
-
-        if FilterOptions.filterMethod == 'chebishev':
-            self.filterExtraOptions = FilterOptions.filterExtraOptions
-            self.operations.append(self.apply_filter)
-
-        if OtherSlicesOptions.direct_slicing:
-            self.track()
-
-    def set_slices_parameters(self):
-        self.n_slices, self.cut_left, self.cut_right, self.n_sigma, \
-                self.edges, self.bin_centers, self.bin_size = \
-                self.cut_options.get_slices_parameters()
-
-    def track(self):
-        """
-        Track method in order to update the slicing along with the tracker.
-        """
-
-        for op in self.operations:
-            op()
-
-    def _slice(self):
-        """
-<<<<<<< HEAD
-        Constant space slicing with a constant frame. 
-        """
-        bm.slice(self)
-#          libblond.histogram(self.Beam.dt.ctypes.data_as(ctypes.c_void_p), 
-                         #  self.n_macroparticles.ctypes.data_as(ctypes.c_void_p), 
-                         #  ctypes.c_double(self.cut_left), 
-                         #  ctypes.c_double(self.cut_right), 
-                         #  ctypes.c_int(self.n_slices), 
-                         #  ctypes.c_int(self.Beam.n_macroparticles))
-#      
-    
-=======
-        Constant space slicing with a constant frame.
-        """
-
-        libblond.histogram(
-            self.Beam.dt.ctypes.data_as(ctypes.c_void_p),
-            self.n_macroparticles.ctypes.data_as(ctypes.c_void_p),
-            ctypes.c_double(self.cut_left),
-            ctypes.c_double(self.cut_right),
-            ctypes.c_int(self.n_slices),
-            ctypes.c_int(self.Beam.n_macroparticles))
-
->>>>>>> 4344a732
-    def _slice_smooth(self):
-        """
-        At the moment 4x slower than _slice but smoother (filtered).
-        """
-<<<<<<< HEAD
-        bm.slice_smooth(self)
-#          libblond.smooth_histogram(self.Beam.dt.ctypes.data_as(ctypes.c_void_p), 
-                         #  self.n_macroparticles.ctypes.data_as(ctypes.c_void_p), 
-                         #  ctypes.c_double(self.cut_left), 
-                         #  ctypes.c_double(self.cut_right), 
-                         #  ctypes.c_uint(self.n_slices), 
-                         #  ctypes.c_uint(self.Beam.n_macroparticles))
-#      
-    
-=======
-
-        libblond.smooth_histogram(
-            self.Beam.dt.ctypes.data_as(ctypes.c_void_p),
-            self.n_macroparticles.ctypes.data_as(ctypes.c_void_p),
-            ctypes.c_double(self.cut_left),
-            ctypes.c_double(self.cut_right),
-            ctypes.c_uint(self.n_slices),
-            ctypes.c_uint(self.Beam.n_macroparticles))
-
->>>>>>> 4344a732
-    def apply_fit(self):
-        """
-        It applies Gaussian fit to the profile.
-        """
-
-        if self.bunchLength == 0:
-            p0 = [max(self.n_macroparticles), np.mean(self.Beam.dt),
-                  np.std(self.Beam.dt)]
-        else:
-            p0 = [max(self.n_macroparticles), self.bunchPosition,
-                  self.bunchLength/4]
-
-        self.fitExtraOptions = ffroutines.gaussian_fit(self.n_macroparticles,
-                                                       self.bin_centers, p0)
-        self.bunchPosition = self.fitExtraOptions[1]
-        self.bunchLength = 4*self.fitExtraOptions[2]
-
-    def apply_filter(self):
-        """
-        It applies Chebishev filter to the profile.
-        """
-        self.n_macroparticles = ffroutines.beam_profile_filter_chebyshev(
-            self.n_macroparticles, self.bin_centers, self.filterExtraOptions)
-
-    def rms(self):
-        """
-        Computation of the RMS bunch length and position from the line
-        density (bunch length = 4sigma).
-        """
-
-        self.bunchPosition, self.bunchLength = ffroutines.rms(
-            self.n_macroparticles, self.bin_centers)
-
-    def rms_multibunch(self, n_bunches, bunch_spacing_buckets, bucket_size_tau,
-                       bucket_tolerance=0.40):
-        """
-        Computation of the bunch length (4sigma) and position from RMS.
-        """
-
-        self.bunchPosition, self.bunchLength = ffroutines.rms_multibunch(
-            self.n_macroparticles, self.bin_centers, n_bunches,
-            bunch_spacing_buckets, bucket_size_tau, bucket_tolerance)
-
-    def fwhm(self, shift=0):
-        """
-        Computation of the bunch length and position from the FWHM
-        assuming Gaussian line density.
-        """
-
-        self.bunchPosition, self.bunchLength = ffroutines.fwhm(
-            self.n_macroparticles, self.bin_centers, shift)
-
-    def fwhm_multibunch(self, n_bunches, bunch_spacing_buckets,
-                        bucket_size_tau, bucket_tolerance=0.40, shift=0):
-        """
-        Computation of the bunch length and position from the FWHM
-        assuming Gaussian line density for multibunch case.
-        """
-
-        self.bunchPosition, self.bunchLength = ffroutines.fwhm_multibunch(
-            self.n_macroparticles, self.bin_centers, n_bunches,
-            bunch_spacing_buckets, bucket_size_tau, bucket_tolerance, shift)
-
-    def beam_spectrum_freq_generation(self, n_sampling_fft):
-        """
-        Frequency array of the beam spectrum
-        """
-
-        self.beam_spectrum_freq = rfftfreq(n_sampling_fft, self.bin_size)
-
-    def beam_spectrum_generation(self, n_sampling_fft):
-        """
-        Beam spectrum calculation
-        """
-
-        self.beam_spectrum = rfft(self.n_macroparticles, n_sampling_fft)
-
-    def beam_profile_derivative(self, mode='gradient'):
-        """
-        The input is one of the three available methods for differentiating
-        a function. The two outputs are the bin centres and the discrete
-        derivative of the Beam profile respectively.*
-        """
-
-        x = self.bin_centers
-        dist_centers = x[1] - x[0]
-
-        if mode is 'filter1d':
-            derivative = ndimage.gaussian_filter1d(
-                self.n_macroparticles, sigma=1, order=1, mode='wrap') / \
-                dist_centers
-        elif mode is 'gradient':
-            derivative = np.gradient(self.n_macroparticles, dist_centers)
-        elif mode is 'diff':
-            derivative = np.diff(self.n_macroparticles) / dist_centers
-            diffCenters = x[0:-1] + dist_centers/2
-            derivative = np.interp(x, diffCenters, derivative)
-        else:
-            raise RuntimeError('Option for derivative is not recognized.')
-
-        return x, derivative
+# coding: utf-8
+# Copyright 2017 CERN. This software is distributed under the
+# terms of the GNU General Public Licence version 3 (GPL Version 3),
+# copied verbatim in the file LICENCE.md.
+# In applying this licence, CERN does not waive the privileges and immunities
+# granted to it by virtue of its status as an Intergovernmental Organization or
+# submit itself to any jurisdiction.
+# Project website: http://blond.web.cern.ch/
+
+'''
+**Module to compute the beam profile through slices**
+
+:Authors: **Danilo Quartullo**, **Alexandre Lasheen**, 
+          **Juan F. Esteban Mueller**
+'''
+
+from __future__ import division, print_function
+from builtins import object
+import numpy as np
+from numpy.fft import rfft, rfftfreq
+from scipy import ndimage
+import ctypes
+from ..toolbox import filters_and_fitting as ffroutines
+from ..utils import bmath as bm
+
+class CutOptions(object):
+    r"""
+    This class groups all the parameters necessary to slice the phase space
+    distribution according to the time axis, apart from the array collecting
+    the profile which is defined in the constructor of the class Profile below.
+
+    Parameters
+    ----------
+    cut_left : float
+        Left edge of the slicing (optional). A default value will be set if
+        no value is given.
+    cut_right : float
+        Right edge of the slicing (optional). A default value will be set
+        if no value is given.
+    n_slices : int
+        Optional input parameters, corresponding to the number of
+        :math:`\sigma_{RMS}` of the Beam to slice (this will overwrite
+        any input of cut_left and cut_right).
+    n_sigma : float
+        defines the left and right extremes of the profile in case those are
+        not given explicitly
+    cuts_unit : str
+        the unit of cut_left and cut_right, it can be seconds 's' or radians
+        'rad'
+    RFSectionParameters : object
+        RFSectionParameters[0][0] is necessary for the conversion from radians
+        to seconds if cuts_unit = 'rad'. RFSectionParameters[0][0] is the value
+        of omega_rf of the main harmonic at turn number 0
+
+    Attributes
+    ----------
+    cut_left : float
+    cut_right : float
+    n_slices : int
+    n_sigma : float
+    cuts_unit : str
+    RFSectionParameters : object
+    edges : float array
+        contains the edges of the slices
+    bin_centers : float array
+        contains the centres of the slices
+
+    Examples
+    --------
+    >>> from input_parameters.ring import Ring
+    >>> from input_parameters.rf_parameters import RFStation
+    >>> self.ring = Ring(n_turns = 1, ring_length = 100,
+    >>> alpha = 0.00001, momentum = 1e9)
+    >>> self.rf_params = RFStation(Ring=self.ring, n_rf=1, harmonic=[4620],
+    >>>                  voltage=[7e6], phi_rf_d=[0.])
+    >>> CutOptions = profileModule.CutOptions(cut_left=0, cut_right=2*np.pi,
+    >>> n_slices = 100, cuts_unit='rad', RFSectionParameters=self.rf_params)
+
+    """
+
+    def __init__(self, cut_left=None, cut_right=None, n_slices=100,
+                 n_sigma=None, cuts_unit='s', RFSectionParameters=None):
+        """
+        Constructor
+        """
+
+        if cut_left is not None:
+            self.cut_left = float(cut_left)
+        else:
+            self.cut_left = cut_left
+
+        if cut_right is not None:
+            self.cut_right = float(cut_right)
+        else:
+            self.cut_right = cut_right
+
+        self.n_slices = int(n_slices)
+
+        if n_sigma is not None:
+            self.n_sigma = float(n_sigma)
+        else:
+            self.n_sigma = n_sigma
+
+        self.cuts_unit = str(cuts_unit)
+
+        self.RFParams = RFSectionParameters
+
+        if self.cuts_unit == 'rad' and self.RFParams is None:
+            raise RuntimeError('You should pass an RFParams object to ' +
+                               'convert from radians to seconds')
+        if self.cuts_unit != 'rad' and self.cuts_unit != 's':
+            raise RuntimeError('cuts_unit should be "s" or "rad"')
+
+        self.edges = np.zeros(n_slices + 1, dtype=float)
+        self.bin_centers = np.zeros(n_slices, dtype=float)
+
+    def set_cuts(self, Beam=None):
+        """
+        Method to set self.cut_left, self.cut_right, self.edges and
+        self.bin_centers attributes.
+        The frame is defined by :math:`n\sigma_{RMS}` or manually by the user.
+        If not, a default frame consisting of taking the whole bunch +5% of the
+        maximum distance between two particles in the bunch will be taken
+        in each side of the frame.
+        """
+
+        if self.cut_left is None and self.cut_right is None:
+
+            if self.n_sigma is None:
+                dt_min = Beam.dt.min()
+                dt_max = Beam.dt.max()
+                self.cut_left = dt_min - 0.05 * (dt_max - dt_min)
+                self.cut_right = dt_max + 0.05 * (dt_max - dt_min)
+            else:
+                mean_coords = np.mean(Beam.dt)
+                sigma_coords = np.std(Beam.dt)
+                self.cut_left = mean_coords - self.n_sigma*sigma_coords/2
+                self.cut_right = mean_coords + self.n_sigma*sigma_coords/2
+
+        else:
+
+            self.cut_left = self.convert_coordinates(self.cut_left,
+                                                     self.cuts_unit)
+            self.cut_right = self.convert_coordinates(self.cut_right,
+                                                      self.cuts_unit)
+
+        self.edges = np.linspace(self.cut_left, self.cut_right,
+                                 self.n_slices + 1)
+        self.bin_centers = (self.edges[:-1] + self.edges[1:])/2
+        self.bin_size = (self.cut_right - self.cut_left) / self.n_slices
+
+    def track_cuts(self, Beam):
+        """
+        Track the slice frame (limits and slice position) as the mean of the
+        bunch moves.
+        Requires Beam statistics!
+        Method to be refined!
+        """
+
+        delta = Beam.mean_dt - 0.5*(self.cut_left + self.cut_right)
+
+        self.cut_left += delta
+        self.cut_right += delta
+        self.edges += delta
+        self.bin_centers += delta
+
+    def convert_coordinates(self, value, input_unit_type):
+        """
+        Method to convert a value from 'rad' to 's'.
+        """
+
+        if input_unit_type is 's':
+            return value
+
+        elif input_unit_type is 'rad':
+            return value /\
+                self.RFParams.omega_rf[0, self.RFParams.counter[0]]
+
+    def get_slices_parameters(self):
+        """
+        Reuturn all the computed parameters.
+        """
+        return self.n_slices, self.cut_left, self.cut_right, self.n_sigma, \
+            self.edges, self.bin_centers, self.bin_size
+
+
+class FitOptions(object):
+    """
+    This class defines the method to be used turn after turn to obtain the
+    position and length of the bunch profile.
+
+    Parameters
+    ----------
+
+    fit_method : string
+        Current options are 'gaussian',
+        'fwhm' (full-width-half-maximum converted to 4 sigma gaussian bunch)
+        and 'rms'. The methods 'gaussian' and 'rms' give both 4 sigma.
+    fitExtraOptions : unknown
+        For the moment no options can be passed into fitExtraOptions
+
+    Attributes
+    ----------
+
+    fit_method : string
+    fitExtraOptions : unknown
+    """
+
+    def __init__(self, fit_option=None, fitExtraOptions=None):
+
+        """
+        Constructor
+        """
+
+        self.fit_option = str(fit_option)
+        self.fitExtraOptions = fitExtraOptions
+
+
+class FilterOptions(object):
+
+    """
+    This class defines the filter to be used turn after turn to smooth
+    the bunch profile.
+
+    Parameters
+    ----------
+
+    filterMethod : string
+        The only option available is 'chebishev'
+    filterExtraOptions : dictionary
+        Parameters for the Chebishev filter (see the method
+        beam_profile_filter_chebyshev in filters_and_fitting.py in the toolbox
+        package)
+
+    Attributes
+    ----------
+
+    filterMethod : string
+    filterExtraOptions : dictionary
+
+    """
+
+    def __init__(self, filterMethod=None, filterExtraOptions=None):
+
+        """
+        Constructor
+        """
+
+        self.filterMethod = str(filterMethod)
+        self.filterExtraOptions = filterExtraOptions
+
+
+class OtherSlicesOptions(object):
+
+    """
+    This class groups all the remaining options for the Profile class.
+
+    Parameters
+    ----------
+
+    smooth : boolean
+        If set True, this method slices the bunch not in the
+        standard way (fixed one slice all the macroparticles contribute
+        with +1 or 0 depending if they are inside or not). The method assigns
+        to each macroparticle a real value between 0 and +1 depending on its
+        time coordinate. This method can be considered a filter able to smooth
+        the profile.
+    direct_slicing : boolean
+        If set True, the profile is calculated when the Profile class below
+        is created. If False the user has to manually track the Profile object
+        in the main file after its creation
+
+    Attributes
+    ----------
+
+    smooth : boolean
+    direct_slicing : boolean
+
+    """
+
+    def __init__(self, smooth=False, direct_slicing=False):
+
+        """
+        Constructor
+        """
+
+        self.smooth = smooth
+        self.direct_slicing = direct_slicing
+
+
+class Profile(object):
+    """
+    Contains the beam profile and related quantities including beam spectrum,
+    profile derivative.
+
+    Parameters
+    ----------
+
+    Beam : object
+        Beam from which the profile has to be calculated
+    CutOptions : object
+        Options for profile cutting (see above)
+    FitOptions : object
+        Options to get profile position and length (see above)
+    FilterOptions : object
+        Options to set a filter (see above)
+    OtherSlicesOptions : object
+        All remaining options, like smooth histogram and direct
+        slicing (see above)
+
+    Attributes
+    ----------
+
+    Beam : object
+    n_slices : int
+        number of slices to be used
+    cut_left : float
+        left extreme of the profile
+    cut_right : float
+        right extreme of the profile
+    n_sigma : float
+        defines the left and right extremes of the profile in case those are
+        not given explicitly
+    edges : float array
+        contains the edges of the slices
+    bin_centers : float array
+        contains the centres of the slices
+    bin_size : float
+        lenght of one bin (or slice)
+    n_macroparticles : float array
+        contains the histogram (or profile); its elements are real if the
+        smooth histogram tracking is used
+    beam_spectrum : float array
+        contains the spectrum of the beam (arb. units)
+    beam_spectrum_freq : float array
+        contains the frequencies on which the spectrum is computed [Hz]
+    operations : list
+        contains all the methods to be called every turn, like slice track,
+        fitting, filtering etc.
+    bunchPosition : float
+        profile position [s]
+    bunchLength : float
+        profile length [s]
+    filterExtraOptions : unknown (see above)
+
+    Examples
+    --------
+
+    >>> n_slices = 100
+    >>> CutOptions = profileModule.CutOptions(cut_left=0,
+    >>>       cut_right=self.ring.t_rev[0], n_slices = n_slices, cuts_unit='s')
+    >>> FitOptions = profileModule.FitOptions(fit_option='gaussian',
+    >>>                                        fitExtraOptions=None)
+    >>> filter_option = {'pass_frequency':1e7,
+    >>>    'stop_frequency':1e8, 'gain_pass':1, 'gain_stop':2,
+    >>>    'transfer_function_plot':False}
+    >>> FilterOptions = profileModule.FilterOptions(filterMethod='chebishev',
+    >>>         filterExtraOptions=filter_option)
+    >>> OtherSlicesOptions = profileModule.OtherSlicesOptions(smooth=False,
+    >>>                             direct_slicing = True)
+    >>> self.profile4 = profileModule.Profile(my_beam, CutOptions = CutOptions,
+    >>>                     FitOptions= FitOptions,
+    >>>                     FilterOptions=FilterOptions,
+    >>>                     OtherSlicesOptions = OtherSlicesOptions)
+
+    """
+
+    def __init__(self, Beam,
+                 CutOptions=CutOptions(),
+                 FitOptions=FitOptions(),
+                 FilterOptions=FilterOptions(),
+                 OtherSlicesOptions=OtherSlicesOptions()):
+        """
+        Constructor
+        """
+
+        # Copy of CutOptions object to be usef for reslicing
+        self.cut_options = CutOptions
+
+        # Define bins
+        CutOptions.set_cuts(Beam)
+
+        # Import (reference) Beam
+        self.Beam = Beam
+
+        # Get all computed parameters from CutOptions
+        self.set_slices_parameters()
+
+        # Initialize profile array as zero array
+        self.n_macroparticles = np.zeros(self.n_slices, dtype=float)
+
+        # Initialize beam_spectrum and beam_spectrum_freq as empty arrays
+        self.beam_spectrum = np.array([], dtype=float)
+        self.beam_spectrum_freq = np.array([], dtype=float)
+
+        if OtherSlicesOptions.smooth:
+            self.operations = [self._slice_smooth]
+        else:
+            self.operations = [self._slice]
+
+        if FitOptions.fit_option is not None:
+            self.fit_option = FitOptions.fit_option
+            self.bunchPosition = 0.0
+            self.bunchLength = 0.0
+            if FitOptions.fit_option == 'gaussian':
+                self.operations.append(self.apply_fit)
+            elif FitOptions.fit_option == 'rms':
+                self.operations.append(self.rms)
+            elif FitOptions.fit_option == 'fwhm':
+                self.operations.append(self.fwhm)
+
+        if FilterOptions.filterMethod == 'chebishev':
+            self.filterExtraOptions = FilterOptions.filterExtraOptions
+            self.operations.append(self.apply_filter)
+
+        if OtherSlicesOptions.direct_slicing:
+            self.track()
+
+    def set_slices_parameters(self):
+        self.n_slices, self.cut_left, self.cut_right, self.n_sigma, \
+                self.edges, self.bin_centers, self.bin_size = \
+                self.cut_options.get_slices_parameters()
+
+    def track(self):
+        """
+        Track method in order to update the slicing along with the tracker.
+        """
+
+        for op in self.operations:
+            op()
+
+    def _slice(self):
+        """
+        Constant space slicing with a constant frame. 
+        """
+        bm.slice(self)
+        # libblond.histogram(self.Beam.dt.ctypes.data_as(ctypes.c_void_p), 
+        #                  self.n_macroparticles.ctypes.data_as(ctypes.c_void_p), 
+        #                  ctypes.c_double(self.cut_left), 
+        #                  ctypes.c_double(self.cut_right), 
+        #                  ctypes.c_int(self.n_slices), 
+        #                  ctypes.c_int(self.Beam.n_macroparticles))
+
+    def _slice_smooth(self):
+        """
+        At the moment 4x slower than _slice but smoother (filtered).
+        """
+        bm.slice_smooth(self)
+        # libblond.smooth_histogram(self.Beam.dt.ctypes.data_as(ctypes.c_void_p), 
+        #                  self.n_macroparticles.ctypes.data_as(ctypes.c_void_p), 
+        #                  ctypes.c_double(self.cut_left), 
+        #                  ctypes.c_double(self.cut_right), 
+        #                  ctypes.c_uint(self.n_slices), 
+        #                  ctypes.c_uint(self.Beam.n_macroparticles))
+
+    
+    def apply_fit(self):
+        """
+        It applies Gaussian fit to the profile.
+        """
+
+        if self.bunchLength == 0:
+            p0 = [max(self.n_macroparticles), np.mean(self.Beam.dt),
+                  np.std(self.Beam.dt)]
+        else:
+            p0 = [max(self.n_macroparticles), self.bunchPosition,
+                  self.bunchLength/4]
+
+        self.fitExtraOptions = ffroutines.gaussian_fit(self.n_macroparticles,
+                                                       self.bin_centers, p0)
+        self.bunchPosition = self.fitExtraOptions[1]
+        self.bunchLength = 4*self.fitExtraOptions[2]
+
+    def apply_filter(self):
+        """
+        It applies Chebishev filter to the profile.
+        """
+        self.n_macroparticles = ffroutines.beam_profile_filter_chebyshev(
+            self.n_macroparticles, self.bin_centers, self.filterExtraOptions)
+
+    def rms(self):
+        """
+        Computation of the RMS bunch length and position from the line
+        density (bunch length = 4sigma).
+        """
+
+        self.bunchPosition, self.bunchLength = ffroutines.rms(
+            self.n_macroparticles, self.bin_centers)
+
+    def rms_multibunch(self, n_bunches, bunch_spacing_buckets, bucket_size_tau,
+                       bucket_tolerance=0.40):
+        """
+        Computation of the bunch length (4sigma) and position from RMS.
+        """
+
+        self.bunchPosition, self.bunchLength = ffroutines.rms_multibunch(
+            self.n_macroparticles, self.bin_centers, n_bunches,
+            bunch_spacing_buckets, bucket_size_tau, bucket_tolerance)
+
+    def fwhm(self, shift=0):
+        """
+        Computation of the bunch length and position from the FWHM
+        assuming Gaussian line density.
+        """
+
+        self.bunchPosition, self.bunchLength = ffroutines.fwhm(
+            self.n_macroparticles, self.bin_centers, shift)
+
+    def fwhm_multibunch(self, n_bunches, bunch_spacing_buckets,
+                        bucket_size_tau, bucket_tolerance=0.40, shift=0):
+        """
+        Computation of the bunch length and position from the FWHM
+        assuming Gaussian line density for multibunch case.
+        """
+
+        self.bunchPosition, self.bunchLength = ffroutines.fwhm_multibunch(
+            self.n_macroparticles, self.bin_centers, n_bunches,
+            bunch_spacing_buckets, bucket_size_tau, bucket_tolerance, shift)
+
+    def beam_spectrum_freq_generation(self, n_sampling_fft):
+        """
+        Frequency array of the beam spectrum
+        """
+
+        self.beam_spectrum_freq = rfftfreq(n_sampling_fft, self.bin_size)
+
+    def beam_spectrum_generation(self, n_sampling_fft):
+        """
+        Beam spectrum calculation
+        """
+
+        self.beam_spectrum = rfft(self.n_macroparticles, n_sampling_fft)
+
+    def beam_profile_derivative(self, mode='gradient'):
+        """
+        The input is one of the three available methods for differentiating
+        a function. The two outputs are the bin centres and the discrete
+        derivative of the Beam profile respectively.*
+        """
+
+        x = self.bin_centers
+        dist_centers = x[1] - x[0]
+
+        if mode is 'filter1d':
+            derivative = ndimage.gaussian_filter1d(
+                self.n_macroparticles, sigma=1, order=1, mode='wrap') / \
+                dist_centers
+        elif mode is 'gradient':
+            derivative = np.gradient(self.n_macroparticles, dist_centers)
+        elif mode is 'diff':
+            derivative = np.diff(self.n_macroparticles) / dist_centers
+            diffCenters = x[0:-1] + dist_centers/2
+            derivative = np.interp(x, diffCenters, derivative)
+        else:
+            raise RuntimeError('Option for derivative is not recognized.')
+
+        return x, derivative