--- conflicted
+++ resolved
@@ -780,12 +780,8 @@
 
         return bin_centers, derivative
 
-<<<<<<< HEAD
-
-    def to_gpu(self, recursive=True):
-=======
+
     def to_gpu(self, recursive: bool=True):
->>>>>>> 99e1f969
         """
         Transfer all necessary arrays to the GPU
         """
