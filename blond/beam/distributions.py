--- conflicted
+++ resolved
@@ -32,7 +32,7 @@
 else:
     from scipy.integrate import cumtrapz
 
-<<<<<<< HEAD
+
 from blond.beam.profile import CutOptions, Profile
 from blond.trackers.utilities import is_in_separatrix, minmax_location, potential_well_cut
 from blond.utils import bmath as bm
@@ -73,27 +73,6 @@
                               process_pot_well: bool = True):
     """
     *Function to generate a beam by inputting the line density. The distribution
-=======
-
-from ..beam.profile import CutOptions, Profile
-from ..trackers.utilities import (is_in_separatrix, minmax_location,
-                                  potential_well_cut)
-from ..utils import bmath as bm
-
-
-def matched_from_line_density(beam, full_ring_and_RF, line_density_input=None,
-                              main_harmonic_option='lowest_freq',
-                              TotalInducedVoltage=None, plot=False,
-                              figdir='fig', half_option='first',
-                              extraVoltageDict=None, n_iterations=100,
-                              n_points_potential=1e4, n_points_grid=int(1e3),
-                              dt_margin_percent=0.40, n_points_abel=1e4,
-                              bunch_length=None, line_density_type=None,
-                              line_density_exponent=None, seed=None,
-                              process_pot_well=True):
-    '''
-    *Function to generate a beam by inputing the line density. The distribution
->>>>>>> f36c0c7c
     function is then reconstructed with the Abel transform and the particles
     randomly generated.*
     """
