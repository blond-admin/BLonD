
# Copyright 2016 CERN. This software is distributed under the
# terms of the GNU General Public Licence version 3 (GPL Version 3),
# copied verbatim in the file LICENCE.md.
# In applying this licence, CERN does not waive the privileges and immunities
# granted to it by virtue of its status as an Intergovernmental Organization or
# submit itself to any jurisdiction.
# Project website: http://blond.web.cern.ch/

'''
**Module to generate distributions**

:Authors: **Danilo Quartullo**, **Helga Timko**, **Alexandre Lasheen**,
          **Juan F. Esteban Mueller**, **Theodoros Argyropoulos**,
          **Joel Repond**
'''

from __future__ import absolute_import, division, print_function

import copy
import gc
import warnings
from builtins import range, str

import matplotlib.pyplot as plt
import numpy as np
<<<<<<< HEAD
from scipy.integrate import cumulative_trapezoid as cumtrapz
=======
import scipy
from packaging.version import Version

if Version(scipy.__version__) >= Version("1.14"):
    from scipy.integrate import cumulative_trapezoid as cumtrapz
else:
    from scipy.integrate import cumtrapz

>>>>>>> d328eea7

from ..beam.profile import CutOptions, Profile
from ..trackers.utilities import is_in_separatrix, minmax_location, potential_well_cut
from ..utils import bmath as bm


def matched_from_line_density(beam, full_ring_and_RF, line_density_input=None,
                              main_harmonic_option='lowest_freq',
                              TotalInducedVoltage=None, plot=False,
                              figdir='fig', half_option='first',
                              extraVoltageDict=None, n_iterations=100,
                              n_points_potential=1e4, n_points_grid=int(1e3),
                              dt_margin_percent=0.40, n_points_abel=1e4,
                              bunch_length=None, line_density_type=None,
                              line_density_exponent=None, seed=None,
                              process_pot_well=True):
    '''
    *Function to generate a beam by inputing the line density. The distribution
    function is then reconstructed with the Abel transform and the particles
    randomly generated.*
    '''

    # Initialize variables depending on the accelerator parameters
    slippage_factor = full_ring_and_RF.RingAndRFSection_list[0].rf_params.eta_0[0]

    eom_factor_dE = abs(slippage_factor) / (2 * beam.beta**2. * beam.energy)
    eom_factor_potential = (np.sign(slippage_factor) * beam.Particle.charge /
                            (full_ring_and_RF.RingAndRFSection_list[0].rf_params.t_rev[0]))

    #: *Number of points to be used in the potential well calculation*
    n_points_potential = int(n_points_potential)
    # Generate potential well
    full_ring_and_RF.potential_well_generation(n_points=n_points_potential,
                                               dt_margin_percent=dt_margin_percent,
                                               main_harmonic_option=main_harmonic_option)
    potential_well = full_ring_and_RF.potential_well
    time_potential = full_ring_and_RF.potential_well_coordinates

    extra_potential = 0

    if extraVoltageDict is not None:
        extra_voltage_time_input = extraVoltageDict['time_array']
        extra_voltage_input = extraVoltageDict['voltage_array']
        extra_potential_input = - (eom_factor_potential *
                                   cumtrapz(extra_voltage_input,
                                            dx=extra_voltage_time_input[1] -
                                            extra_voltage_time_input[0], initial=0))
        extra_potential = np.interp(time_potential, extra_voltage_time_input,
                                    extra_potential_input)

    if line_density_type != 'user_input':
        # Time coordinates for the line density
        n_points_line_den = int(1e4)
        time_line_den = np.linspace(float(time_potential[0]), float(time_potential[-1]),
                                    n_points_line_den)
        line_den_resolution = time_line_den[1] - time_line_den[0]

        # Normalizing the line density
        line_density_ = line_density(time_line_den, line_density_type,
                                     bunch_length, exponent=line_density_exponent,
                                     bunch_position=(time_potential[0] + time_potential[-1]) / 2)

        line_density_ -= np.min(line_density_)
        line_density_ *= beam.n_macroparticles / np.sum(line_density_)

    elif line_density_type == 'user_input':
        # Time coordinates for the line density
        time_line_den = line_density_input['time_line_den']
        n_points_line_den = len(time_line_den)
        line_den_resolution = time_line_den[1] - time_line_den[0]

        # Normalizing the line density
        line_density_ = line_density_input['line_density']
        line_density_ -= np.min(line_density_)
        line_density_ *= beam.n_macroparticles / np.sum(line_density_)
    else:
        # GenerationError
        raise RuntimeError('The input for the matched_from_line_density ' +
                           'function was not recognized')

    induced_potential_final = 0

    if TotalInducedVoltage is not None:
        # Calculating the induced voltage
        induced_voltage_object = copy.deepcopy(TotalInducedVoltage)
        profile = induced_voltage_object.profile

        # Inputing new line density
        profile.cut_options.cut_left = time_line_den[0] - \
            0.5 * line_den_resolution
        profile.cut_options.cut_right = time_line_den[-1] + \
            0.5 * line_den_resolution
        profile.cut_options.n_slices = n_points_line_den
        profile.cut_options.cuts_unit = 's'
        profile.cut_options.set_cuts()
        profile.set_slices_parameters()
        profile.n_macroparticles = line_density_

        # Re-calculating the sources of wakes/impedances according to this
        # slicing
        induced_voltage_object.reprocess()

        # Calculating the induced voltage
        induced_voltage_object.induced_voltage_sum()
        induced_voltage = induced_voltage_object.induced_voltage

        # Calculating the induced potential
        induced_potential = -(eom_factor_potential * cumtrapz(induced_voltage,
                                                              dx=profile.bin_size, initial=0))

    # Centering the bunch in the potential well
    for i in range(0, n_iterations):
        if TotalInducedVoltage is not None:
            # Interpolating the potential well
            induced_potential_final = np.interp(time_potential,
                                                profile.bin_centers, induced_potential)

        # Induced voltage contribution
        total_potential = (potential_well + induced_potential_final +
                           extra_potential)

        # Potential well calculation around the separatrix
        if not process_pot_well:
            time_potential_sep, potential_well_sep = time_potential, total_potential
        else:
            time_potential_sep, potential_well_sep = potential_well_cut(
                time_potential, total_potential)

        minmax_positions_potential, minmax_values_potential = \
            minmax_location(time_potential_sep, potential_well_sep)
        minmax_positions_profile, minmax_values_profile = \
            minmax_location(time_line_den[line_density_ != 0],
                            line_density_[line_density_ != 0])

        n_minima_potential = len(minmax_positions_potential[0])
        n_maxima_profile = len(minmax_positions_profile[1])

        # Warnings
        if n_maxima_profile > 1:
            print('Warning: the profile has serveral max, the highest one ' +
                  'is taken. Be sure the profile is monotonous and not too noisy.')
            max_profile_pos = minmax_positions_profile[1][np.where(
                minmax_values_profile[1] == minmax_values_profile[1].max())]
        else:
            max_profile_pos = minmax_positions_profile[1]
        if n_minima_potential > 1:
            print('Warning: the potential well has serveral min, the deepest ' +
                  'one is taken. The induced potential is probably splitting ' +
                  'the potential well.')
            min_potential_pos = minmax_positions_potential[0][np.where(
                minmax_values_potential[0] == minmax_values_potential[0].min())]
        else:
            min_potential_pos = minmax_positions_potential[0]

        # Moving the bunch (not for the last iteration if intensity effects
        # are present)
        if TotalInducedVoltage is None:
            time_line_den -= max_profile_pos - min_potential_pos
            max_profile_pos -= max_profile_pos - min_potential_pos
        elif i != n_iterations - 1:
            time_line_den -= max_profile_pos - min_potential_pos
            # Update profile
            profile.cut_options.cut_left -= max_profile_pos - min_potential_pos
            profile.cut_options.cut_right -= max_profile_pos - min_potential_pos
            profile.cut_options.set_cuts()
            profile.set_slices_parameters()

    # Taking the first/second half of line density and potential
    n_points_abel = int(n_points_abel)

    abel_both_step = 1
    if half_option == 'both':
        abel_both_step = 2
        distribution_function_average = np.zeros((n_points_abel, 2))
        hamiltonian_average = np.zeros((n_points_abel, 2))

    for abel_index in range(0, abel_both_step):
        if half_option == 'first':
            half_indexes = np.where((time_line_den >= time_line_den[0]) *
                                    (time_line_den <= max_profile_pos))
        if half_option == 'second':
            half_indexes = np.where((time_line_den >= max_profile_pos) *
                                    (time_line_den <= time_line_den[-1]))
        if half_option == 'both' and abel_index == 0:
            half_indexes = np.where((time_line_den >= time_line_den[0]) *
                                    (time_line_den <= max_profile_pos))
        if half_option == 'both' and abel_index == 1:
            half_indexes = np.where((time_line_den >= max_profile_pos) *
                                    (time_line_den <= time_line_den[-1]))

        line_den_half = line_density_[half_indexes]
        time_half = time_line_den[half_indexes]
        potential_half = np.interp(time_half, time_potential_sep,
                                   potential_well_sep)
        potential_half = potential_half - np.min(potential_half)

        # Derivative of the line density
        line_den_diff = np.diff(line_den_half) / line_den_resolution

        time_line_den_diff = time_half[:-1] + line_den_resolution / 2
        line_den_diff = np.interp(time_half, time_line_den_diff, line_den_diff,
                                  left=0, right=0)

        # Interpolating the line density derivative and potential well for
        # Abel transform
        time_abel = np.linspace(
            float(time_half[0]), float(time_half[-1]), n_points_abel)
        line_den_diff_abel = np.interp(time_abel, time_half, line_den_diff)
        potential_abel = np.interp(time_abel, time_half, potential_half)

        distribution_function_ = np.zeros(n_points_abel)
        hamiltonian_coord = np.zeros(n_points_abel)

        # Abel transform
        warnings.filterwarnings("ignore")

        if (half_option == 'first') or (half_option == 'both' and
                                        abel_index == 0):
            for i in range(0, n_points_abel):
                integrand = (line_den_diff_abel[:i + 1] /
                             np.sqrt(potential_abel[:i + 1] - potential_abel[i]))

                if len(integrand) > 2:
                    integrand[-1] = integrand[-2] + (integrand[-2] -
                                                     integrand[-3])
                elif len(integrand) > 1:
                    integrand[-1] = integrand[-2]
                else:
                    integrand = np.array([0])

                distribution_function_[i] = (np.sqrt(eom_factor_dE) / np.pi *
                                             np.trapz(integrand, dx=line_den_resolution))

                hamiltonian_coord[i] = potential_abel[i]

        if (half_option == 'second') or (half_option == 'both' and
                                         abel_index == 1):
            for i in range(0, n_points_abel):
                integrand = (line_den_diff_abel[i:] /
                             np.sqrt(potential_abel[i:] - potential_abel[i]))

                if len(integrand) > 2:
                    integrand[0] = integrand[1] + (integrand[2] - integrand[1])
                if len(integrand) > 1:
                    integrand[0] = integrand[1]
                else:
                    integrand = np.array([0])

                distribution_function_[i] = -(np.sqrt(eom_factor_dE) / np.pi *
                                              np.trapz(integrand, dx=line_den_resolution))
                hamiltonian_coord[i] = potential_abel[i]

        warnings.filterwarnings("default")

        # Cleaning the distribution function from unphysical results
        distribution_function_[np.isnan(distribution_function_)] = 0
        distribution_function_[distribution_function_ < 0] = 0

        if half_option == 'both':
            hamiltonian_average[:, abel_index] = hamiltonian_coord
            distribution_function_average[:, abel_index] = \
                distribution_function_

    if half_option == 'both':
        hamiltonian_coord = hamiltonian_average[:, 0]
        distribution_function_ = (distribution_function_average[:, 0] +
                                  np.interp(hamiltonian_coord, hamiltonian_average[:, 1],
                                            distribution_function_average[:, 1])) / 2

    # Compute deltaE frame corresponding to the separatrix
    max_potential = np.max(potential_half)
    max_deltaE = np.sqrt(max_potential / eom_factor_dE)

    # Initializing the grids by reducing the resolution to a
    # n_points_grid*n_points_grid frame
    time_for_grid = np.linspace(float(time_line_den[0]), float(time_line_den[-1]),
                                n_points_grid)
    deltaE_for_grid = np.linspace(-float(max_deltaE),
                                  float(max_deltaE), n_points_grid)
    potential_well_for_grid = np.interp(time_for_grid, time_potential_sep,
                                        potential_well_sep)
    potential_well_for_grid = (potential_well_for_grid -
                               potential_well_for_grid.min())

    time_grid, deltaE_grid = np.meshgrid(time_for_grid, deltaE_for_grid)
    potential_well_grid = np.meshgrid(potential_well_for_grid,
                                      potential_well_for_grid)[0]

    hamiltonian_grid = eom_factor_dE * deltaE_grid**2 + potential_well_grid

    # Sort the distribution function and generate the density grid
    hamiltonian_argsort = np.argsort(hamiltonian_coord)
    hamiltonian_coord = hamiltonian_coord.take(hamiltonian_argsort)
    distribution_function_ = distribution_function_.take(hamiltonian_argsort)
    density_grid = np.interp(hamiltonian_grid, hamiltonian_coord,
                             distribution_function_)

    density_grid[np.isnan(density_grid)] = 0
    density_grid[density_grid < 0] = 0
    # Normalizing density
    density_grid = density_grid / np.sum(density_grid)
    reconstructed_line_den = np.sum(density_grid, axis=0)

    # Ploting the result
    if plot:
        plt.figure('Generated bunch')
        plt.plot(time_line_den, line_density_)
        plt.plot(time_for_grid, reconstructed_line_den /
                 np.max(reconstructed_line_den) * np.max(line_density_))
        plt.title('Line densities')
        if plot == 'show':
            plt.show()
        elif plot == 'savefig':
            fign = figdir + '/generated_bunch.png'
            plt.savefig(fign)

    # Populating the bunch
    populate_bunch(beam, time_grid, deltaE_grid, density_grid,
                   time_for_grid[1] - time_for_grid[0],
                   deltaE_for_grid[1] - deltaE_for_grid[0], seed)

    if TotalInducedVoltage is not None:
        # Inputing new line density
        profile.cut_options.cut_left = time_for_grid[0] - \
            0.5 * (time_for_grid[1] - time_for_grid[0])
        profile.cut_options.cut_right = time_for_grid[-1] + 0.5 * (
            time_for_grid[1] - time_for_grid[0])
        profile.cut_options.n_slices = n_points_grid
        profile.cut_options.set_cuts()
        profile.set_slices_parameters()
        profile.n_macroparticles = reconstructed_line_den * beam.n_macroparticles

        # Re-calculating the sources of wakes/impedances according to this
        # slicing
        induced_voltage_object.reprocess()

        # Calculating the induced voltage
        induced_voltage_object.induced_voltage_sum()
        gc.collect()
        return [hamiltonian_coord, distribution_function_], \
            induced_voltage_object

    gc.collect()
    return [hamiltonian_coord, distribution_function_],\
            [time_line_den, line_density_]


def matched_from_distribution_function(beam, full_ring_and_RF,
                                       distribution_function_input=None,
                                       distribution_user_table=None,
                                       main_harmonic_option='lowest_freq',
                                       TotalInducedVoltage=None,
                                       n_iterations=1, n_points_potential=1e4,
                                       n_points_grid=int(1e3),
                                       dt_margin_percent=0.40,
                                       extraVoltageDict=None, seed=None,
                                       distribution_exponent=None,
                                       distribution_type=None,
                                       emittance=None, bunch_length=None,
                                       bunch_length_fit=None,
                                       distribution_variable='Hamiltonian',
                                       process_pot_well=True,
                                       turn_number=0):
    '''
    *Function to generate a beam by inputing the distribution function (by
    choosing the type of distribution and the emittance).
    The potential well is preprocessed to check for the min/max and center
    the frame around the separatrix.
    An error will be raised if there is not a full potential well (2 max
    and 1 min at least), or if there are several wells (more than 2 max and
    1 min, this case will be treated in the future).
    An adjustable margin (40% by default) is applied in order to be able to
    catch the min/max of the potential well that might be on the edge of the
    frame. The slippage factor should be updated to take the higher orders.
    Outputs should be added in order for the user to check step by step if
    his bunch is going to be well generated. More detailed 'step by step'
    documentation should be implemented
    The user can input a custom distribution function by setting the parameter
    distribution_type = 'user_input' and passing the function in the
    parameter distribution_options['function'], with the following definition:
    distribution_function(action_array, dist_type, length, exponent=None).
    The user can also add an input table by setting the parameter
    distribution_type = 'user_input_table',
    distribution_options['user_table_action'] = array of action (in H or in J)
    and distribution_options['user_table_distribution']*
    '''

    # Loading the distribution function if provided by the user
    if distribution_function_input is not None:
        distribution_function_ = distribution_function_input
    else:
        distribution_function_ = distribution_function

    # Initialize variables depending on the accelerator parameters
    slippage_factor = full_ring_and_RF.RingAndRFSection_list[0].rf_params.eta_0[turn_number]
    beta = full_ring_and_RF.RingAndRFSection_list[0].rf_params.beta[turn_number]
    energy = full_ring_and_RF.RingAndRFSection_list[0].rf_params.energy[turn_number]

    eom_factor_dE = abs(slippage_factor) / (2 * beta**2. * energy)
    eom_factor_potential = (np.sign(slippage_factor) * beam.Particle.charge /
                            (full_ring_and_RF.RingAndRFSection_list[0].rf_params.t_rev[turn_number]))

    #: *Number of points to be used in the potential well calculation*
    n_points_potential = int(n_points_potential)
    # Generate potential well
    full_ring_and_RF.potential_well_generation(turn=turn_number,
                                               n_points=n_points_potential,
                                               dt_margin_percent=dt_margin_percent,
                                               main_harmonic_option=main_harmonic_option)
    potential_well = full_ring_and_RF.potential_well
    time_potential = full_ring_and_RF.potential_well_coordinates

    induced_potential = 0

    # Extra potential from previous bunches (for multi-bunch generation)
    extra_potential = 0
    if extraVoltageDict is not None:
        extra_voltage_time_input = extraVoltageDict['time_array']
        extra_voltage_input = extraVoltageDict['voltage_array']
        extra_potential_input = -(eom_factor_potential *
                                  cumtrapz(extra_voltage_input, dx=extra_voltage_time_input[1] -
                                           extra_voltage_time_input[0], initial=0))
        extra_potential = np.interp(time_potential, extra_voltage_time_input,
                                    extra_potential_input)

    total_potential = potential_well + induced_potential + extra_potential

    if not TotalInducedVoltage:
        n_iterations = 1
    else:
        induced_voltage_object = copy.deepcopy(TotalInducedVoltage)
        profile = induced_voltage_object.profile

    dE_trajectory = np.zeros(n_points_potential)
    for i in range(n_iterations):
        old_potential = copy.deepcopy(total_potential)

        # Adding the induced potential to the RF potential
        total_potential = (potential_well + induced_potential +
                           extra_potential)

        sse = np.sqrt(np.sum((old_potential - total_potential)**2))

        print('Matching the bunch... (iteration: ' + str(i) + ' and sse: ' +
              str(sse) + ')')

        # Process the potential well in order to take a frame around the separatrix
        if not process_pot_well:
            time_potential_sep, potential_well_sep = time_potential, total_potential
        else:
            time_potential_sep, potential_well_sep = potential_well_cut(
                time_potential, total_potential)

        # Potential is shifted to put the minimum on 0
        potential_well_sep = potential_well_sep - np.min(potential_well_sep)

        # Compute deltaE frame corresponding to the separatrix
        max_potential = np.max(potential_well_sep)
        max_deltaE = np.sqrt(max_potential / eom_factor_dE)

        # Initializing the grids by reducing the resolution to a
        # n_points_grid*n_points_grid frame
        time_potential_low_res = np.linspace(float(time_potential_sep[0]),
                                             float(time_potential_sep[-1]),
                                             n_points_grid)
        time_resolution_low = (time_potential_low_res[1] -
                               time_potential_low_res[0])
        deltaE_coord_array = np.linspace(-float(max_deltaE), float(max_deltaE),
                                         n_points_grid)
        potential_well_low_res = np.interp(time_potential_low_res,
                                           time_potential_sep, potential_well_sep)
        time_grid, deltaE_grid = np.meshgrid(time_potential_low_res,
                                             deltaE_coord_array)
        potential_well_grid = np.meshgrid(potential_well_low_res,
                                          potential_well_low_res)[0]

        # Computing the action J by integrating the dE trajectories
        J_array_dE0 = np.zeros(n_points_grid)

        full_ring_and_RF2 = copy.deepcopy(full_ring_and_RF)
        for j in range(n_points_grid):
            # Find left and right time coordinates for a given hamiltonian
            # value
            time_indexes = np.where(potential_well_low_res <=
                                    potential_well_low_res[j])[0]
            left_time = time_potential_low_res[np.max((0, time_indexes[0]))]
            right_time = time_potential_low_res[np.min((time_indexes[-1],
                                                        n_points_grid - 1))]
            # Potential well calculation with high resolution in that frame
            time_potential_high_res = np.linspace(float(left_time), float(right_time),
                                                  n_points_potential)
            full_ring_and_RF2.potential_well_generation(
                n_points=n_points_potential,
                time_array=time_potential_high_res,
                main_harmonic_option=main_harmonic_option)
            pot_well_high_res = full_ring_and_RF2.potential_well

            if TotalInducedVoltage is not None and i != 0:
                induced_potential_hires = np.interp(time_potential_high_res,
                                                    time_potential, induced_potential +
                                                    extra_potential, left=0, right=0)
                pot_well_high_res += induced_potential_hires
                pot_well_high_res -= pot_well_high_res.min()

            # Integration to calculate action
            dE_trajectory[pot_well_high_res <= potential_well_low_res[j]] = \
                np.sqrt((potential_well_low_res[j] -
                         pot_well_high_res[pot_well_high_res <=
                                           potential_well_low_res[j]]) / eom_factor_dE)
            dE_trajectory[pot_well_high_res > potential_well_low_res[j]] = 0

            J_array_dE0[j] = 1 / np.pi * np.trapz(dE_trajectory,
                                                  dx=time_potential_high_res[1] - time_potential_high_res[0])

        # Sorting the H and J functions to be able to interpolate J(H)
        H_array_dE0 = potential_well_low_res
        sorted_H_dE0 = H_array_dE0[H_array_dE0.argsort()]
        sorted_J_dE0 = J_array_dE0[H_array_dE0.argsort()]

        # Calculating the H and J grid
        H_grid = eom_factor_dE * deltaE_grid**2 + potential_well_grid
        J_grid = np.interp(H_grid, sorted_H_dE0, sorted_J_dE0, left=0,
                           right=np.inf)

        # Choice of either H or J as the variable used
        if distribution_variable == 'Action':
            sorted_X_dE0 = sorted_J_dE0
            X_grid = J_grid
        elif distribution_variable == 'Hamiltonian':
            sorted_X_dE0 = sorted_H_dE0
            X_grid = H_grid
        else:
            # DistributionError
            raise RuntimeError('The distribution_variable option was not ' +
                               'recognized')

        # Computing bunch length as a function of H/J if needed
        # Bunch length can be calculated as 4-rms, Gaussian fit, or FWHM
        if bunch_length is not None:
            X0 = X0_from_bunch_length(bunch_length, bunch_length_fit,
                                      X_grid, sorted_X_dE0, n_points_grid,
                                      time_potential_low_res, distribution_function_,
                                      distribution_type, distribution_exponent, beam,
                                      full_ring_and_RF)

        elif emittance is not None:
            if distribution_variable == 'Action':
                X0 = emittance / (2 * np.pi)
            elif distribution_variable == 'Hamiltonian':
                X0 = np.interp(emittance / (2 * np.pi), sorted_J_dE0,
                               sorted_H_dE0)

        # Computing the density grid
        if distribution_user_table is None:
            density_grid = distribution_function_(X_grid, distribution_type,
                                                  X0, distribution_exponent)
        else:
            density_grid = np.interp(X_grid,
                                     distribution_user_table['user_table_action'],
                                     distribution_user_table['user_table_distribution'])

        # Normalizing the grid
        density_grid[H_grid > np.max(H_array_dE0)] = 0
        density_grid = density_grid / np.sum(density_grid)

        # Calculating the line density
        line_density_ = np.sum(density_grid, axis=0)
        line_density_ *= beam.n_macroparticles / np.sum(line_density_)

        # Induced voltage contribution
        if TotalInducedVoltage is not None:
            # Inputing new line density
            profile.cut_options.cut_left = time_potential_low_res[0] - \
                0.5 * time_resolution_low
            profile.cut_options.cut_right = time_potential_low_res[-1] + \
                0.5 * time_resolution_low
            profile.cut_options.n_slices = n_points_grid
            profile.cut_options.cuts_unit = 's'
            profile.cut_options.set_cuts()
            profile.set_slices_parameters()
            profile.n_macroparticles = line_density_

            # Re-calculating the sources of wakes/impedances according to this
            # slicing
            induced_voltage_object.reprocess()

            # Calculating the induced voltage
            induced_voltage_object.induced_voltage_sum()
            induced_voltage = induced_voltage_object.induced_voltage

            # Calculating the induced potential
            induced_potential_low_res = -(eom_factor_potential *
                                          cumtrapz(induced_voltage,
                                                   dx=time_resolution_low,
                                                   initial=0))
            induced_potential = np.interp(time_potential,
                                          time_potential_low_res, induced_potential_low_res,
                                          left=0, right=0)
        del full_ring_and_RF2
        gc.collect()
    # Populating the bunch
    populate_bunch(beam, time_grid, deltaE_grid, density_grid,
                   time_resolution_low, deltaE_coord_array[1] -
                   deltaE_coord_array[0], seed)

    if TotalInducedVoltage is not None:
        return [time_potential_low_res, line_density_], induced_voltage_object
    else:
        return [time_potential_low_res, line_density_]


def X0_from_bunch_length(bunch_length, bunch_length_fit, X_grid, sorted_X_dE0,
                         n_points_grid, time_potential_low_res,
                         distribution_function_, distribution_type,
                         distribution_exponent, beam, full_ring_and_RF):
    '''
    Function to find the corresponding H0 or J0 for a given bunch length.
    Used by matched_from_distribution_function()
    '''
    tau = 0.0

    # Initial values for iteration
    X_low = sorted_X_dE0[0]
    X_hi = sorted_X_dE0[-1]
    X_min = sorted_X_dE0[0]
    X_max = sorted_X_dE0[-1]
    X_accuracy = (sorted_X_dE0[1] - sorted_X_dE0[0]) / 2.0

    bin_size = (time_potential_low_res[1] - time_potential_low_res[0])

    # Iteration to find H0/J0 from the bunch length
    while np.abs(bunch_length - tau) > bin_size:
        # Takes middle point of the interval [X_low,X_hi]
        X0 = 0.5 * (X_low + X_hi)

        if bunch_length_fit == 'full':
            bunchIndices = np.where(np.sum(X_grid <= X0, axis=0))[0]
            tau = (time_potential_low_res[bunchIndices][-1] -
                   time_potential_low_res[bunchIndices][0])
        else:
            # Calculating the line density for the parameter X0
            density_grid = distribution_function_(X_grid,
                                                  distribution_type, X0, distribution_exponent)

            density_grid = density_grid / np.sum(density_grid)
            line_density_ = np.sum(density_grid, axis=0)

            # Calculating the bunch length of that line density
            if (line_density_ > 0).any():
                tau = 4.0 * np.sqrt(np.sum((time_potential_low_res -
                                            np.sum(line_density_ * time_potential_low_res) /
                                            np.sum(line_density_))**2 * line_density_) /
                                    np.sum(line_density_))

                if bunch_length_fit is not None:
                    profile = Profile(
                        beam, CutOptions=CutOptions(cut_left=time_potential_low_res[0] -
                                                    0.5 * bin_size, cut_right=time_potential_low_res[-1] +
                                                    0.5 * bin_size, n_slices=n_points_grid, RFSectionParameters=full_ring_and_RF.RingAndRFSection_list[0].rf_params))
#                     profile = Profile(
#                       full_ring_and_RF.RingAndRFSection_list[0].rf_params,
#                       beam, n_points_grid, cut_left=time_potential_low_res[0] -
#                       0.5*bin_size , cut_right=time_potential_low_res[-1] +
#                       0.5*bin_size)

                    profile.n_macroparticles = line_density_

                    if bunch_length_fit == 'gauss':
                        profile.bl_gauss = tau
                        profile.bp_gauss = np.sum(line_density_ *
                                                  time_potential_low_res) / np.sum(line_density_)
                        profile.gaussian_fit()
                        tau = profile.bl_gauss
                    elif bunch_length_fit == 'fwhm':
                        profile.fwhm()
                        tau = profile.bunchLength

        # Update of the interval for the next iteration
        if tau >= bunch_length:
            X_hi = X0
        else:
            X_low = X0

        if (X_max - X0) < X_accuracy:
            print('WARNING: The bucket is too small to have the ' +
                  'desired bunch length! Input is %.2e, ' % (bunch_length) +
                  'the generation gave %.2e, ' % (tau) +
                  'the error is %.2e' % (bunch_length - tau))
            break

        if (X0 - X_min) < X_accuracy:
            print('WARNING: The desired bunch length is too small ' +
                  'to be generated accurately!')

#    return 0.5 * (X_low + X_hi)
    return X0


def populate_bunch(beam, time_grid, deltaE_grid, density_grid, time_step,
                   deltaE_step, seed):
    '''
    *Method to populate the bunch using a random number generator from the
    particle density in phase space.*
    '''
    # Initialise the random number generator
    np.random.seed(seed=seed)
    # Generating particles randomly inside the grid cells according to the
    # provided density_grid
    indexes = np.random.choice(np.arange(0, np.size(density_grid)),
                               beam.n_macroparticles, p=density_grid.flatten())

    # Randomize particles inside each grid cell (uniform distribution)
    beam.dt = (np.ascontiguousarray(time_grid.flatten()[indexes] +
                                    (np.random.rand(beam.n_macroparticles) - 0.5) * time_step)).astype(dtype=bm.precision.real_t, order='C', copy=False)
    beam.dE = (np.ascontiguousarray(deltaE_grid.flatten()[indexes] +
                                    (np.random.rand(beam.n_macroparticles) - 0.5) * deltaE_step)).astype(dtype=bm.precision.real_t, order='C', copy=False)


def distribution_function(action_array, dist_type, length, exponent=None):
    '''
    *Distribution function (formulas from Laclare).*
    '''

    if dist_type in ['binomial', 'waterbag', 'parabolic_amplitude',
                     'parabolic_line']:
        if dist_type == 'waterbag':
            exponent = 0
        elif dist_type == 'parabolic_amplitude':
            exponent = 1
        elif dist_type == 'parabolic_line':
            exponent = 0.5

        warnings.filterwarnings("ignore")
        distribution_function_ = (1 - action_array / length)**exponent
        warnings.filterwarnings("default")
        distribution_function_[action_array > length] = 0
    elif dist_type == 'gaussian':
        distribution_function_ = np.exp(- 2 * action_array / length)
    else:
        # DistributionError
        raise RuntimeError('The dist_type option was not recognized')

    return distribution_function_


def line_density(coord_array, dist_type, bunch_length, bunch_position=0,
                 exponent=None):
    '''
    *Line density*
    '''

    if dist_type in ['binomial', 'waterbag', 'parabolic_amplitude',
                     'parabolic_line']:
        if dist_type == 'waterbag':
            exponent = 0
        elif dist_type == 'parabolic_amplitude':
            exponent = 1
        elif dist_type == 'parabolic_line':
            exponent = 0.5

        warnings.filterwarnings("ignore")
        line_density_ = ((1 - (2.0 * (coord_array - bunch_position) /
                         bunch_length)**2)**(exponent + 0.5))
        warnings.filterwarnings("default")
        line_density_[np.abs(coord_array - bunch_position)
                      > bunch_length / 2] = 0

    elif dist_type == 'gaussian':
        sigma = bunch_length / 4
        line_density_ = np.exp(-(coord_array - bunch_position)
                               ** 2 / (2 * sigma**2))

    elif dist_type == 'cosine_squared':
        warnings.filterwarnings("ignore")
        line_density_ = (np.cos(np.pi * (coord_array - bunch_position) /
                                bunch_length)**2)
        warnings.filterwarnings("default")
        line_density_[np.abs(coord_array - bunch_position)
                      > bunch_length / 2] = 0
    else:
        # DistributionError
        raise RuntimeError('The dist_type option was not recognized')

    return line_density_


def bigaussian(Ring, RFStation, Beam, sigma_dt, sigma_dE=None, seed=1234,
               reinsertion=False):
    r"""Function generating a Gaussian beam both in time and energy
    coordinates. Fills Beam.dt and Beam.dE arrays.

    Parameters
    ----------
    Ring : class
        A Ring type class
    RFStation : class
        An RFStation type class
    Beam : class
        A Beam type class
    sigma_dt : float
        R.m.s. extension of the Gaussian in time
    sigma_dE : float (optional)
        R.m.s. extension of the Gaussian in energy; default is None and will
        match the energy coordinate according to bucket height and sigma_dt
    seed : int (optional)
        Fixed seed to have a reproducible distribution
    reinsertion : bool (optional)
        Re-insert particles that are generated outside the separatrix into the
        bucket; default in False

    """
    
    if sigma_dE is None:
        sigma_dE = _get_dE_from_dt(Ring, RFStation, sigma_dt)
    counter = RFStation.counter[0]
    omega_rf = RFStation.omega_rf[0, counter]
    phi_s = RFStation.phi_s[counter]
    phi_rf = RFStation.phi_rf[0, counter]
    eta0 = RFStation.eta_0[counter]
    
    # RF wave is shifted by Pi below transition
    if eta0 < 0:
        phi_rf -= np.pi

    Beam.sigma_dt = sigma_dt
    Beam.sigma_dE = sigma_dE

    # Generate coordinates. For reproducibility, a separate random number stream is used for dt and dE
    rng_dt = np.random.default_rng(seed)
    rng_dE = np.random.default_rng(seed + 1)

    Beam.dt = sigma_dt * rng_dt.normal(size=Beam.n_macroparticles).astype(dtype=bm.precision.real_t, order='C', copy=False) + \
        (phi_s - phi_rf) / omega_rf
    Beam.dE = sigma_dE * \
        rng_dE.normal(size=Beam.n_macroparticles).astype(
            dtype=bm.precision.real_t, order='C')

    # Re-insert if necessary
    if reinsertion:

        itemindex = bm.where(is_in_separatrix(Ring, RFStation, Beam,
                                              Beam.dt, Beam.dE) == False)[0]
        while itemindex.size > 0:

            Beam.dt[itemindex] = sigma_dt * rng_dt.normal(size=itemindex.size).astype(dtype=bm.precision.real_t, order='C', copy=False) \
                + (phi_s - phi_rf) / omega_rf

            Beam.dE[itemindex] = sigma_dE * rng_dE.normal(
                size=itemindex.size).astype(dtype=bm.precision.real_t, order='C')

            itemindex = bm.where(is_in_separatrix(Ring, RFStation, Beam,
                                                  Beam.dt, Beam.dE) == False)[0]


def parabolic(Ring, RFStation, Beam,
              bunch_length,
              bunch_position=None, 
              bunch_energy=None,
              energy_spread=None,
              seed=1234):
    r"""Generate a bunch of particles distributed as a parabola in phase space.

    Parameters
    ----------
    Ring : class
        A Ring type class
    RFStation : class
        An RFStation type class
    Beam : class
        A Beam type class
    bunch_length : float
        The length in time [s] of the bunch
    bunch_position : float (optional)
        The position in time [s] of the center of mass of the bunch
    bunch_energy : float (optional)
        The position in energy [eV] of the center of mass of the bunch
        (relative to the synchronous energy)
    energy_spread : float (optional)
        The spread in energy [eV] of the bunch
    seed : int (optional)
        Fixed seed to have a reproducible distribution

    """
    
    # Getting the position and spread if not defined by user
    counter = RFStation.counter[0]
    omega_rf = RFStation.omega_rf[0, counter]
    phi_s = RFStation.phi_s[counter]
    phi_rf = RFStation.phi_rf[0, counter]
    eta0 = RFStation.eta_0[counter]
    
    # RF wave is shifted by Pi below transition
    if eta0 < 0:
        phi_rf -= np.pi
    
    if bunch_position is None:
        bunch_position = (phi_s - phi_rf) / omega_rf
        
    if bunch_energy is None:
        bunch_energy = 0
    
    if energy_spread is None:
        energy_spread = _get_dE_from_dt(Ring, RFStation, bunch_length)

    # Generating time and energy arrays
    time_array = np.linspace(bunch_position - bunch_length / 2,
                             bunch_position + bunch_length / 2,
                             100)
    energy_array = np.linspace(bunch_energy - energy_spread / 2,
                               bunch_energy + energy_spread / 2,
                               100)

    # Getting Hamiltonian on a grid
    dt_grid, deltaE_grid = np.meshgrid(
        time_array, energy_array)

    # Bin sizes
    bin_dt = time_array[1] - time_array[0]
    bin_energy = energy_array[1] - energy_array[0]

    # Density grid
    isodensity_lines = ((dt_grid - bunch_position) / bunch_length * 2)**2. + \
        ((deltaE_grid - bunch_energy) / energy_spread * 2)**2.
    density_grid = 1 - isodensity_lines**2.
    density_grid[density_grid < 0] = 0
    density_grid /= np.sum(density_grid)
    
    populate_bunch(Beam, dt_grid, deltaE_grid, density_grid, bin_dt,
                   bin_energy, seed)


def _get_dE_from_dt(Ring, RFStation, dt_amplitude):
    r"""A routine to evaluate the dE amplitude from dt following a single
    RF Hamiltonian.

    Parameters
    ----------
    Ring : class
        A Ring type class
    RFStation : class
        An RFStation type class
    dt_amplitude : float
        Full amplitude of the particle oscillation in [s]

    Returns
    -------
    dE_amplitude : float
        Full amplitude of the particle oscillation in [eV]

    """

    warnings.filterwarnings("once")
    if Ring.n_sections > 1:
        warnings.warn("WARNING in bigaussian(): the usage of several" +
                        " sections is not yet implemented. Ignoring" +
                        " all but the first!")
    if RFStation.n_rf > 1:
        warnings.warn("WARNING in bigaussian(): the usage of multiple RF" +
                        " systems is not yet implemented. Ignoring" +
                        " higher harmonics!")

    counter = RFStation.counter[0]

    harmonic = RFStation.harmonic[0, counter]
    energy = RFStation.energy[counter]
    beta = RFStation.beta[counter]
    omega_rf = RFStation.omega_rf[0, counter]
    phi_s = RFStation.phi_s[counter]
    phi_rf = RFStation.phi_rf[0, counter]
    eta0 = RFStation.eta_0[counter]

    # RF wave is shifted by Pi below transition
    if eta0 < 0:
        phi_rf -= np.pi

    # Calculate dE_amplitude from dt_amplitude using single-harmonic Hamiltonian
    voltage = RFStation.charge * \
        RFStation.voltage[0, counter]
    eta0 = RFStation.eta_0[counter]

    phi_b = omega_rf * dt_amplitude + phi_s
    dE_amplitude = np.sqrt(voltage * energy * beta**2
                        * (np.cos(phi_b) - np.cos(phi_s) + (phi_b - phi_s) * np.sin(phi_s))
                        / (np.pi * harmonic * np.fabs(eta0)))
    
    return dE_amplitude<|MERGE_RESOLUTION|>--- conflicted
+++ resolved
@@ -24,9 +24,6 @@
 
 import matplotlib.pyplot as plt
 import numpy as np
-<<<<<<< HEAD
-from scipy.integrate import cumulative_trapezoid as cumtrapz
-=======
 import scipy
 from packaging.version import Version
 
@@ -35,10 +32,10 @@
 else:
     from scipy.integrate import cumtrapz
 
->>>>>>> d328eea7
 
 from ..beam.profile import CutOptions, Profile
-from ..trackers.utilities import is_in_separatrix, minmax_location, potential_well_cut
+from ..trackers.utilities import (is_in_separatrix, minmax_location,
+                                  potential_well_cut)
 from ..utils import bmath as bm
 
 
