--- conflicted
+++ resolved
@@ -206,21 +206,12 @@
             plt.plot(TotalInducedVoltageIteration.profile.bin_centers,
                      TotalInducedVoltageIteration.induced_voltage)
             plt.show()
-<<<<<<< HEAD
                 
     beam.dt = beamIteration.dt.astype(dtype=bm.precision.real_t, order='C', copy=False)
-
     beam.dE = beamIteration.dE.astype(dtype=bm.precision.real_t, order='C', copy=False)
     gc.collect()    
-    
-=======
-
-    beam.dt = beamIteration.dt
-
-    beam.dE = beamIteration.dE
-
-
->>>>>>> b30747f7
+
+
 def matched_from_line_density_multibunch(beam, Ring,
                         FullRingAndRF, line_density_options_list, n_bunches,
                         bunch_spacing_buckets, intensity_list=None,
@@ -376,16 +367,10 @@
         plt.plot(TotalInducedVoltageIteration.profile.bin_centers, TotalInducedVoltageIteration.profile.n_macroparticles / (1.*np.max(TotalInducedVoltageIteration.profile.n_macroparticles))*np.max(TotalInducedVoltageIteration.induced_voltage))
         plt.plot(TotalInducedVoltageIteration.profile.bin_centers, TotalInducedVoltageIteration.induced_voltage)
         plt.show()
-<<<<<<< HEAD
                 
     beam.dt = beamIteration.dt.astype(dtype=bm.precision.real_t, order='C', copy=False)
     beam.dE = beamIteration.dE.astype(dtype=bm.precision.real_t, order='C', copy=False)
     gc.collect()
-=======
-
-    beam.dt = beamIteration.dt
-    beam.dE = beamIteration.dE
->>>>>>> b30747f7
 
 
 def match_beam_from_distribution(beam, FullRingAndRF, GeneralParameters,
@@ -465,20 +450,6 @@
     # Loop the match function to have "different" bunches in each bucket
     matched_bunch_list = []
     for indexBunch in range(n_bunches):
-<<<<<<< HEAD
-        match_a_bunch(normalization_DeltaE, temporary_beam,
-                      potential_well_coordinates,
-                      potential_well, seed, distribution_options,
-                      full_ring_and_RF=FullRingAndRF)
-        if indexBunch==0:
-            beam.dt = temporary_beam.dt.astype(dtype=bm.precision.real_t, order='C', copy=False)
-            beam.dE = temporary_beam.dE.astype(dtype=bm.precision.real_t, order='C', copy=False)
-        else:
-            beam.dt = np.append(beam.dt, temporary_beam.dt +(indexBunch *bunch_spacing_buckets *bucket_size_tau))
-            beam.dE = np.append(beam.dE, temporary_beam.dE)
-    gc.collect()
-    
-=======
         (time_grid, deltaE_grid, distribution, time_resolution,
             energy_resolution, single_profile) = match_a_bunch(
                 normalization_DeltaE, temporary_beam,
@@ -489,7 +460,6 @@
             (time_grid, deltaE_grid, distribution, time_resolution,
              energy_resolution, single_profile))
 
->>>>>>> b30747f7
     print(str(n_bunches)+' stationary bunches without intensity generated')
 #------------------------------------------------------------------------
 # REMATCH THE BUNCHES WITH INTENSITY EFFECTS
@@ -569,6 +539,10 @@
             temporary_beam.dt)+(indexBunch *bunch_spacing_buckets *bucket_size_tau)
         beam.dE[indexBunch*length_dE:(indexBunch+1)*length_dE] = np.array(
             temporary_beam.dE)
+    
+    beam.dt = beam.dt.astype(dtype=bm.precision.real_t, order='C', copy=False)
+    beam.dE = beam.dE.astype(dtype=bm.precision.real_t, order='C', copy=False)
+    gc.collect()
 
 
 def match_beam_from_distribution_multibatch(beam, FullRingAndRF, GeneralParameters,
