"""
**Module to generate multibunch distributions**

:Authors: **Danilo Quartullo**, **Alexandre Lasheen**, **Theodoros Argyropoulos**
"""

from __future__ import annotations

import copy
import gc

import matplotlib.pyplot as plt
import numpy as np
import scipy
from packaging.version import Version

if Version(scipy.__version__) >= Version("1.14"):
    from scipy.integrate import cumulative_trapezoid as cumtrapz
else:
    from scipy.integrate import cumtrapz

<<<<<<< HEAD
from blond.beam.beam import Beam
from blond.beam.distributions import (x0_from_bunch_length, distribution_function,
                                      matched_from_distribution_function,
                                      matched_from_line_density, populate_bunch,
                                      potential_well_cut)
from blond.utils import bmath as bm
from blond.utils.legacy_support import handle_legacy_kwargs

from typing import TYPE_CHECKING

if TYPE_CHECKING:
    from typing import Union
    from blond.input_parameters.ring import Ring
    from blond.beam.beam import Beam
    from blond.impedances.impedance import TotalInducedVoltage
    from blond.trackers.tracker import FullRingAndRF, MainHarmonicOptionType
    from blond.utils.types import DistributionVariableType, HalfOptionType
    from blond.utils.types import DistributionOptionsType

@handle_legacy_kwargs
def matched_from_distribution_density_multibunch(beam: Beam, ring: Ring, full_ring_and_rf: FullRingAndRF,
                                                 distribution_options_list: Union[list, dict],  # todo better specify
                                                 n_bunches: int,
                                                 bunch_spacing_buckets: int,
                                                 intensity_list: Union[list, np.ndarray, None] = None,
                                                 minimum_n_macroparticles: Union[int, None] = None,
                                                 main_harmonic_option: MainHarmonicOptionType = 'lowest_freq',
                                                 total_induced_voltage: Union[TotalInducedVoltage, None] = None,
                                                 n_iterations_input: int = 1,
                                                 plot_option: bool = False,
                                                 seed: Union[int, None] = None,
                                                 ):
    """
=======

from ..beam.beam import Beam
from ..beam.distributions import (X0_from_bunch_length, distribution_function,
                                  matched_from_distribution_function,
                                  matched_from_line_density, populate_bunch,
                                  potential_well_cut)
from ..utils import bmath as bm


def matched_from_distribution_density_multibunch(beam, Ring, FullRingAndRF, distribution_options_list,
                                                 n_bunches, bunch_spacing_buckets,
                                                 intensity_list=None,
                                                 minimum_n_macroparticles=None,
                                                 main_harmonic_option='lowest_freq',
                                                 TotalInducedVoltage=None,
                                                 n_iterations_input=1,
                                                 plot_option=False, seed=None):
    '''
>>>>>>> f36c0c7c
    *Function to generate a multi-bunch beam using the matched_from_distribution_density
    function for each bunch. The extra parameters to include are the number of
    bunches and the spacing between two bunches (assumed constant presently).
    Moreover, the distribution_options_list corresponds to the distribution_options
    of the matched_from_distribution_density function. It can be inputted as
    a dictionary just like the matched_from_distribution_density function (assuming
    the same parameters for all bunches), or as a list of length n_bunches
    to have different parameters for each bunch.*
    """

    if intensity_list is None:
        intensity_per_bunch = beam.intensity / n_bunches * np.ones(n_bunches)
        n_macroparticles_per_bunch = beam.n_macroparticles / n_bunches * np.ones(n_bunches)
    else:
        intensity_per_bunch = np.array(intensity_list)
        if minimum_n_macroparticles is None:
            n_macroparticles_per_bunch = np.round(beam.n_macroparticles / beam.intensity * intensity_per_bunch)
        else:
            n_macroparticles_per_bunch = np.round(
                minimum_n_macroparticles / np.min(intensity_per_bunch) * intensity_per_bunch)

    if np.sum(intensity_per_bunch) != beam.intensity:
        print(
            'WARNING !! The total intensity per bunch does not match the total intensity of the beam, the beam.intensity will be overwritten')
        beam.intensity = np.sum(intensity_per_bunch)

    if np.sum(n_macroparticles_per_bunch) != beam.n_macroparticles:
        print(
            'WARNING !! The number of macroparticles per bunch does not match the total number of the beam, the beam.n_macroparticles will be overwritten')
        beam.n_macroparticles = int(np.sum(n_macroparticles_per_bunch))

    voltages = np.array([])
    harmonics = np.array([])

    for RingAndRFSectionElement in full_ring_and_rf.ring_and_rf_section:
        for rf_system in range(RingAndRFSectionElement.rf_params.n_rf):
            voltages = np.append(voltages, RingAndRFSectionElement.rf_params.voltage[rf_system, 0])
            harmonics = np.append(harmonics, RingAndRFSectionElement.rf_params.harmonic[rf_system, 0])

    if main_harmonic_option == 'lowest_freq':
        main_harmonic = np.min(harmonics)
    elif main_harmonic_option == 'highest_voltage':
        main_harmonic = np.min(harmonics[voltages == np.max(voltages)])
    elif isinstance(main_harmonic_option, int) or isinstance(main_harmonic_option, float):
        if harmonics[harmonics == main_harmonic_option].size == 0:
            # GenerationError
            raise RuntimeError('The desired harmonic to compute the potential well does not match the RF parameters...')
        main_harmonic = np.min(harmonics[harmonics == main_harmonic_option])
    else:
        raise ValueError(f"main_harmonic_option did not match any option! {main_harmonic_option=}")

    bucket_size_tau = 2 * np.pi / (main_harmonic * ring.omega_rev[0])

    beam_iteration = Beam(ring, 1, 0.)

    extra_voltage_dict = None

    if total_induced_voltage is not None:
        bucket_tolerance = 0.40
        total_induced_voltage_iteration = copy.deepcopy(total_induced_voltage)
        total_induced_voltage_iteration.profile.Beam = beam_iteration

    for indexBunch in range(0, n_bunches):

        print('Generating bunch no %d' % (indexBunch + 1))

        bunch = Beam(ring, int(n_macroparticles_per_bunch[indexBunch]), float(intensity_per_bunch[indexBunch]))

        if isinstance(distribution_options_list, list):
            distribution_options = distribution_options_list[indexBunch]
        elif isinstance(distribution_options_list, dict):
            distribution_options = distribution_options_list
        else:
            # DistributionError
            raise RuntimeError('The input distribution_options_list option of the matched_from_distribution_density_multibunch \
            function should either be a dictionary as requested by the matched_from_distribution_density \
            function, or a list of dictionaries containing n_bunches elements')

        if 'type' in distribution_options:
            distribution_type = distribution_options['type']
        else:
            distribution_type = None

        if 'exponent' in distribution_options:
            distribution_exponent = distribution_options['exponent']
        else:
            distribution_exponent = None

        if 'emittance' in distribution_options:
            emittance = distribution_options['emittance']
        else:
            emittance = None

        if 'bunch_length' in distribution_options:
            bunch_length = distribution_options['bunch_length']
        else:
            bunch_length = None

        if 'bunch_length_fit' in distribution_options:
            bunch_length_fit = distribution_options['bunch_length_fit']
        else:
            bunch_length_fit = None

        if 'density_variable' in distribution_options:
            distribution_variable = distribution_options['density_variable']
        else:
            distribution_variable = None

        if distribution_options['type'] == 'user_input':
            distribution_function_input = distribution_options['function']
        else:
            distribution_function_input = None

        if distribution_options['type'] == 'user_input_table':
            distribution_user_table = {
                'user_table_action': distribution_options['user_table_action'],
                'user_table_density': distribution_options['user_table_density']}
        else:
            distribution_user_table = None

        matched_from_distribution_function(bunch, full_ring_and_rf,
                                           distribution_function_input=distribution_function_input,
                                           distribution_user_table=distribution_user_table,
                                           main_harmonic_option=main_harmonic_option,
                                           total_induced_voltage=total_induced_voltage,
                                           n_iterations=n_iterations_input,
                                           extra_voltage_dict=extra_voltage_dict,
                                           distribution_exponent=distribution_exponent,
                                           distribution_type=distribution_type,
                                           emittance=emittance, bunch_length=bunch_length,
                                           bunch_length_fit=bunch_length_fit,
                                           distribution_variable=distribution_variable, seed=seed)

        if indexBunch == 0:
            beam_iteration.dt = bunch.dt
            beam_iteration.dE = bunch.dE
        else:
            beam_iteration.dt = np.append(beam_iteration.dt, bunch.dt +
                                          (indexBunch * bunch_spacing_buckets * bucket_size_tau))
            beam_iteration.dE = np.append(beam_iteration.dE, bunch.dE)

        beam_iteration.n_macroparticles = int(np.sum(n_macroparticles_per_bunch[:indexBunch + 1]))
        beam_iteration.intensity = np.sum(intensity_per_bunch[:indexBunch + 1])
        beam_iteration.ratio = beam_iteration.intensity / beam_iteration.n_macroparticles

        if total_induced_voltage is not None:
            total_induced_voltage_iteration.profile.track()
            total_induced_voltage_iteration.induced_voltage_sum()

            left_edge = ((indexBunch + 1) * bunch_spacing_buckets *
                         bucket_size_tau - bucket_tolerance * bucket_size_tau)
            right_edge = (((indexBunch + 1) * bunch_spacing_buckets + 1) *
                          bucket_size_tau + bucket_tolerance * bucket_size_tau)

            bin_centers = total_induced_voltage_iteration.profile.bin_centers

            tau_induced_voltage_next_bunch = bin_centers[
                (bin_centers > left_edge) * (bin_centers < right_edge)]
            induced_voltage_next_bunch = \
                total_induced_voltage_iteration.induced_voltage[
                    (bin_centers > left_edge) * (bin_centers < right_edge)]

            time_induced_voltage_next_bunch = (tau_induced_voltage_next_bunch -
                                               (indexBunch + 1) * bunch_spacing_buckets * bucket_size_tau)

            extra_voltage_dict = {'time_array': time_induced_voltage_next_bunch,
                                  'voltage_array': induced_voltage_next_bunch}

        if plot_option:
            plt.figure('Bunch train + induced voltage')
            plt.clf()
            plt.plot(total_induced_voltage_iteration.profile.bin_centers,
                     total_induced_voltage_iteration.profile.n_macroparticles /
                     (1. * np.max(total_induced_voltage_iteration.profile.n_macroparticles)) *
                     np.max(total_induced_voltage_iteration.induced_voltage))
            plt.plot(total_induced_voltage_iteration.profile.bin_centers,
                     total_induced_voltage_iteration.induced_voltage)
            plt.show()

    beam.dt = beam_iteration.dt.astype(dtype=bm.precision.real_t, order='C', copy=False)
    beam.dE = beam_iteration.dE.astype(dtype=bm.precision.real_t, order='C', copy=False)
    gc.collect()

@handle_legacy_kwargs
def matched_from_line_density_multibunch(beam: Beam, ring: Ring,
                                         full_ring_and_rf: FullRingAndRF,
                                         line_density_options_list: Union[list, dict], n_bunches,
                                         bunch_spacing_buckets: int,
                                         intensity_list: Union[list, np.ndarray, None] = None,
                                         minimum_n_macroparticles: Union[int, None] = None,
                                         main_harmonic_option: MainHarmonicOptionType = 'lowest_freq',
                                         total_induced_voltage: Union[TotalInducedVoltage, None] = None,
                                         half_option: HalfOptionType = 'first',
                                         plot_option: bool = False,
                                         seed: Union[int, None] = None,
                                         ):
    """
    *Function to generate a multi-bunch beam using the matched_from_distribution_density
    function for each bunch. The extra parameters to include are the number of
    bunches and the spacing between two bunches (assumed constant presently).
    Moreover, the line_density_options_list corresponds to the distribution_options
    of the matched_from_line_density function. It can be inputed as
    a dictionary just like the matched_from_line_density function (assuming
    the same parameters for all bunches), or as a list of length n_bunches
    to have different parameters for each bunch.*
    """

    if intensity_list is None:
        intensity_per_bunch = beam.intensity / n_bunches * np.ones(n_bunches)
        n_macroparticles_per_bunch = beam.n_macroparticles / n_bunches * np.ones(n_bunches)
    else:
        intensity_per_bunch = np.array(intensity_list)
        if minimum_n_macroparticles is None:
            n_macroparticles_per_bunch = np.round(beam.n_macroparticles / beam.intensity * intensity_per_bunch)
        else:
            n_macroparticles_per_bunch = np.round(
                minimum_n_macroparticles / np.min(intensity_per_bunch) * intensity_per_bunch
            )

    if np.sum(intensity_per_bunch) != beam.intensity:
        print(
            'WARNING !! The total intensity per bunch does not match the total intensity of the beam, the beam.intensity will be overwritten')
        beam.intensity = np.sum(intensity_per_bunch)

    if np.sum(n_macroparticles_per_bunch) != beam.n_macroparticles:
        print(
            'WARNING !! The number of macroparticles per bunch does not match the total number of the beam, the beam.n_macroparticles will be overwritten')
        beam.n_macroparticles = int(np.sum(n_macroparticles_per_bunch))

    voltages = np.array([])
    harmonics = np.array([])

    for RingAndRFSectionElement in full_ring_and_rf.ring_and_rf_section:
        for rf_system in range(RingAndRFSectionElement.rf_params.n_rf):
            voltages = np.append(voltages, RingAndRFSectionElement.rf_params.voltage[rf_system, 0])
            harmonics = np.append(harmonics, RingAndRFSectionElement.rf_params.harmonic[rf_system, 0])

    if main_harmonic_option == 'lowest_freq':
        main_harmonic = np.min(harmonics)
    elif main_harmonic_option == 'highest_voltage':
        main_harmonic = np.min(harmonics[voltages == np.max(voltages)])
    elif isinstance(main_harmonic_option, int) or isinstance(main_harmonic_option, float):
        if harmonics[harmonics == main_harmonic_option].size == 0:
            # GenerationError
            raise RuntimeError('The desired harmonic to compute the potential well does not match the RF parameters...')
        main_harmonic = np.min(harmonics[harmonics == main_harmonic_option])
    else:
        raise ValueError(f"main_harmonic_option did not match any option! {main_harmonic_option=}")

    bucket_size_tau = 2 * np.pi / (main_harmonic * ring.omega_rev[0])

    beam_iteration = Beam(ring, 1, 0.)

    extra_voltage_dict = None

    if total_induced_voltage is not None:
        total_induced_voltage_iteration = copy.deepcopy(total_induced_voltage)
        total_induced_voltage_iteration.profile.Beam = beam_iteration

    for indexBunch in range(0, n_bunches):

        print('Generating bunch no %d' % (indexBunch + 1))

        bunch = Beam(ring,
                     int(n_macroparticles_per_bunch[indexBunch]),
                     float(intensity_per_bunch[indexBunch]))

        if isinstance(line_density_options_list, list):
            line_density_options = line_density_options_list[indexBunch]
        elif isinstance(line_density_options_list, dict):
            line_density_options = line_density_options_list
        else:
            # GenerationError
            raise RuntimeError('The input line_density_options_list option ' +
                               'of the matched_from_line_density_multibunch ' +
                               'function should either be a dictionary as ' +
                               'requested by the matched_from_line_density ' +
                               'function, or a list of dictionaries ' +
                               'containing n_bunches elements')

        if 'bunch_length' in line_density_options:
            bunch_length = line_density_options['bunch_length']
        else:
            bunch_length = None

        if 'type' in line_density_options:
            line_density_type = line_density_options['type']
        else:
            line_density_type = None

        if 'exponent' in line_density_options:
            line_density_exponent = line_density_options['exponent']
        else:
            line_density_exponent = None

        if line_density_options['type'] == 'user_input':
            line_density_input = {
                'time_line_den': line_density_options['time_line_den'],
                'line_density': line_density_options['line_density']}
        else:
            line_density_input = None

        matched_from_line_density(bunch, full_ring_and_rf,
                                  line_density_input=line_density_input,
                                  main_harmonic_option=main_harmonic_option,
                                  total_induced_voltage=total_induced_voltage,
                                  plot=plot_option, half_option=half_option,
                                  extra_voltage_dict=extra_voltage_dict,
                                  bunch_length=bunch_length,
                                  line_density_type=line_density_type,
                                  line_density_exponent=line_density_exponent,
                                  seed=seed)

        if indexBunch == 0:
            beam_iteration.dt = bunch.dt
            beam_iteration.dE = bunch.dE
        else:
            beam_iteration.dt = np.append(beam_iteration.dt, bunch.dt +
                                          (indexBunch * bunch_spacing_buckets * bucket_size_tau))
            beam_iteration.dE = np.append(beam_iteration.dE, bunch.dE)

        beam_iteration.n_macroparticles = int(np.sum(n_macroparticles_per_bunch[:indexBunch + 1]))
        beam_iteration.intensity = np.sum(intensity_per_bunch[:indexBunch + 1])
        beam_iteration.ratio = beam_iteration.intensity / beam_iteration.n_macroparticles

        if total_induced_voltage is not None:
            total_induced_voltage_iteration.profile.track()
            total_induced_voltage_iteration.induced_voltage_sum()

            bucket_tolerance = 0.40

            left_edge = (indexBunch + 1) * bunch_spacing_buckets * bucket_size_tau - bucket_tolerance * bucket_size_tau
            right_edge = ((
                                  indexBunch + 1) * bunch_spacing_buckets + 1) * bucket_size_tau + bucket_tolerance * bucket_size_tau

            tau_induced_voltage_next_bunch = total_induced_voltage_iteration.profile.bin_centers[
                (total_induced_voltage_iteration.profile.bin_centers > left_edge) * (
                        total_induced_voltage_iteration.profile.bin_centers < right_edge)]
            induced_voltage_next_bunch = total_induced_voltage_iteration.induced_voltage[
                (total_induced_voltage_iteration.profile.bin_centers > left_edge) * (
                        total_induced_voltage_iteration.profile.bin_centers < right_edge)]

            time_induced_voltage_next_bunch = (
                    tau_induced_voltage_next_bunch - (indexBunch + 1) * bunch_spacing_buckets * bucket_size_tau)

            extra_voltage_dict = {'time_array': time_induced_voltage_next_bunch,
                                  'voltage_array': induced_voltage_next_bunch}

    if plot_option:
        plt.figure('Bunch train + induced voltage')
        plt.clf()
        plt.plot(total_induced_voltage_iteration.profile.bin_centers,
                 total_induced_voltage_iteration.profile.n_macroparticles / (
                         1. * np.max(total_induced_voltage_iteration.profile.n_macroparticles)) * np.max(
                     total_induced_voltage_iteration.induced_voltage))
        plt.plot(total_induced_voltage_iteration.profile.bin_centers, total_induced_voltage_iteration.induced_voltage)
        plt.show()

    beam.dt = beam_iteration.dt.astype(dtype=bm.precision.real_t, order='C', copy=False)
    beam.dE = beam_iteration.dE.astype(dtype=bm.precision.real_t, order='C', copy=False)
    gc.collect()

@handle_legacy_kwargs
def match_beam_from_distribution(beam: Beam, full_ring_and_rf: FullRingAndRF, ring: Ring,
                                 distribution_options: DistributionOptionsType,
                                 n_bunches: int,
                                 bunch_spacing_buckets: int,
                                 main_harmonic_option: MainHarmonicOptionType = 'lowest_freq',
                                 total_induced_voltage: Union[TotalInducedVoltage, None] = None,
                                 n_iterations: int = 1,
                                 n_points_potential: int = int(1e4),
                                 dt_margin_percent: float = 0.40, seed: Union[int, None] = None,
                                 ):
    """
    *This function generates n equally spaced bunches for a stationary
    distribution and try to match them with intensity effects.*

    *The corresponding distributions are specified by their exponent:*

    .. math::
        g_0(J) \\sim (1-J/J_0)^{\\text{exponent}}}

    *Knowing the distribution, to generate the phase space:
    - Compute the potential U
    - The value of H can be computed thanks to U
    - The action J can be integrated over the whole phase space
    - 2piJ = emittance, this restricts the value of J0 (or H0)
    - with g0(H) we can randomize the macroparticles*
    """
    # ------------------------------------------------------------------------
    # USEFUL VARIABLES
    # ------------------------------------------------------------------------
    # Slicing necessary only with intensity effects
    if total_induced_voltage is not None:
        profile = total_induced_voltage.profile

    # Ring information, Trev, energy, RF parameters ...
    rf_params = full_ring_and_rf.ring_and_rf_section[0].rf_params
    t_rev = rf_params.t_rev[0]
    n_rf = rf_params.n_rf
    beta = rf_params.beta[0]
    E = rf_params.energy[0]
    charge = rf_params.charge
    #    acceleration_kick = FullRingAndRF.ring_and_rf_section[0].acceleration_kick[0]

    # Minimum omega_rf is used to compute the size of the bucket
    omega_rf = []
    for i in range(n_rf):
        omega_rf += [rf_params.omega_rf[i][0]]
    omega_rf = np.array(omega_rf)

    eta_0 = rf_params.eta_0[0]

    # Coefficient of Kin and Pot part of the hamiltonian
    normalization_DeltaE = np.abs(eta_0) / (2. * beta ** 2 * E)
    normalization_potential = np.sign(eta_0) * charge / t_rev

    intensity_per_bunch = beam.intensity / n_bunches
    n_macro_per_bunch = int(beam.n_macroparticles / n_bunches)
    bucket_size_tau = 2 * np.pi / (np.min(omega_rf))

    # ------------------------------------------------------------------------
    # GENERATES N BUNCHES WITHOUT INTENSITY EFFECTS
    # ------------------------------------------------------------------------

    full_ring_and_rf.potential_well_generation(n_points=n_points_potential,
                                               dt_margin_percent=dt_margin_percent,
                                               main_harmonic_option=main_harmonic_option)

    # Restrict the potential well inside the separatrix and put min on 0
    potential_well_coordinates, potential_well = potential_well_cut(
        full_ring_and_rf.potential_well_coordinates,
        full_ring_and_rf.potential_well)
    potential_well = potential_well - np.min(potential_well)

    # Temporary beam, everything is done in the first bucket and then
    # shifted to plug into the real beam.
    temporary_beam = Beam(ring, n_macro_per_bunch, intensity_per_bunch)

    # Bunches placed in all the buckets without intensity effects
    # Loop the match function to have "different" bunches in each bucket
    matched_bunch_list = []
    for indexBunch in range(n_bunches):
        (time_grid, deltaE_grid, distribution, time_resolution,
         energy_resolution, single_profile) = match_a_bunch(
            normalization_DeltaE, temporary_beam,
            potential_well_coordinates,
            potential_well, seed, distribution_options,
            full_ring_and_rf=full_ring_and_rf)
        matched_bunch_list.append(
            (time_grid, deltaE_grid, distribution, time_resolution,
             energy_resolution, single_profile))

    print(str(n_bunches) + ' stationary bunches without intensity generated')
    # ------------------------------------------------------------------------
    # REMATCH THE BUNCHES WITH INTENSITY EFFECTS
    # ------------------------------------------------------------------------
    if total_induced_voltage is not None:
        print('Applying intensity effects ...')
        previous_well = potential_well
        for it in range(n_iterations):
            conv = 0.
            # Compute the induced voltage/potential for all the beam
            profile.n_macroparticles[:] = 0
            for indexBunch in range(n_bunches):
                profile.n_macroparticles += np.interp(
                    profile.bin_centers,
                    potential_well_coordinates +
                    indexBunch * bunch_spacing_buckets * bucket_size_tau,
                    matched_bunch_list[indexBunch][5],
                    left=0, right=0)
            profile.n_macroparticles[:] *= 1 / (np.sum(profile.n_macroparticles)) * beam.n_macroparticles

            total_induced_voltage.induced_voltage_sum()

            induced_voltage_coordinates = total_induced_voltage.time_array
            induced_voltage = total_induced_voltage.induced_voltage
            induced_potential = - normalization_potential * cumtrapz(
                induced_voltage,
                dx=float(induced_voltage_coordinates[1] -
                         induced_voltage_coordinates[0]),
                initial=0)

            for indexBunch in range(n_bunches):
                # Extract the induced potential for the specific bucket
                induced_potential_bunch = np.interp(potential_well_coordinates
                                                    + indexBunch * bunch_spacing_buckets * bucket_size_tau,
                                                    induced_voltage_coordinates, induced_potential)

                distorted_pot_well = potential_well + induced_potential_bunch
                distorted_pot_well -= np.min(distorted_pot_well)

                # Recompute the phase space distribution for the new
                # perturbed potential (containing induced_potential_bunch)
                matched_bunch_list[indexBunch] = match_a_bunch(
                    normalization_DeltaE, temporary_beam,
                    potential_well_coordinates,
                    distorted_pot_well, seed,
                    distribution_options,
                    full_ring_and_rf=full_ring_and_rf)

            conv = np.sqrt(np.sum((previous_well - distorted_pot_well) ** 2.)) / len(distorted_pot_well)
            previous_well = distorted_pot_well

            print('iteration ' + str(it + 1) + ', convergence parameter = ' + str(conv))

            profile.n_macroparticles[:] = 0
            for indexBunch in range(n_bunches):
                profile.n_macroparticles += np.interp(
                    profile.bin_centers,
                    potential_well_coordinates +
                    indexBunch * bunch_spacing_buckets * bucket_size_tau,
                    matched_bunch_list[indexBunch][5],
                    left=0, right=0)
            profile.n_macroparticles[:] *= 1 / (np.sum(profile.n_macroparticles)) * beam.n_macroparticles

            total_induced_voltage.induced_voltage_sum()

    for indexBunch in range(n_bunches):
        (time_grid, deltaE_grid, distribution, time_resolution,
         energy_resolution, single_profile) = matched_bunch_list[indexBunch]
        populate_bunch(temporary_beam, time_grid, deltaE_grid, distribution,
                       time_resolution, energy_resolution, seed)

        length_dt = len(temporary_beam.dt)
        length_dE = len(temporary_beam.dE)

        beam.dt[indexBunch * length_dt:(indexBunch + 1) * length_dt] = np.array(
            temporary_beam.dt) + (indexBunch * bunch_spacing_buckets * bucket_size_tau)
        beam.dE[indexBunch * length_dE:(indexBunch + 1) * length_dE] = np.array(
            temporary_beam.dE)

    beam.dt = beam.dt.astype(dtype=bm.precision.real_t, order='C', copy=False)
    beam.dE = beam.dE.astype(dtype=bm.precision.real_t, order='C', copy=False)
    gc.collect()

@handle_legacy_kwargs
def match_beam_from_distribution_multibatch(beam: Beam, full_ring_and_rf: FullRingAndRF, ring: Ring,
                                            distribution_options: DistributionOptionsType, n_bunches: int,
                                            bunch_spacing_buckets: int,
                                            n_batch: int,
                                            batch_spacing_buckets: int,
                                            main_harmonic_option: MainHarmonicOptionType = 'lowest_freq',
                                            total_induced_voltage: TotalInducedVoltage = None,
                                            n_iterations: int = 1,
                                            n_points_potential: int = int(1e4),
                                            dt_margin_percent: float = 0.40, seed: Union[int, None] = None):
    """
    *This function generates n equally spaced bunches for a stationary
    distribution and try to match them with intensity effects.*

    *Then it copies the batch n_batch times with spacing batch_spacing_buckets*

    *The corresponding distributions are specified by their exponent:*

    .. math::
        g_0(J) \\sim (1-J/J_0)^{\\text{exponent}}}

    *Knowing the distribution, to generate the phase space:
    - Compute the potential U
    - The value of H can be computed thanks to U
    - The action J can be integrated over the whole phase space
    - 2piJ = emittance, this restricts the value of J0 (or H0)
    - with g0(H) we can randomize the macroparticles*
    """
    # ------------------------------------------------------------------------
    # USEFUL VARIABLES
    # ------------------------------------------------------------------------
    # Ring informations, Trev, energy, RF parameters ...
    rf_params = full_ring_and_rf.ring_and_rf_section[0].rf_params
    n_rf = rf_params.n_rf
    # Slicing necessary only with intensity effects
    if total_induced_voltage is not None:
        profile = total_induced_voltage.profile

        t_rev = rf_params.t_rev[0]
        beta = rf_params.beta[0]
        E = rf_params.energy[0]
        charge = rf_params.charge
        eta_0 = rf_params.eta_0[0]

        normalization_DeltaE = np.abs(eta_0) / (2. * beta ** 2 * E)
        normalization_potential = np.sign(eta_0) * charge / t_rev

    # Ring informations, Trev, energy, RF parameters ...
    #    beta = rf_params.beta[0]
    #    E = rf_params.energy[0]
    #    charge = rf_params.charge
    #    acceleration_kick = FullRingAndRF.ring_and_rf_section[0].acceleration_kick[0]

    # Minimum omega_rf is used to compute the size of the bucket
    omega_rf = []
    for i in range(n_rf):
        omega_rf += [rf_params.omega_rf[i][0]]
    omega_rf = np.array(omega_rf)

    #    eta_0 = rf_params.eta_0[0]

    #    # Coefficient of Kin and Pot part of the hamiltonian
    #    normalization_DeltaE = np.abs(eta_0) / (2.*beta**2*E)
    #    normalization_potential = np.sign(eta_0)*charge/t_rev

    intensity_per_bunch = beam.intensity / n_bunches / n_batch
    n_macro_per_bunch = int(beam.n_macroparticles / n_bunches / n_batch)
    bucket_size_tau = 2 * np.pi / (np.min(omega_rf))

    temporary_batch = Beam(ring, int(n_macro_per_bunch * n_bunches), (intensity_per_bunch * n_bunches))

    #    print(temporary_batch.dt)
    match_beam_from_distribution(temporary_batch, full_ring_and_rf, ring,
                                 distribution_options, n_bunches, bunch_spacing_buckets,
                                 total_induced_voltage=None, n_iterations=n_iterations,
                                 n_points_potential=n_points_potential)

    #    matched_from_distribution_density_multibunch(temporary_batch, GeneralParameters, FullRingAndRF, distribution_options,
    #                                          n_bunches, bunch_spacing_buckets,
    #                                          TotalInducedVoltage = TotalInducedVoltage,
    #                                          n_iterations_input = n_iterations)
    length_dt = len(temporary_batch.dt)
    print(length_dt)
    for index_batch in range(n_batch):
        beam.dt[index_batch * length_dt:(index_batch + 1) * length_dt] = temporary_batch.dt + index_batch * (
                n_bunches - 1) * bunch_spacing_buckets * bucket_size_tau + (
                                                                             index_batch) * batch_spacing_buckets * bucket_size_tau
        beam.dE[index_batch * length_dt:(index_batch + 1) * length_dt] = temporary_batch.dE

    plt.figure('copymultibatch')
    plt.plot(beam.dt[::100], beam.dE[::100], 'b.')
    plt.figure('temporarybatch')
    plt.plot(temporary_batch.dt[::100], temporary_batch.dE[::100], 'b.')
    plt.figure('profile before induced voltage')
    profile.track()
    plt.plot(profile.bin_centers, profile.n_macroparticles)
    plt.figure('beamInSlice')
    plt.plot(profile.beam.dt[::100], profile.beam.dE[::100], 'b.')
    # ------------------------------------------------------------------------
    # REMATCH THE BUNCHES WITH INTENSITY EFFECTS
    # ------------------------------------------------------------------------
    if total_induced_voltage is not None:
        #        TotalInducedVoltage.profile.beam.dt[:len(beam.dt)] = beam.dt
        #        TotalInducedVoltage.profile.beam.dE[:len(beam.dE)] = beam.dE
        print('Applying intensity effects ...')
        for it in range(n_iterations):
            conv = 0.
            # Compute the induced voltage/potential for all the beam
            profile.track()
            total_induced_voltage.induced_voltage_sum()

            plt.figure('profile before induced voltage')
            profile.track()
            plt.plot(profile.bin_centers, profile.n_macroparticles)
            #
            #            plt.figure('inducedvoltage before induced voltage')
            #            profile.track()
            #            plt.plot(TotalInducedVoltage.time_array,TotalInducedVoltage.induced_voltage)
            #
            induced_voltage_coordinates = total_induced_voltage.time_array
            induced_voltage = total_induced_voltage.induced_voltage
            induced_potential = - normalization_potential * cumtrapz(induced_voltage,
                                                                     dx=float(induced_voltage_coordinates[1] -
                                                                              induced_voltage_coordinates[0]),
                                                                     initial=0)

            plt.figure('testInducedVolt')
            plt.plot(induced_voltage_coordinates, induced_voltage)
            plt.figure('testInducedPot')
            plt.plot(induced_voltage_coordinates, induced_potential)

            full_ring_and_rf.potential_well_generation(n_points=n_points_potential,
                                                       dt_margin_percent=dt_margin_percent,
                                                       main_harmonic_option=main_harmonic_option)

            # Restrict the potential well inside the separatrix and put min on 0
            potential_well_coordinates, potential_well = potential_well_cut(
                full_ring_and_rf.potential_well_coordinates,
                full_ring_and_rf.potential_well)
            potential_well = potential_well - np.min(potential_well)

            temporary_beam = Beam(ring, n_macro_per_bunch, intensity_per_bunch)
            for indexBatch in range(n_batch):
                for indexBunch in range(n_bunches):
                    # Extract the induced potential for the specific bucket
                    induced_potential_bunch = np.interp(potential_well_coordinates
                                                        + indexBunch * bunch_spacing_buckets * bucket_size_tau
                                                        + indexBatch * (batch_spacing_buckets + (
                            n_bunches - 1) * bunch_spacing_buckets) * bucket_size_tau,
                                                        induced_voltage_coordinates, induced_potential)

                    # Recompute the phase space distribution for the new
                    # perturbed potential (containing induced_potential_bunch)
                    match_a_bunch(normalization_DeltaE, temporary_beam,
                                  potential_well_coordinates,
                                  potential_well + induced_potential_bunch, seed,
                                  distribution_options,
                                  full_ring_and_rf=full_ring_and_rf)

                    dt = temporary_beam.dt
                    dE = temporary_beam.dE

                    # Compute RMS emittance to observe convergence
                    conv += np.pi * np.std(dt) * np.std(dE)

                    length_dt = len(dt)
                    length_dE = len(dE)
                    beam.dt[(indexBunch + n_bunches * indexBatch) * length_dt:(
                                                                                      indexBunch + n_bunches * indexBatch + 1) * length_dt] = dt + (
                            indexBunch * bunch_spacing_buckets * bucket_size_tau) + indexBatch * (
                                                                                                                                                      batch_spacing_buckets + (
                                                                                                                                                      n_bunches - 1) * bunch_spacing_buckets) * bucket_size_tau
                    beam.dE[(indexBunch + n_bunches * indexBatch) * length_dE:(
                                                                                      indexBunch + n_bunches * indexBatch + 1) * length_dE] = dE

            print('iteration ' + str(it) + ', average RMS emittance (4sigma) = ' + str(4 * conv / n_bunches))
            profile.track()
            total_induced_voltage.induced_voltage_sum()


def compute_x_grid(normalization_DeltaE,  # todo TypeHint
                   time_array: np.ndarray, potential_well: np.ndarray,
                   distribution_variable: DistributionVariableType):
    # Delta Energy array
    max_DeltaE = np.sqrt(np.max(potential_well) / normalization_DeltaE)
    coord_array_DeltaE = np.linspace(-float(max_DeltaE), float(max_DeltaE), len(time_array))

    # Resolution in time and energy
    time_resolution = time_array[1] - time_array[0]
    energy_resolution = coord_array_DeltaE[1] - coord_array_DeltaE[0]

    # Grid
    time_grid, deltaE_grid = np.meshgrid(time_array, coord_array_DeltaE)
    potential_well_grid = np.meshgrid(potential_well, potential_well)[0]
    H_grid = normalization_DeltaE * deltaE_grid ** 2 + potential_well_grid

    # Compute the action J
    J_array = np.zeros(shape=potential_well.shape, dtype=float)
    for i in range(len(J_array)):
        DELTA = np.sqrt(
            (potential_well[i] - potential_well)[potential_well <= potential_well[i]] / normalization_DeltaE)
        J_array[i] = 1. / np.pi * np.trapezoid(DELTA, dx=time_array[1] - time_array[0])

    # Compute J grid
    sorted_H = potential_well[potential_well.argsort()]
    sorted_J = J_array[potential_well.argsort()]

    if distribution_variable == 'Action':
        J_grid = np.interp(H_grid, sorted_H, sorted_J,
                           left=0, right=np.inf)
        return sorted_H, sorted_J, J_grid, time_grid, deltaE_grid, \
            time_resolution, energy_resolution
    else:  # TODO better elif Hamiltonian
        return sorted_H, sorted_J, H_grid, time_grid, deltaE_grid, \
            time_resolution, energy_resolution


def compute_H0(emittance, H, J):
    #  Estimation of H corresponding to the emittance
    return np.interp(emittance / (2. * np.pi), J, H)

@handle_legacy_kwargs
def match_a_bunch(normalization_DeltaE,  # todo type hint
                  beam: Beam, potential_well_coordinates: np.ndarray,
                  potential_well: np.ndarray, seed: int, distribution_options: DistributionOptionsType,
                  full_ring_and_rf: Union[FullRingAndRF, None] = None,
                  ):
    if 'type' in distribution_options:
        distribution_type = distribution_options['type']
    else:
        distribution_type = None

    if 'exponent' in distribution_options:
        distribution_exponent = distribution_options['exponent']
    else:
        distribution_exponent = None

    if 'emittance' in distribution_options:
        emittance = distribution_options['emittance']
    else:
        emittance = None

    if 'bunch_length' in distribution_options:
        bunch_length = distribution_options['bunch_length']
    else:
        bunch_length = None

    if 'bunch_length_fit' in distribution_options:
        bunch_length_fit = distribution_options['bunch_length_fit']
    else:
        bunch_length_fit = None

    if 'density_variable' in distribution_options:
        distribution_variable = distribution_options['density_variable']
    else:
        distribution_variable = 'Hamiltonian'

    H, J, X_grid, time_grid, deltaE_grid, time_resolution, energy_resolution = \
        compute_x_grid(normalization_DeltaE, potential_well_coordinates,
                       potential_well, distribution_variable)

    # Choice of either H or J as the variable used
    if distribution_variable == 'Action':
        sorted_X = J
    elif distribution_variable == 'Hamiltonian':
        sorted_X = H
    else:
        # DistributionError
        raise SystemError('distribution_variable should be Action or Hamiltonian')

    if bunch_length is not None:
        n_points_grid = X_grid.shape[0]
        X0 = x0_from_bunch_length(bunch_length, bunch_length_fit, X_grid, sorted_X,
                                  n_points_grid, potential_well_coordinates,
                                  distribution_function, distribution_type,
                                  distribution_exponent, beam, full_ring_and_rf)
    elif emittance is not None:
        X0 = compute_H0(emittance, H, J)
    else:
        # DistributionError
        raise SystemError('You should specify either bunch_length or emittance')

    distribution = distribution_function(X_grid, distribution_type, X0, exponent=distribution_exponent)
    distribution[X_grid > np.max(H)] = 0
    distribution = distribution / np.sum(distribution)

    profile = np.sum(distribution, axis=0)

    return (time_grid, deltaE_grid,
            distribution, time_resolution,
            energy_resolution, profile)<|MERGE_RESOLUTION|>--- conflicted
+++ resolved
@@ -19,7 +19,7 @@
 else:
     from scipy.integrate import cumtrapz
 
-<<<<<<< HEAD
+
 from blond.beam.beam import Beam
 from blond.beam.distributions import (x0_from_bunch_length, distribution_function,
                                       matched_from_distribution_function,
@@ -53,26 +53,6 @@
                                                  seed: Union[int, None] = None,
                                                  ):
     """
-=======
-
-from ..beam.beam import Beam
-from ..beam.distributions import (X0_from_bunch_length, distribution_function,
-                                  matched_from_distribution_function,
-                                  matched_from_line_density, populate_bunch,
-                                  potential_well_cut)
-from ..utils import bmath as bm
-
-
-def matched_from_distribution_density_multibunch(beam, Ring, FullRingAndRF, distribution_options_list,
-                                                 n_bunches, bunch_spacing_buckets,
-                                                 intensity_list=None,
-                                                 minimum_n_macroparticles=None,
-                                                 main_harmonic_option='lowest_freq',
-                                                 TotalInducedVoltage=None,
-                                                 n_iterations_input=1,
-                                                 plot_option=False, seed=None):
-    '''
->>>>>>> f36c0c7c
     *Function to generate a multi-bunch beam using the matched_from_distribution_density
     function for each bunch. The extra parameters to include are the number of
     bunches and the spacing between two bunches (assumed constant presently).
