--- conflicted
+++ resolved
@@ -157,18 +157,11 @@
     }
     solver = solver_to_int[solver]
 
-<<<<<<< HEAD
-    if not isinstance(t_rev, precision.real_t):  # todo bugfix typecheck for cupy type
-        t_rev = precision.real_t(
-            t_rev
-        )  # todo in order for this line to work, we need .get() find out python versioning
-=======
     if not isinstance(t_rev, precision.real_t):
         try:
             t_rev = precision.real_t(t_rev.get())
         except:
             t_rev = precision.real_t(t_rev)
->>>>>>> 57dedf34
 
     drift_kernel(
         args=(
