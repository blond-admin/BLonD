'''
Basic methods and objects related to the GPU computational core.

@author: Konstantinos Iliakis
@date: 25.05.2023
'''

import os

from ..utils import precision


class GPUDev:
    """GPU Device object, singleton class
    """
    __instance = None

    def __init__(self):
        """
        Initializes the GPU device object.
        """
        if GPUDev.__instance is not None:
            return
        GPUDev.__instance = self
        self.id = -1
        self.dev = None
        self.name = ''
        self.attributes = {}
        self.attributes = {}
        self.grid_size = 0
        self.block_size = 0
        self.mod = None

    def set(self, _gpu_num=0):
        import cupy as cp

        self.id = _gpu_num
        self.dev = cp.cuda.Device(self.id)
        self.dev.use()

        self.name = cp.cuda.runtime.getDeviceProperties(self.dev)['name']
        self.attributes = self.dev.attributes
        self.properties = cp.cuda.runtime.getDeviceProperties(self.dev)

        # set the default grid and block sizes
        default_blocks = 2 * self.attributes['MultiProcessorCount']
        default_threads = self.attributes['MaxThreadsPerBlock']
        blocks = int(os.environ.get('GPU_BLOCKS', default_blocks))
        threads = int(os.environ.get('GPU_THREADS', default_threads))
        self.grid_size = (blocks, 1, 1)
        self.block_size = (threads, 1, 1)

        self.mod = None
        self.load_library(precision.str)

    def report_attributes(self):
        """ Stores in file device attributes
        """
        # Saves into a file all the device attributes
        with open(f'{self.name}-attributes.txt', 'w') as file:
            for key, value in self.attributes.items():
                file.write(f"{key}:{value}\n")

    def func(self, name):
        """Get kernel from kernel module

        Args:
            name (string): Kernel name

        Returns:
            _type_: _description_
        """
        return self.mod.get_function(name)
    
    def load_library(self, _precision):
        """Load the GPU library

        Args:
            _precision (str): must be either 'single' or 'double'
        """
        import cupy as cp
        assert _precision in ['single', 'double']

        this_dir = os.path.dirname(os.path.realpath(__file__)) + "/"
        comp_capability = self.dev.compute_capability
        try:
            library_path = os.path.join(this_dir, f'../gpu/kernels_sm_{comp_capability}_{_precision}.cubin')
            self.mod = cp.RawModule(path=library_path)
<<<<<<< HEAD
        except FileNotFoundError:
            print(f'ERROR: Could not find the library for the compute capability {comp_capability}.'
                  f' Try to compile BLonD again using: python BLonD/blond/compile.py -gpu {comp_capability} --optimize')
            sys.exit()
=======
        else:
            raise FileNotFoundError(f'Could not find the library for the compute capability {comp_capability}.'
                                    f'Try to compile BLonD again using: python BLonD/blond/compile.py -gpu {comp_capability} --optimize')
>>>>>>> d328eea7


# Initialize empty GPU object
GPU_DEV = GPUDev()<|MERGE_RESOLUTION|>--- conflicted
+++ resolved
@@ -83,19 +83,12 @@
 
         this_dir = os.path.dirname(os.path.realpath(__file__)) + "/"
         comp_capability = self.dev.compute_capability
-        try:
-            library_path = os.path.join(this_dir, f'../gpu/kernels_sm_{comp_capability}_{_precision}.cubin')
+        library_path = os.path.join(this_dir, f'../gpu/kernels_sm_{comp_capability}_{_precision}.cubin')
+        if os.path.exists(library_path):
             self.mod = cp.RawModule(path=library_path)
-<<<<<<< HEAD
-        except FileNotFoundError:
-            print(f'ERROR: Could not find the library for the compute capability {comp_capability}.'
-                  f' Try to compile BLonD again using: python BLonD/blond/compile.py -gpu {comp_capability} --optimize')
-            sys.exit()
-=======
         else:
             raise FileNotFoundError(f'Could not find the library for the compute capability {comp_capability}.'
                                     f'Try to compile BLonD again using: python BLonD/blond/compile.py -gpu {comp_capability} --optimize')
->>>>>>> d328eea7
 
 
 # Initialize empty GPU object
