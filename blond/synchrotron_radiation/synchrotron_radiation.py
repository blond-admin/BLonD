--- conflicted
+++ resolved
@@ -6,11 +6,12 @@
 # Intergovernmental Organization or submit itself to any jurisdiction.
 # Project website: http://blond.web.cern.ch/
 
-'''
+"""
 *Class to compute synchrotron radiation damping and quantum excitation*
 
 :Authors: **Juan F. Esteban Mueller, L. Valle**
-'''
+"""
+
 from __future__ import annotations
 import warnings
 
@@ -34,33 +35,13 @@
 
     from numpy.typing import NDArray
 
+
 class SynchrotronRadiation:
-<<<<<<< HEAD
-    """Class to compute synchrotron radiation effects, including radiation
-    damping and quantum excitation.
-    For multiple RF section, instance one object per RF section a call
-    the track() method after tracking each section.
-    """
-
-    @handle_legacy_kwargs
-    def __init__(
-        self,
-        ring: Ring,
-        rf_parameters: RFStation,
-        beam: Beam,
-        bending_radius: float,
-        n_kicks: int = 1,
-        quantum_excitation: bool = True,
-        python: bool = False,
-        seed: Optional[int] = None,
-        shift_beam: bool = True,
-    ):
-=======
-    ''' Class to compute synchrotron radiation effects, including
-    radiation damping and quantum excitation.
+    """Class to compute synchrotron radiation effects, including
+    radiationdamping and quantum excitation.
     For multiple RF section, instantiate one object per RF section and
     call the track() method after tracking each section.
-    '''
+    """
 
     # TO DO list:
     # - multi-turn radiation integrals handling (momentum compaction
@@ -71,13 +52,19 @@
     # - multiple RF sections
 
     @handle_legacy_kwargs
-    def __init__(self, ring: Ring, rf_station: RFStation, beam: Beam,
-                 bending_radius: Optional[float] = None,
-                 radiation_integrals : Optional[NDArray | list] = None,
-                 n_kicks:Optional[int] =1, quantum_excitation: Optional[
-                bool]=True,
-                 python: Optional[bool]=True, seed: Optional[int]=None,
-                 shift_beam:Optional[bool]=True):
+    def __init__(
+        self,
+        ring: Ring,
+        rf_station: RFStation,
+        beam: Beam,
+        bending_radius: Optional[float] = None,
+        radiation_integrals: Optional[NDArray | list] = None,
+        n_kicks: Optional[int] = 1,
+        quantum_excitation: Optional[bool] = True,
+        python: Optional[bool] = True,
+        seed: Optional[int] = None,
+        shift_beam: Optional[bool] = True,
+    ):
         """
         Synchrotron radiation tracker
         Calculates the energy losses per turn and longitudinal damping
@@ -121,8 +108,7 @@
         Returns
         -------
         None
-            """
->>>>>>> 89e31db3
+        """
         self.ring = ring
         self.rf_params = rf_station
         self.beam = beam
@@ -136,24 +122,7 @@
         # Calculate static parameters
         self.c_gamma = self.ring.particle.c_gamma
         self.c_q = self.ring.particle.c_q
-<<<<<<< HEAD
-
-        self.I2 = 2.0 * np.pi / self.rho  # Assuming isomagnetic machine
-        self.I3 = 2.0 * np.pi / self.rho**2.0
-        self.I4 = (
-            self.ring.ring_circumference
-            * self.ring.alpha_0[0, 0]
-            / self.rho**2.0
-        )
-        self.jz = 2.0 + self.I4 / self.I2
-
-        # Calculate synchrotron radiation parameters
-        self.calculate_SR_params()
-
-        # Initialize the random number array if quantum excitation is included
-=======
         # Initialize the random number array if quantum excitation
->>>>>>> 89e31db3
         if quantum_excitation:
             self.random_array = np.zeros(self.beam.n_macroparticles)
         # Computes the radiation integrals and initializes the SR
@@ -161,13 +130,19 @@
         self.assign_radiation_integrals(radiation_integrals, bending_radius)
         self.calculate_SR_params()
         self.shift_beam_function(shift_beam=shift_beam)
-        self.tracker_choice(python=python,
-                            quantum_excitation=quantum_excitation, seed=seed)
-
-<<<<<<< HEAD
-        # Displace the beam in phase to account for the energy loss due to
-        # synchrotron radiation (temporary until bunch generation is updated)
-        if (shift_beam) and (self.rf_params.section_index == 0):
+        self.tracker_choice(
+            python=python, quantum_excitation=quantum_excitation, seed=seed
+        )
+
+    def shift_beam_function(self, shift_beam):
+        """
+        Displace the beam in phase to account for the energy loss due
+        to synchrotron radiation (temporary until bunch generation is
+        updated)
+        shift_beam: bool
+        """
+        #
+        if shift_beam and (self.rf_params.section_index == 0):
             self.beam_phase_to_compensate_SR = np.abs(
                 np.arcsin(
                     self.U0
@@ -182,24 +157,6 @@
                 * self.rf_params.t_rf[0, 0]
                 / (2.0 * np.pi)
             )
-=======
-    def shift_beam_function(self, shift_beam):
-        """
-        Displace the beam in phase to account for the energy loss due
-        to synchrotron radiation (temporary until bunch generation is
-        updated)
-        shift_beam: bool
-        """
-        #
-        if shift_beam and (self.rf_params.section_index == 0):
-            self.beam_phase_to_compensate_SR =\
-                np.abs(np.arcsin(self.U0 /
-                                 (self.ring.particle.charge *
-                                  self.rf_params.voltage[0][0])))
-            self.beam_position_to_compensate_SR = (
-                    self.beam_phase_to_compensate_SR
-                * self.rf_params.t_rf[0, 0] / (2.0 * np.pi))
->>>>>>> 89e31db3
 
             self.beam.dt -= self.beam_position_to_compensate_SR
 
@@ -240,38 +197,49 @@
         """
         if radiation_integrals is None:
             if bending_radius is None:
-                if hasattr(self.ring, 'I2'):
+                if hasattr(self.ring, "I2"):
                     self.I2 = self.ring.I2
                     self.I3 = self.ring.I3
                     self.I4 = self.ring.I4
                     self.jz = 2.0 + self.I4 / self.I2
-                else :
-                    raise MissingParameterError("Synchrotron radiation damping "
-                                                "and quantum excitation require"
-                                                " either the bending radius "+
-                                            "for an isomagnetic ring, or the "
-                                            "first five synchrotron radiation "
-                                            "integrals.")
-            else :
+                else:
+                    raise MissingParameterError(
+                        "Synchrotron radiation damping "
+                        "and quantum excitation require"
+                        " either the bending radius "
+                        + "for an isomagnetic ring, or the "
+                        "first five synchrotron radiation "
+                        "integrals."
+                    )
+            else:
                 self.rho = bending_radius
                 self.I2 = 2.0 * np.pi / self.rho
-                self.I3 = 2.0 * np.pi / self.rho ** 2.0
-                self.I4 = (self.ring.ring_circumference *
-                           self.ring.alpha_0[0, 0] / self.rho ** 2.0)
+                self.I3 = 2.0 * np.pi / self.rho**2.0
+                self.I4 = (
+                    self.ring.ring_circumference
+                    * self.ring.alpha_0[0, 0]
+                    / self.rho**2.0
+                )
                 self.jz = 2.0 + self.I4 / self.I2
-        else :
-            if not isinstance(radiation_integrals,(np.ndarray, list)):
-                raise TypeError(f"Expected a list or a NDArray as an input. "
-                                f"Received type(radiation_integrals)="
-                                f"{type(radiation_integrals)}.")
-            else :
+        else:
+            if not isinstance(radiation_integrals, (np.ndarray, list)):
+                raise TypeError(
+                    f"Expected a list or a NDArray as an input. "
+                    f"Received type(radiation_integrals)="
+                    f"{type(radiation_integrals)}."
+                )
+            else:
                 integrals = np.array(radiation_integrals)
                 if len(integrals) < 5:
-                    raise ValueError(f"Length of radiation integrals must be "
-                                     f"> 5, but is {len(integrals)}")
+                    raise ValueError(
+                        f"Length of radiation integrals must be "
+                        f"> 5, but is {len(integrals)}"
+                    )
                 if bending_radius is not None:
-                    warnings.warn('Synchrotron radiation integrals prevail. '
-                                  '\'bending radius\' is ignored.')
+                    warnings.warn(
+                        "Synchrotron radiation integrals prevail. "
+                        "'bending radius' is ignored."
+                    )
                 self.I2 = integrals[1]
                 self.I3 = integrals[2]
                 self.I4 = integrals[3]
@@ -312,7 +280,6 @@
             print(f"Energy loss per turn = {self.U0 / 1e9:1.4f} GeV/turn")
             print(f"Damping time = {self.tau_z:1.4f} turns")
         else:
-<<<<<<< HEAD
             print(
                 "Energy loss per RF section = {0:1.4f} GeV/section".format(
                     self.U0 * 1e-9
@@ -327,7 +294,7 @@
                 )
             )
             print(
-                "Damping time = {0:1.4f} turns".format(
+                "Damping time = '{0:1.4f} turns".format(
                     self.tau_z
                     * self.rf_params.section_length
                     / self.ring.ring_circumference
@@ -335,34 +302,10 @@
             )
         print(
             f"Equilibrium energy spread = {self.sigma_dE * 100:1.4f}%"
-            + f" ({self.sigma_dE * self.ring.energy[0, i_turn] * 1e-6:1.4f}) MeV"
+            + f"({self.sigma_dE * self.ring.energy[0, i_turn] * 1e-6:1.4f}) MeV"
         )
         print("------------------------------------------------")
 
-    def track(self):
-        if self.track_mode is None:
-            raise NameError(
-                "'execution_model' is None, but should be "
-                + f"one of {self.track_models.keys()}"
-            )
-        self.track_models[self.track_mode]()
-
-    # Track particles with SR only (without quantum excitation)
-=======
-            print('Energy loss per RF section = {0:1.4f} GeV/section'.format(
-                self.U0 * 1e-9))
-            print('Energy loss per turn = {0:1.4f} GeV/turn'.format(
-                self.U0 * 1e-9 * self.ring.ring_circumference
-                / self.rf_params.section_length))
-            print('Damping time = '
-                  '{0:1.4f} turns'.format(self.tau_z *
-                                          self.rf_params.section_length
-                                          / self.ring.ring_circumference))
-        print(f'Equilibrium energy spread = {self.sigma_dE * 100:1.4f}%'
-              + f'({self.sigma_dE*self.ring.energy[0, i_turn]*1e-6:1.4f}) MeV')
-        print('------------------------------------------------')
-
->>>>>>> 89e31db3
     def track_SR_python(self):
         """
         Adds the effect of synchrotron radiation damping on the beam
@@ -394,27 +337,18 @@
         ):
             self.calculate_SR_params()
         for i in range(self.n_kicks):
-<<<<<<< HEAD
             self.beam.dE += -(
-                2.0 / self.tau_z / self.n_kicks * self.beam.dE
-                + self.U0 / self.n_kicks
-                - 2.0
+                2.0
+                / self.tau_z
+                / self.n_kicks
+                * self.beam.dE
+                # synchrotron radiation damping+ self.U0 / self.n_kicks
+                # energy lost due to synchrotron radiation - 2.0
                 * self.sigma_dE
                 / np.sqrt(self.tau_z * self.n_kicks)
-                * self.ring.energy[0, i_turn]
-                * np.random.randn(self.beam.n_macroparticles)
-            )
-=======
-            self.beam.dE += -(2.0 / self.tau_z / self.n_kicks * self.beam.dE
-                              # synchrotron radiation damping
-                             + self.U0 / self.n_kicks
-                              # energy lost due to synchrotron radiation
-                              - 2.0 * self.sigma_dE /
-                              np.sqrt(self.tau_z * self.n_kicks)
-                              * self.beam.energy * np.random.normal
-                              (size=self.beam.n_macroparticles))
-                            # quantum excitation kick
->>>>>>> 89e31db3
+                * self.beam.energy
+                * np.random.normal(size=self.beam.n_macroparticles)
+            )  # quantum excitation kick
 
     # Track particles with SR only (without quantum excitation)
     # C implementation
