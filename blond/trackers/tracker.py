# coding: utf8
# Copyright 2014-2017 CERN. This software is distributed under the
# terms of the GNU General Public Licence version 3 (GPL Version 3),
# copied verbatim in the file LICENCE.md.
# In applying this licence, CERN does not waive the privileges and immunities
# granted to it by virtue of its status as an Intergovernmental Organization or
# submit itself to any jurisdiction.
# Project website: http://blond.web.cern.ch/

"""
**Module containing all the elements to track the RF frequency, voltage, phase,
and the beam coordinates in phase space.**

:Authors:  **Helga Timko**, **Alexandre Lasheen**, **Danilo Quartullo**
"""

from __future__ import annotations

import warnings
from typing import TYPE_CHECKING

import numpy as np
import scipy
from packaging.version import Version

<<<<<<< HEAD
from blond.utils.abstracts import TrackableBaseClass

if TYPE_CHECKING:
    from typing import Optional
    from blond.impedances.impedance import TotalInducedVoltage
    from numpy import ndarray


from blond.llrf.cavity_feedback import CavityFeedback
from blond.utils.abstracts import TrackableBaseClass
from blond.utils.legacy_support import handle_legacy_kwargs

if TYPE_CHECKING:
    from blond.llrf.beam_feedback import BeamFeedback
    from typing import Optional
    from blond.impedances.impedance import TotalInducedVoltage
    from numpy import ndarray
=======
if Version(scipy.__version__) >= Version("1.14"):
    from scipy.integrate import cumulative_trapezoid as cumtrapz
else:
    from scipy.integrate import cumtrapz
>>>>>>> f36c0c7c

if Version(scipy.__version__) >= Version("1.14"):
    from scipy.integrate import cumulative_trapezoid as cumtrapz
else:
    from scipy.integrate import cumtrapz

from blond.utils import bmath as bm

if TYPE_CHECKING:
    from typing import Literal, List, Union

    from blond.beam.profile import Profile
    from blond.beam.beam import Beam
    from blond.input_parameters.rf_parameters import RFStation
    from blond.utils.types import DeviceType

    MainHarmonicOptionType = Literal['lowest_freq', 'highest_voltage'] | int | float


class FullRingAndRF(TrackableBaseClass):
    """
    *Definition of the full ring and RF parameters in order to be able to have
    a full turn information (used in the hamiltonian for example).*
    """

    @handle_legacy_kwargs
    def __init__(self, ring_and_rf_section: List[RingAndRFTracker]) -> None:

        #: *List of the total RingAndRFSection objects*
        self.ring_and_rf_section = ring_and_rf_section

        #: *Total potential well in [V]*
        self.potential_well: Union[np.ndarray, None] = None

        #: *Total potential well theta coordinates in [rad]*
        self.potential_well_coordinates: Union[np.ndarray, None] = None

        #: *Ring circumference in [m]*
        self.ring_circumference: float = 0.0
        for ring_and_rf_section_element in self.ring_and_rf_section:
            self.ring_circumference += ring_and_rf_section_element.rf_params.section_length

        #: *Ring radius in [m]*
        self.ring_radius = self.ring_circumference / (2 * np.pi)

    @property
    def RingAndRFSection_list(self):
        from warnings import warn
        warn("RingAndRFSection_list is deprecated, use ring_and_rf_section", DeprecationWarning)
        return self.ring_and_rf_section

    @RingAndRFSection_list.setter
    def RingAndRFSection_list(self, val):
        from warnings import warn
        warn("RingAndRFSection_list is deprecated, use ring_and_rf_section", DeprecationWarning)
        self.ring_and_rf_section = val

    def potential_well_generation(self, turn: int = 0, n_points: int = int(1e5),
                                  main_harmonic_option: MainHarmonicOptionType = 'lowest_freq',
                                  dt_margin_percent: float = 0., time_array: np.ndarray = None) -> None:
        """Method to generate the potential well out of the RF systems. The
        assumption made is that all the RF voltages are averaged over one turn.
        The potential well is then approximated over one turn, which is not the
        exact potential. This approximation should be fine enough to generate a
        bunch (the mismatch should be small and damped fast enough). The
        default main harmonic is defined to be the lowest one in frequency. The
        user can change this option if it is not the case for his simulations
        (other options are: 'highest_voltage', or inputing directly the value
        of the desired main harmonic). A margin on the time array can be
        applied in order to be able to see the min/max that might be exactly on
        the edges of the frame (by adding a % to the length of the frame, this
        is set to 0 by default. It assumes also that the slippage factor is the
        same in the whole ring.
        """

        voltages = np.array([])
        omega_rf = np.array([])
        phi_offsets = np.array([])

        for RingAndRFSectionElement in self.ring_and_rf_section:
            RF_params = RingAndRFSectionElement.rf_params
            charge = RF_params.particle.charge
            for rf_system in range(RF_params.n_rf):
                voltages = np.append(voltages,
                                     RF_params.voltage[rf_system, turn])
                omega_rf = np.append(omega_rf,
                                     RF_params.omega_rf[rf_system, turn])
                phi_offsets = np.append(phi_offsets,
                                        RF_params.phi_rf[rf_system, turn])

        voltages = np.array(voltages, ndmin=2)
        omega_rf = np.array(omega_rf, ndmin=2)
        phi_offsets = np.array(phi_offsets, ndmin=2)

        if main_harmonic_option == 'lowest_freq':
            main_omega_rf = np.min(omega_rf)
        elif main_harmonic_option == 'highest_voltage':
            main_omega_rf = np.min(omega_rf[voltages == np.max(voltages)])
        elif isinstance(main_harmonic_option, int) or \
                isinstance(main_harmonic_option, float):
            if omega_rf[omega_rf == main_harmonic_option].size == 0:
                # PotentialWellError
                raise RuntimeError("ERROR in FullRingAndRF: The desired" +
                                   " harmonic to compute the potential well does not match" +
                                   " the RF parameters...")
            main_omega_rf = np.min(omega_rf[omega_rf == main_harmonic_option])

        slippage_factor = self.ring_and_rf_section[0].rf_params.eta_0[turn]

        if time_array is None:
            time_array_margin = dt_margin_percent * 2 * np.pi / main_omega_rf

            first_dt = - time_array_margin / 2
            last_dt = 2 * np.pi / main_omega_rf + time_array_margin / 2

            time_array = np.linspace(float(first_dt), float(last_dt), int(n_points))

        self.total_voltage = np.sum(voltages.T *
                                    np.sin(omega_rf.T * time_array + phi_offsets.T), axis=0)

        eom_factor_potential = np.sign(slippage_factor) * charge / \
                               (RingAndRFSectionElement.rf_params.t_rev[turn])

        potential_well = - cumtrapz(eom_factor_potential * (self.total_voltage -
                                                            (- RingAndRFSectionElement.acceleration_kick[turn]) / abs(
                    charge)),
                                    dx=time_array[1] - time_array[0], initial=0)
        potential_well = potential_well - np.min(potential_well)

        self.potential_well_coordinates = time_array
        self.potential_well = potential_well

    def track(self) -> None:
        """Function to loop over all the RingAndRFSection.track methods
        """

        for RingAndRFSectionElement in self.ring_and_rf_section:
            RingAndRFSectionElement.track()


class RingAndRFTracker(TrackableBaseClass):
    r""" Class taking care of basic particle coordinate tracking for a given
    RF station and the part of the ring until the next station, see figure.

    .. image:: ring_and_RFstation.png
        :align: center
        :width: 600
        :height: 600

    The time step is fixed to be one turn, but the tracking can consist of
    multiple RingAndRFTracker objects. In this case, the user should make sure
    that the lengths of the stations sum up exactly to the circumference or use
    the FullRingAndRF object in order to let the code pre-process the
    parameters. Each RF station may contain several RF harmonic systems which
    are considered to be in the same location. First, the energy kick of the RF
    station is applied, and then the particle arrival time to the next station
    is updated. The change in RF phase, voltage, and frequency due to control
    loops is tracked as well.

    Parameters
    ----------
    rf_station : class
        A RFStation type class
    counter : [int]
        Inherited from
        :py:attr:`input_parameters.rf_parameters.RFStation.counter`
    acceleration_kick : float array
        Inherited from
        :py:attr:`input_parameters.ring.Ring.delta_E`
        and multiplied by -1
    Beam : class
        A Beam type class
    solver : str
        Type of solver used for the drift equation; use 'simple' for 1st order
        approximation and 'exact' for exact solver
    beam_feedback : class (optional)
        A BeamFeedback type class, beam-based feedback on RF frequency;
        default is None
    noise_feedback : class (optional)
        A NoiseFeedback type class, bunch-length feedback on RF noise;
        default is None
    cavity_feedback : class or list of classes (optional)
        A CavityFeedback type child class, cavity feedback modulating the
        RF voltage bucket-by-bucket in amplitude and phase. Can either be a single object or a list of such objects.
        Default is None.
    periodicity : bool (optional)
        Option to switch periodic solver on/off; default is False (off)
    interpolation : bool (optional)
        Option to use sliced and interpolated voltage for the kicker; default
        is False

    """

    @handle_legacy_kwargs
    def __init__(self,
                 rf_station: RFStation,
                 beam: Beam,
                 solver: Literal[ 'simple',  'exact', 'legacy'] = 'simple',
                 beam_feedback: Union[BeamFeedback, None ]= None,
                 noise_feedback: None = None,  # FIXME type hint, NoiseFeedback class doesnt exist
                 cavity_feedback: Union[CavityFeedback, None ]= None,
                 periodicity: bool = False,
                 interpolation: bool = False,
                 profile: Union[Profile, None] = None,
                 total_induced_voltage: Optional[TotalInducedVoltage] = None) -> None:

        # Set up logging
        # self.logger = logging.getLogger(__class__.__name__)
        # self.logger.info("Class initialized")

        # Imports from RF parameters
        self.rf_params = rf_station
        self.counter = rf_station.counter
        self.acceleration_kick = - rf_station.delta_E

        # Other imports
        self.beam: Beam = beam
        self.solver = str(solver)
        if self.solver not in ['simple', 'exact', 'legacy']:
            # SolverError
            raise RuntimeError("ERROR in RingAndRFTracker: Choice of" +
                               " longitudinal solver not recognised!")
        if self.rf_params.alpha_order > 1:  # Force exact solver for higher orders of eta
            self.solver = 'exact'

        # Options
        self.beamFB = beam_feedback
        self.noiseFB = noise_feedback
        self.cavityFB = cavity_feedback
        try:
            self.periodicity = bool(periodicity)
        except Exception:
            # PeriodicityError
            raise RuntimeError("ERROR in RingAndRFTracker: Choice of" +
                               " periodicity not recognised!")
        try:
            self.interpolation = bool(interpolation)
        except Exception:
            # InterpolationError
            raise RuntimeError("ERROR in RingAndRFTracker: Choice of" +
                               " interpolation not recognised!")
        self.profile: Profile = profile
        self.totalInducedVoltage = total_induced_voltage
        if (self.interpolation is True) and (self.profile is None):
            # ProfileError
            raise RuntimeError("ERROR in RingAndRFTracker: Please specify a" +
                               " Profile object to use the interpolation option")

        if (self.cavityFB is not None) and (self.profile is None):
            # ProfileError
            raise RuntimeError("ERROR in RingAndRFTracker: Please specify a" +
                               " Profile object to use the CavityFeedback class")
        if (self.rf_params.empty is True) and (self.periodicity is True):
            # PeriodicityError
            raise RuntimeError("ERROR in RingAndRFTracker: Empty RFStation" +
                               " with periodicity not yet implemented!")
        if (self.cavityFB is not None) and (self.interpolation is False):
            self.interpolation = True
            warnings.warn('Setting interpolation to TRUE')
            # self.logger.warning("Setting interpolation to TRUE")

        if (self.cavityFB is not None) and (not hasattr(self.cavityFB, '__iter__')):
            self.cavityFB = [self.cavityFB]

    def kick(self, beam_dt: ndarray, beam_dE: ndarray, index: int) -> None:
        r"""Function updating the particle energy due to the RF kick in a given
        RF station. The kicks are summed over the different harmonic RF systems
        in the station. The cavity phase can be shifted by the user via
        phi_offset. The main RF (harmonic[0]) has by definition phase = 0 at
        time = 0 below transition. The phases of all other RF systems are
        defined w.r.t.\ to the main RF. The increment in energy is given by the
        discrete equation of motion:

        .. math::
            \Delta E^{n+1} = \Delta E^n + \sum_{k=0}^{n_{\mathsf{rf}}-1}{e V_k^n \\sin{\\left(\omega_{\mathsf{rf,k}}^n \\Delta t^n + \phi_{\mathsf{rf,k}}^n \\right)}} - (E_s^{n+1} - E_s^n)

        """

        bm.kick(beam_dt, beam_dE, self.rf_params.voltage[:, index],
                self.rf_params.omega_rf[:, index], self.rf_params.phi_rf[:, index],
                self.rf_params.particle.charge, self.rf_params.n_rf, self.acceleration_kick[index])

    def drift(self, beam_dt: ndarray, beam_dE: ndarray, index: int) -> None:
        r"""Function updating the particle arrival time to the RF station
        (drift). If only the zeroth order slippage factor is given, 'simple'
        and 'exact' solvers are available. The 'simple' solver is somewhat
        faster. Otherwise, the solver is automatically 'exact' and calculates
        the frequency slippage up to second order. The corresponding equations
        are (nb: the n indices correspond to the turn number):

        .. math::
            \\Delta t^{n+1} = \\Delta t^{n} + \\frac{L}{C} T_0^{n+1} \\left[ \\left(1+\\sum_{i=0}^{2}{\\alpha_i\\left(\\delta^{n+1}\\right)^{i+1}}\\right)   \\frac{1+\\left(\\Delta E/E_s\\right)^{n+1}}{1+\\delta^{n+1}}    - 1\\right] \quad \\text{(exact)}

        .. math::
            \\Delta t^{n+1} = \\Delta t^{n} + \\frac{L}{C} T_0^{n+1} \\left(\\frac{1}{1 - \\eta(\\delta^{n+1})\\delta^{n+1}} - 1\\right) \quad \\text{(legacy)}

        .. math::
            \\Delta t^{n+1} = \\Delta t^{n} + \\frac{L}{C} T_0^{n+1}\\eta_0\\delta^{n+1} \quad \\text{(simple)}

        The relative momentum needs to be calculated from the relative energy
        and is obtained as follow:

        .. math::
            \\delta = \\sqrt{1+\\beta_s^{-2}\\left[\\left(\\frac{\\Delta E}{E_s}\\right)^2 + 2\\frac{\\Delta E}{E_s}\\right]} - 1 \quad \\text{(exact)}

        .. math::
            \\delta = \\frac{\\Delta E}{\\beta_s^2 E_s} \quad \\text{(simple, legacy)}

        """
        bm.drift(beam_dt, beam_dE, self.solver, self.rf_params.t_rev[index],
                 self.rf_params.length_ratio, self.rf_params.alpha_order, self.rf_params.eta_0[index],
                 self.rf_params.eta_1[index], self.rf_params.eta_2[index], self.rf_params.alpha_0[index],
                 self.rf_params.alpha_1[index], self.rf_params.alpha_2[index],
                 self.rf_params.beta[index], self.rf_params.energy[index])

    def rf_voltage_calculation(self) -> None:
        """Function calculating the total, discretised RF voltage seen by the
        beam at a given turn. Requires a Profile object.

        """
        voltages = bm.ascontiguousarray(self.rf_params.voltage[:, self.counter[0]])
        omega_rf = bm.ascontiguousarray(self.rf_params.omega_rf[:, self.counter[0]])
        phi_rf = bm.ascontiguousarray(self.rf_params.phi_rf[:, self.counter[0]])
        # TODO: test with multiple harmonics, think about 800 MHz OTFB
        if self.cavityFB:
            # Allocate memory for rf_voltage and reset it to zero
            self.rf_voltage = np.zeros(self.profile.n_slices)

            # Add corrections from cavity feedbacks for the different harmonics
            for ind, feedback in enumerate(self.cavityFB):
                if feedback is not None:
                    self.rf_voltage += voltages[ind] * feedback.V_corr * \
                                       bm.sin(omega_rf[ind] * self.profile.bin_centers +
                                              phi_rf[ind] + feedback.phi_corr)
                else:
                    self.rf_voltage += bm.rf_volt_comp(voltages[ind:ind + 1], omega_rf[ind:ind + 1],
                                                       phi_rf[ind:ind + 1], self.profile.bin_centers)

            # Add RF voltage from harmonics that do not have a cavity feedback model
            self.rf_voltage += bm.rf_volt_comp(voltages[len(self.cavityFB):],
                                               omega_rf[len(self.cavityFB):],
                                               phi_rf[len(self.cavityFB):],
                                               self.profile.bin_centers)
        else:
            self.rf_voltage = bm.rf_volt_comp(voltages, omega_rf, phi_rf,
                                              self.profile.bin_centers)

    def track(self) -> None:
        """Tracking method for the section. Applies first the kick, then the
        drift. Calls also RF/beam feedbacks if applicable. Updates the counter
        of the corresponding RFStation class and the energy-related variables
        of the Beam class.

        """
        turn = self.counter[0]

        # Add phase noise directly to the cavity RF phase
        if self.rf_params.phi_noise is not None:
            if self.noiseFB is not None:
                self.rf_params.phi_rf[:, turn] += \
                    self.noiseFB.x * self.rf_params.phi_noise[:, turn]
            else:
                self.rf_params.phi_rf[:, turn] += \
                    self.rf_params.phi_noise[:, turn]

        # Add phase modulation directly to the cavity RF phase
        if self.rf_params.phi_modulation is not None:
            self.rf_params.phi_rf[:, turn] += \
                self.rf_params.phi_modulation[0][:, turn]
            self.rf_params.omega_rf[:, turn] += \
                self.rf_params.phi_modulation[1][:, turn]

        # Determine phase loop correction on RF phase and frequency
        if self.beamFB is not None and turn >= self.beamFB.delay:
            self.beamFB.track()

        # Update the RF phase of all systems for the next turn
        # Accumulated phase offset due to beam phase loop or frequency offset
        self.rf_params.dphi_rf += 2. * np.pi * self.rf_params.harmonic[:, turn + 1] * \
                                  (self.rf_params.omega_rf[:, turn + 1] -
                                   self.rf_params.omega_rf_d[:, turn + 1]) / \
                                  self.rf_params.omega_rf_d[:, turn + 1]

        # Total phase offset
        self.rf_params.phi_rf[:, turn + 1] += self.rf_params.dphi_rf

        # Correction from cavity loop
        if self.cavityFB is not None:
            for feedback in self.cavityFB:
                if feedback is not None:
                    feedback.track()

        if self.periodicity:

            # Distinguish the particles inside the frame from the particles on
            # the right-hand side of the frame.
            self.indices_right_outside = \
                bm.where(self.beam.dt > self.rf_params.t_rev[turn + 1])[0]
            self.indices_inside_frame = \
                bm.where(self.beam.dt < self.rf_params.t_rev[turn + 1])[0]

            if len(self.indices_right_outside) > 0:
                # Change reference of all the particles on the right of the
                # current frame; these particles skip one kick and drift
                self.beam.dt[self.indices_right_outside] -= \
                    self.rf_params.t_rev[turn + 1]
                # Synchronize the bunch with the particles that are on the
                # RHS of the current frame applying kick and drift to the
                # bunch
                # After that all the particles are in the new updated frame
                self.insiders_dt = bm.ascontiguousarray(
                    self.beam.dt[self.indices_inside_frame])
                self.insiders_dE = bm.ascontiguousarray(
                    self.beam.dE[self.indices_inside_frame])
                self.kick(self.insiders_dt, self.insiders_dE, turn)
                self.drift(self.insiders_dt, self.insiders_dE, turn + 1)
                self.beam.dt[self.indices_inside_frame] = self.insiders_dt
                self.beam.dE[self.indices_inside_frame] = self.insiders_dE
                # Check all the particles on the left of the just updated
                # frame and apply a second kick and drift to them with the
                # previous wave after having changed reference.
                self.indices_left_outside = bm.where(self.beam.dt < 0)[0]

            else:
                self.kick(self.beam.dt, self.beam.dE, turn)
                self.drift(self.beam.dt, self.beam.dE, turn + 1)
                # Check all the particles on the left of the just updated
                # frame and apply a second kick and drift to them with the
                # previous wave after having changed reference.
                self.indices_left_outside = bm.where(self.beam.dt < 0)[0]

            if len(self.indices_left_outside) > 0:
                left_outsiders_dt = bm.ascontiguousarray(
                    self.beam.dt[self.indices_left_outside])
                left_outsiders_dE = bm.ascontiguousarray(
                    self.beam.dE[self.indices_left_outside])
                left_outsiders_dt += self.rf_params.t_rev[turn + 1]
                self.kick(left_outsiders_dt, left_outsiders_dE, turn)
                self.drift(left_outsiders_dt, left_outsiders_dE, turn + 1)
                self.beam.dt[self.indices_left_outside] = left_outsiders_dt
                self.beam.dE[self.indices_left_outside] = left_outsiders_dE

        else:

            if self.rf_params.empty is False:
                if self.interpolation:
                    self.rf_voltage_calculation()
                    if self.totalInducedVoltage is not None:
                        self.total_voltage = self.rf_voltage \
                                             + self.totalInducedVoltage.induced_voltage
                    else:
                        self.total_voltage = self.rf_voltage

                    bm.linear_interp_kick(dt=self.beam.dt, dE=self.beam.dE,
                                          voltage=self.total_voltage,
                                          bin_centers=self.profile.bin_centers,
                                          charge=self.beam.particle.charge,
                                          acceleration_kick=self.acceleration_kick[turn])

                else:
                    self.kick(self.beam.dt, self.beam.dE, turn)

            self.drift(self.beam.dt, self.beam.dE, turn + 1)

        # Updating the beam synchronous momentum etc.
        self.beam.beta = self.rf_params.beta[turn + 1]
        self.beam.gamma = self.rf_params.gamma[turn + 1]
        self.beam.energy = self.rf_params.energy[turn + 1]
        self.beam.momentum = self.rf_params.momentum[turn + 1]

        # Increment by one the turn counter
        self.counter[0] += 1

    def to_gpu(self, recursive=True):
        '''
        Transfer all necessary arrays to the GPU
        '''
        # Check if to_gpu has been invoked already
        if hasattr(self, '_device') and self._device == 'GPU':
            return

        # transfer recursively objects
        if recursive and self.profile:
            self.profile.to_gpu()
        if recursive and self.totalInducedVoltage:
            self.totalInducedVoltage.to_gpu()
        if recursive and self.beam:
            self.beam.to_gpu()
        if recursive and self.beamFB:
            self.beamFB.to_gpu()
        if recursive and self.rf_params:
            self.rf_params.to_gpu()

        if hasattr(self, 'rf_voltage'):
            self.rf_voltage = self.rf_params.rf_voltage

        # to make sure it will not be called again
        self._device: DeviceType = 'GPU'

    def to_cpu(self, recursive=True):
        '''
        Transfer all necessary arrays back to the CPU
        '''
        # Check if to_cpu has been invoked already
        if hasattr(self, '_device') and self._device == 'CPU':
            return

        # transfer recursively objects
        if recursive and self.profile:
            self.profile.to_cpu()
        if recursive and self.totalInducedVoltage:
            self.totalInducedVoltage.to_cpu()
        if recursive and self.beam:
            self.beam.to_cpu()
        if recursive and self.beamFB:
            self.beamFB.to_cpu()
        if recursive and self.rf_params:
            self.rf_params.to_cpu()

        import cupy as cp

        if hasattr(self, 'rf_voltage'):
            self.rf_voltage = cp.asnumpy(self.rf_voltage)

        # to make sure it will not be called again
        self._device: DeviceType = 'CPU'<|MERGE_RESOLUTION|>--- conflicted
+++ resolved
@@ -23,47 +23,32 @@
 import scipy
 from packaging.version import Version
 
-<<<<<<< HEAD
-from blond.utils.abstracts import TrackableBaseClass
-
-if TYPE_CHECKING:
-    from typing import Optional
-    from blond.impedances.impedance import TotalInducedVoltage
-    from numpy import ndarray
-
-
 from blond.llrf.cavity_feedback import CavityFeedback
 from blond.utils.abstracts import TrackableBaseClass
 from blond.utils.legacy_support import handle_legacy_kwargs
+from blond.utils import bmath as bm
+
+if Version(scipy.__version__) >= Version("1.14"):
+    from scipy.integrate import cumulative_trapezoid as cumtrapz
+else:
+    from scipy.integrate import cumtrapz
+
 
 if TYPE_CHECKING:
     from blond.llrf.beam_feedback import BeamFeedback
     from typing import Optional
     from blond.impedances.impedance import TotalInducedVoltage
     from numpy import ndarray
-=======
-if Version(scipy.__version__) >= Version("1.14"):
-    from scipy.integrate import cumulative_trapezoid as cumtrapz
-else:
-    from scipy.integrate import cumtrapz
->>>>>>> f36c0c7c
-
-if Version(scipy.__version__) >= Version("1.14"):
-    from scipy.integrate import cumulative_trapezoid as cumtrapz
-else:
-    from scipy.integrate import cumtrapz
-
-from blond.utils import bmath as bm
-
-if TYPE_CHECKING:
     from typing import Literal, List, Union
 
     from blond.beam.profile import Profile
     from blond.beam.beam import Beam
     from blond.input_parameters.rf_parameters import RFStation
     from blond.utils.types import DeviceType
-
     MainHarmonicOptionType = Literal['lowest_freq', 'highest_voltage'] | int | float
+
+
+
 
 
 class FullRingAndRF(TrackableBaseClass):
