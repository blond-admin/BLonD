--- conflicted
+++ resolved
@@ -321,17 +321,15 @@
             warnings.warn('Setting interpolation to TRUE')
             # self.logger.warning("Setting interpolation to TRUE")
 
-<<<<<<< HEAD
         if (self.cavityFB is not None) and (not hasattr(self.cavityFB, '__iter__')):
             self.cavityFB = [self.cavityFB]
-=======
+
         self.set_counter(counter_name)
     
 
     def set_counter(self, counter_name: str = None):
         self.counter = tc.get_turn_counter(counter_name)
 
->>>>>>> da6d2aa1
 
     def kick(self, beam_dt, beam_dE, index):
         r"""Function updating the particle energy due to the RF kick in a given
