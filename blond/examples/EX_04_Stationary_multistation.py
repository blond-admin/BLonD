# pragma: no cover
#
# coding: utf8
# Copyright 2014-2017 CERN. This software is distributed under the
# terms of the GNU General Public Licence version 3 (GPL Version 3),
# copied verbatim in the file LICENCE.md.
# In applying this licence, CERN does not waive the privileges and immunities
# granted to it by virtue of its status as an Intergovernmental Organization or
# submit itself to any jurisdiction.
# Project website: http://blond.web.cern.ch/

"""
Example input for simulating a ring with multiple RF stations
No intensity effects

:Authors: **Helga Timko**
"""

from blond import (
    Beam,
    BiGaussian,
    ConstantMagneticCycle,
    DriftSimple,
    Ring,
    Simulation,
    SingleHarmonicCavity,
    proton,
)
from blond.physics.profiles import DynamicProfileConstNBins


<<<<<<< HEAD
energy_cycle = ConstantMagneticCycle(
    value=p_s,
    reference_particle=proton,
)
ring = Ring(
    circumference=26658.883,
)
beam = Beam(
    n_particles=1.0e9,
    particle_type=proton,
)
profile = DynamicProfileConstNBins(
    n_bins=100,
)
one_turn_execution_order = (
    DriftSimple(
        transition_gamma=transition_gamma,
        orbit_length=0.3 * ring.circumference,
        section_index=0,
    ),
    SingleHarmonicCavity(
        harmonic=harmonic_number,
        phi_rf=phi_rf,
        voltage=voltage1,
        section_index=0,
    ),
    DriftSimple(
        transition_gamma=transition_gamma,
        orbit_length=0.7 * ring.circumference,
        section_index=1,
    ),
    SingleHarmonicCavity(
        harmonic=harmonic_number,
        phi_rf=phi_rf,
        voltage=voltage2,
        section_index=1,
    ),
    # TODO activate when losses are implemented
    # BoxLosses(
    #     t_min=0,
    #     t_max=2.5e-9,
    # ),
    # SeparatrixLosses(),
    profile,
)
ring.add_elements(one_turn_execution_order, reorder=False)
sim = Simulation(ring=ring, magnetic_cycle=energy_cycle)
sim.prepare_beam(
    preparation_routine=BiGaussian(
        sigma_dt=0.4e-9 / 4,
        reinsertion=True,
        seed=1,
        n_macroparticles=10001,
    ),
    beam=beam,
)
# profile_observable = DynamicProfileObservation(each_turn_i=10,
# profile=profile, beam=beam)
sim.run_simulation(
    n_turns=2000,
    # observe=(profile_observable,),
    beams=(beam,),
)
#############################################
# plt.plot(profile_observable.turns_array, profile_observable.hist_y)
=======
def main():
    # Simulation parameters -------------------------------------------------------
    p_s = 450.0e9  # Synchronous momentum [eV]
    harmonic_number = 35640  # Harmonic number
    voltage1 = 2e6  # RF voltage, station 1 [eV]
    voltage2 = 4e6  # RF voltage, station 1 [eV]
    phi_rf = 0  # Phase modulation/offset
    transition_gamma = 55.759505  # Transition gamma

    energy_cycle = ConstantMagneticCycle(
        value=p_s,
        reference_particle=proton,
    )
    ring = Ring(
        circumference=26658.883,
    )
    beam = Beam(
        n_particles=1.0e9,
        particle_type=proton,
    )
    profile = DynamicProfileConstNBins(
        n_bins=100,
    )
    one_turn_execution_order = (
        DriftSimple(
            transition_gamma=transition_gamma,
            orbit_length=0.3 * ring.circumference,
            section_index=0,
        ),
        SingleHarmonicCavity(
            harmonic=harmonic_number,
            phi_rf=phi_rf,
            voltage=voltage1,
            section_index=0,
        ),
        DriftSimple(
            transition_gamma=transition_gamma,
            orbit_length=0.7 * ring.circumference,
            section_index=1,
        ),
        SingleHarmonicCavity(
            harmonic=harmonic_number,
            phi_rf=phi_rf,
            voltage=voltage2,
            section_index=1,
        ),
        # TODO activate when losses are implemented
        # BoxLosses(
        #     t_min=0,
        #     t_max=2.5e-9,
        # ),
        # SeparatrixLosses(),
        profile,
    )
    ring.add_elements(one_turn_execution_order, reorder=False)
    sim = Simulation(ring=ring, magnetic_cycle=energy_cycle)
    sim.prepare_beam(
        preparation_routine=BiGaussian(
            sigma_dt=0.4e-9 / 4,
            reinsertion=True,
            seed=1,
            n_macroparticles=10001,
        ),
        beam=beam,
    )
    # profile_observable = DynamicProfileObservation(each_turn_i=10,
    # profile=profile)
    sim.run_simulation(
        n_turns=2000,
        # observe=(profile_observable,),
        beams=(beam,),
    )
    #############################################
    # plt.plot(profile_observable.turns_array, profile_observable.hist_y)


if __name__ == "__main__":  # pragma: no cover
    main()
>>>>>>> 15da3fdd
<|MERGE_RESOLUTION|>--- conflicted
+++ resolved
@@ -29,73 +29,6 @@
 from blond.physics.profiles import DynamicProfileConstNBins
 
 
-<<<<<<< HEAD
-energy_cycle = ConstantMagneticCycle(
-    value=p_s,
-    reference_particle=proton,
-)
-ring = Ring(
-    circumference=26658.883,
-)
-beam = Beam(
-    n_particles=1.0e9,
-    particle_type=proton,
-)
-profile = DynamicProfileConstNBins(
-    n_bins=100,
-)
-one_turn_execution_order = (
-    DriftSimple(
-        transition_gamma=transition_gamma,
-        orbit_length=0.3 * ring.circumference,
-        section_index=0,
-    ),
-    SingleHarmonicCavity(
-        harmonic=harmonic_number,
-        phi_rf=phi_rf,
-        voltage=voltage1,
-        section_index=0,
-    ),
-    DriftSimple(
-        transition_gamma=transition_gamma,
-        orbit_length=0.7 * ring.circumference,
-        section_index=1,
-    ),
-    SingleHarmonicCavity(
-        harmonic=harmonic_number,
-        phi_rf=phi_rf,
-        voltage=voltage2,
-        section_index=1,
-    ),
-    # TODO activate when losses are implemented
-    # BoxLosses(
-    #     t_min=0,
-    #     t_max=2.5e-9,
-    # ),
-    # SeparatrixLosses(),
-    profile,
-)
-ring.add_elements(one_turn_execution_order, reorder=False)
-sim = Simulation(ring=ring, magnetic_cycle=energy_cycle)
-sim.prepare_beam(
-    preparation_routine=BiGaussian(
-        sigma_dt=0.4e-9 / 4,
-        reinsertion=True,
-        seed=1,
-        n_macroparticles=10001,
-    ),
-    beam=beam,
-)
-# profile_observable = DynamicProfileObservation(each_turn_i=10,
-# profile=profile, beam=beam)
-sim.run_simulation(
-    n_turns=2000,
-    # observe=(profile_observable,),
-    beams=(beam,),
-)
-#############################################
-# plt.plot(profile_observable.turns_array, profile_observable.hist_y)
-=======
 def main():
     # Simulation parameters -------------------------------------------------------
     p_s = 450.0e9  # Synchronous momentum [eV]
@@ -162,7 +95,7 @@
         beam=beam,
     )
     # profile_observable = DynamicProfileObservation(each_turn_i=10,
-    # profile=profile)
+    # profile=profile, beam=beam)
     sim.run_simulation(
         n_turns=2000,
         # observe=(profile_observable,),
@@ -173,5 +106,4 @@
 
 
 if __name__ == "__main__":  # pragma: no cover
-    main()
->>>>>>> 15da3fdd
+    main()