--- conflicted
+++ resolved
@@ -13,15 +13,14 @@
     Simulation,
     SingleHarmonicCavity,
     StaticProfile,
-<<<<<<< HEAD
     WakeField,
     mu_minus,
-=======
->>>>>>> 0c3829d3
     mu_plus,
 )
-<<<<<<< HEAD
 from blond._core.backends.backend import Numpy64Bit, backend
+from blond._core.beam.base import BeamBaseClass
+from blond.beam_preparation.base import BeamPreparationRoutine
+from blond.handle_results.helpers import callers_relative_path
 from blond.handle_results.observables import (
     BunchObservation_meta_params,
     StaticMultiProfileObservation,
@@ -39,35 +38,9 @@
     Numpy64Bit
 )  # TODO: without these lines, it does not work, default should be set somewhere to be Numpy64bit python
 backend.set_specials("numba")
-=======
-from blond._core.beam.base import BeamBaseClass
-from blond.beam_preparation.base import BeamPreparationRoutine
-from blond.handle_results.helpers import callers_relative_path
-
 # pragma: no cover
 if TYPE_CHECKING:
     pass
-
-
-class LeonardsCounterrrotBeam(BeamPreparationRoutine):
-    def __init__(
-        self,
-        filename_dt: PathLike | str,
-        filename_dE: PathLike | str,
-    ):
-        self.dt = np.loadtxt(callers_relative_path(filename_dt, stacklevel=2))
-        self.dE = np.loadtxt(callers_relative_path(filename_dE, stacklevel=2))
-
-    def prepare_beam(
-        self,
-        simulation: Simulation,
-        beam: BeamBaseClass,
-    ) -> None:
-        beam.setup_beam(
-            dt=self.dt,
-            dE=self.dE,
-        )
->>>>>>> 0c3829d3
 
 
 # phi_s = 128 * pi / 180  # deg
