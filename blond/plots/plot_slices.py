# Copyright 2016 CERN. This software is distributed under the
# terms of the GNU General Public Licence version 3 (GPL Version 3), 
# copied verbatim in the file LICENCE.md.
# In applying this licence, CERN does not waive the privileges and immunities 
# granted to it by virtue of its status as an Intergovernmental Organization or
# submit itself to any jurisdiction.
# Project website: http://blond.web.cern.ch/

"""
**Module to plot different bunch features**

:Authors: **Helga Timko**, **Danilo Quartullo**
"""
from __future__ import annotations

from typing import TYPE_CHECKING

import matplotlib.pyplot as plt
import numpy as np

from ..utils.legacy_support import handle_legacy_kwargs

if TYPE_CHECKING:
<<<<<<< HEAD
=======
    from typing import Optional

>>>>>>> 4d8b0004
    from os import PathLike
    from ..beam.profile import Profile


@handle_legacy_kwargs
def plot_beam_profile(profile: Profile, counter: int, style: str =  '-',
                      dirname: str | PathLike[str] = 'fig',
                      show_plot: bool = False):
    """
    Plot of longitudinal beam profile
    """

    fig = plt.figure(1)
    fig.set_size_inches(8, 6)
    ax = plt.axes()
    ax.plot(profile.bin_centers, profile.n_macroparticles, style)

    ax.set_xlabel(r"$\Delta t$ [s]")
    ax.set_ylabel('Beam profile [arb. units]')
    ax.ticklabel_format(style='sci', axis='x', scilimits=(0, 0))
    ax.ticklabel_format(style='sci', axis='y', scilimits=(0, 0))

    plt.figtext(0.95, 0.95, '%d turns' % counter, fontsize=16, ha='right',
                va='center')

    # Save plot
    if show_plot:
        plt.show()
    else:
        fign = dirname + '/beam_profile_' "%d" % counter + '.png'
        plt.savefig(fign)
    plt.clf()


@handle_legacy_kwargs
def plot_beam_profile_derivative(profile: Profile, counter: int,
                                 style: str = '-',
                                 dirname: str | PathLike[str] = 'fig',
                                 show_plot: bool = False,
                                 modes: Optional[list[str]] = None):
    """
    Plot of the derivative of the longitudinal beam profile.
    Modes list should contain 1 or more of the elements below:
    1) 'filter1d', 2) 'gradient', 3) 'diff'
    If modes is None, ['diff'] is used.
    """

    modes = ['diff'] if modes is None else modes

    for mode in modes:
        x, derivative = profile.beam_profile_derivative(mode)
        plt.plot(x, derivative, style, label=mode)
    plt.legend()
    if show_plot:
        plt.show()
    else:
        fign = dirname + '/beam_profile_derivative_' "%d" % counter + '.png'
        plt.savefig(fign)
    plt.clf()

@handle_legacy_kwargs
def plot_beam_spectrum(profile: Profile, counter: int, style: str = '-',
                       dirname: str | PathLike[str] = 'fig',
                       show_plot: bool = False):
    """
    Plot of longitudinal beam profile
    """

    plt.figure(1, figsize=(8, 6))
    ax = plt.axes()
    ax.plot(profile.beam_spectrum_freq, np.absolute(profile.beam_spectrum),
            style)

    ax.set_xlabel(r"Frequency [Hz]")
    ax.set_ylabel('Beam spectrum, \n absolute value [arb. units]')
    ax.ticklabel_format(style='sci', axis='y', scilimits=(0, 0))
    ax.set_xlim(0, 5.e9)

    plt.figtext(0.95, 0.95, '%d turns' % counter, fontsize=16, ha='right',
                va='center')

    # Save plot
    if show_plot:
        plt.show()
    else:
        fign = dirname + '/beam_spectrum_' "%d" % counter + '.png'
        plt.savefig(fign)
    plt.clf()<|MERGE_RESOLUTION|>--- conflicted
+++ resolved
@@ -21,11 +21,8 @@
 from ..utils.legacy_support import handle_legacy_kwargs
 
 if TYPE_CHECKING:
-<<<<<<< HEAD
-=======
     from typing import Optional
 
->>>>>>> 4d8b0004
     from os import PathLike
     from ..beam.profile import Profile
 
