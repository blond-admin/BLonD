
# Copyright 2016 CERN. This software is distributed under the
# terms of the GNU General Public Licence version 3 (GPL Version 3),
# copied verbatim in the file LICENCE.md.
# In applying this licence, CERN does not waive the privileges and immunities
# granted to it by virtue of its status as an Intergovernmental Organization or
# submit itself to any jurisdiction.
# Project website: http://blond.web.cern.ch/

'''
**Module to plot different bunch features**

:Authors: **Helga Timko**, **Danilo Quartullo**
'''

from __future__ import division

from builtins import range

import matplotlib.pyplot as plt
import numpy as np

from ..impedances.impedance_sources import InputTable
import matplotlib.lines as mlines

# Automatic layouting of plots
plt.rc('figure', autolayout=True)
plt.rc('savefig', bbox='tight')
plt.rc('savefig', pad_inches=0.1)
plt.rc('figure', figsize = [8,6])

def plot_impedance_vs_frequency(induced_voltage_freq, figure_index = 0,
                                plot_total_impedance = True, plot_spectrum=False,
                                plot_interpolated_impedances = False, style='-',
                                cut_left_right=None, cut_up_down=None,
<<<<<<< HEAD
                                dirname='fig', show_plot = False):
=======
                                dirname='fig', show_plots = False):
>>>>>>> 59cc1247
    """
    Plots Impedance in frequency domain. Given an InducedVoltageFreq object, i.e. one
    that was created from a list of impedances:
     - can plot either the total, summed impedance or each individual one from the list
     - can additionally plot the beam spectrum
     - and can plot the impedances on an interpolated frequency axis, if the table
<<<<<<< HEAD
        given to induced_voltage_freq has been interpolated on a new axis
=======
        given to induced_voltage_time has been interpolated on a new axis
>>>>>>> 59cc1247

    Additionally, either outputs the plots in the console, or save them on disk.

    :param induced_voltage_freq:  InducedVoltageFreq object
        InducedVoltageFreq object which impedances are to be plotted
    :param figure_index:  int
        Index of the figure, e.g. the turn number if creating a plot for every turn
        Default: 0
    :param plot_total_impedance: bool
        If True, plots the total, summed impedance which is calculated internally in the
<<<<<<< HEAD
        induced_voltage_freq.
        If False, plots the raw impedances from the table given to induced_voltage_freq
=======
        induced_voltage_time.
        If False, plots the raw impedances from the table given to induced_voltage_time
>>>>>>> 59cc1247
        Default: True
    :param plot_spectrum:  bool
        If True, plots the beam spectrum in addition to the impedances.
        If False, no beam spectrum is plotted
        Default: False
    :param plot_interpolated_impedances: bool
<<<<<<< HEAD
        If True, the impedance table in induced_voltage_freq must have been interpolated
        to a new frequency axis. Will then plot the impedances on that new frequency axis.
        If False, plots the raw impedances on the original frequency axis
        given by the table in induced_voltage_freq
=======
        If True, the impedance table in induced_voltage_time must have been interpolated
        to a new frequency axis. Will then plot the impedances on that new frequency axis.
        If False, plots the raw impedances on the original frequency axis
        given by the table in induced_voltage_time
>>>>>>> 59cc1247
        Default: False
    :param style: str
        Matplotlib plot style string
        Default: "-"
    :param cut_left_right: 2-tuple of floats
        x-axis limits of the plots (frequency in Hz)
        Default: None
    :param cut_up_down: 2-tuple of floats
        y-axis limits of the plots (resistance in Ohm)
        Default: None
    :param dirname: str
        Path to directory in which the plots are to be saved.
        Default: "fig"
<<<<<<< HEAD
    :param show_plot: bool
=======
    :param show_plots: bool
>>>>>>> 59cc1247
        If True, will output the plots directly in the console
        If False, will save the plots to directory given in dirname
    """

    if plot_total_impedance:

        ax1 = plt.subplots()[1]
        # Renormalize Impedances to the cont. Fourier Transform values, i.e. Ohm.
        # In the InducedVoltage Objects they are normalized to the DFT values by deviding
        # by bin size. This is reverted here when plotting to get sensible units

        ax1.plot(induced_voltage_freq.freq,
                 induced_voltage_freq.total_impedance.real * induced_voltage_freq.profile.bin_size, style, label = "Real Impedance")
        ax1.plot(induced_voltage_freq.freq,
                 induced_voltage_freq.total_impedance.imag * induced_voltage_freq.profile.bin_size, style, label = "Imaginary Impedance")

        ax1.set_xlim(cut_left_right)
        ax1.set_ylim(cut_up_down)
        ax1.set_xlabel("Frequency [Hz]")
        ax1.set_ylabel("Impedance [Ohm]")
        if plot_spectrum:
            ax2 = ax1.twinx()
            ax2.plot(induced_voltage_freq.profile.beam_spectrum_freq,
                     np.abs(induced_voltage_freq.profile.beam_spectrum), label = "Beam Spectrum")
<<<<<<< HEAD

            ax2.set_xlim(cut_left_right)
            ax2.set_ylim(cut_up_down)
            ax2.set_ylabel("Beam Spectrum [a.u.]")
        if plot_spectrum:
            ax2.legend()
        else:
            ax1.legend()
        fign = dirname + '/sum_imp_vs_freq_fft' "%d" % figure_index + '.png'

        if show_plot:
            plt.show()
        else:
            plt.savefig(fign)
            plt.clf()

=======

            ax2.set_xlim(cut_left_right)
            ax2.set_ylim(cut_up_down)
            ax2.set_ylabel("Beam Spectrum [a.u.]")
        if plot_spectrum:
            ax2.legend()
        else:
            ax1.legend()
        fign = dirname + '/sum_imp_vs_freq_fft' "%d" % figure_index + '.png'

        if show_plots:
            plt.show()
        else:
            plt.savefig(fign)
            plt.clf()

>>>>>>> 59cc1247
    else:

        fig0 = plt.figure(0)
        ax0 = fig0.add_subplot(111)

        fig1 = plt.figure(1)
        ax1 = fig1.add_subplot(111)
        # The impedance sources themselves are properly normalized already.
        for i in range(len(induced_voltage_freq.impedance_source_list)):
            if isinstance(induced_voltage_freq.impedance_source_list[i],
                          InputTable) and not plot_interpolated_impedances:
                ax0.plot(induced_voltage_freq.impedance_source_list[i].frequency_array_loaded,
                         induced_voltage_freq.impedance_source_list[i].Re_Z_array_loaded, style)
                ax0.set_xlim(cut_left_right)
                ax0.set_ylim(cut_up_down)
                ax1.plot(induced_voltage_freq.impedance_source_list[i].frequency_array_loaded,
                         induced_voltage_freq.impedance_source_list[i].Im_Z_array_loaded, style)
                ax1.set_xlim(cut_left_right)
                ax1.set_ylim(cut_up_down)
            elif plot_interpolated_impedances:
                ax0.plot(induced_voltage_freq.impedance_source_list[i].frequency_array,
                         induced_voltage_freq.impedance_source_list[i].impedance.real, style)
                ax0.set_xlim(cut_left_right)
                ax0.set_ylim(cut_up_down)
                ax1.plot(induced_voltage_freq.impedance_source_list[i].frequency_array,
                         induced_voltage_freq.impedance_source_list[i].impedance.imag, style)
                ax1.set_xlim(cut_left_right)
                ax1.set_ylim(cut_up_down)

        if plot_interpolated_impedances:
            fig_suffix = "interpolated_freq"
        else:
            fig_suffix = "table_freq"

        ax0.set_xlabel("Frequency [Hz]")
        ax0.set_ylabel("Real impedance [Ohm]")

        ax1.set_xlabel("Frequency [Hz]")
        ax1.set_ylabel("Imaginary Impedance [Ohm]")


        fign1 = dirname + '/real_imp_vs_' + fig_suffix + '_' "%d" % figure_index + '.png'
        if plot_spectrum:
            ax2 = ax0.twinx()
            spectrum, = ax2.plot(induced_voltage_freq.profile.beam_spectrum_freq,
                     np.abs(induced_voltage_freq.profile.beam_spectrum), label = "Beam Spectrum",color = "r")
            ax2.set_xlim(cut_left_right)
            ax2.set_ylim(cut_up_down)
            ax2.set_ylabel("Beam Spectrum [a.u.]")
            ax2.legend(handles=[spectrum])



        plt.figure(0)
<<<<<<< HEAD
        if show_plot:
=======
        if show_plots:
>>>>>>> 59cc1247
            plt.show()
        else:
            plt.savefig(fign1)
            plt.clf()
        fign2 = dirname + '/imag_imp_vs_' + fig_suffix + '_' "%d" % figure_index + '.png'


        if plot_spectrum:
            ax3 = ax1.twinx()
            spectrum, = ax3.plot(induced_voltage_freq.profile.beam_spectrum_freq,
                     np.abs(induced_voltage_freq.profile.beam_spectrum), label = "Beam Spectrum", color = "r")
            ax3.set_xlim(cut_left_right)
            ax3.set_ylim(cut_up_down)
            ax3.set_ylabel("Beam Spectrum [a.u.]")
<<<<<<< HEAD

            ax3.legend(handles=[spectrum])
        plt.figure(1)
        if show_plot:
            plt.show()
        else:
            plt.savefig(fign2)
            plt.clf()


def plot_induced_voltage_vs_bin_centers(total_induced_voltage, style='-', figure_index = 0,
                                        dirname='fig', show_plot = False):
=======

            ax3.legend(handles=[spectrum])
        plt.figure(1)
        if show_plots:
            plt.show()
        else:
            plt.savefig(fign2)
            plt.clf()

def plot_wake_vs_time(induced_voltage_time, figure_index = 0,
                      plot_total_wake = True,
                      plot_interpolated_wake = False, style='-',
                      cut_left_right=None, cut_up_down=None,
                      dirname='fig', show_plots = False):
    """
    Plots wakes in time domain. Given an InducedVoltageTime object, i.e. one
    that was created from a list of wakes:
     - can plot either the total, summed wake or each individual one from the list
     - and can plot the wakes  on an interpolated wake axis, if the table
        given to induced_voltage_time has been interpolated on a new axis

    Additionally, either outputs the plots in the console, or save them on disk.

    :param induced_voltage_time:  InducedVoltageTime object
        InducedVoltageTime object which wakes are to be plotted
    :param figure_index:  int
        Index of the figure, e.g. the turn number if creating a plot for every turn
        Default: 0
    :param plot_total_wake: bool
        If True, plots the total, summed wake which is calculated internally in the
        induced_voltage_time.
        If False, plots the raw wakes from the table of wakes given to induced_voltage_time
        Default: True
    :param plot_interpolated_wake: bool
        If True, the wake table in induced_voltage_time must have been interpolated
        to a new frequency axis. Will then plot the wakes on that new frequency axis.
        If False, plots the raw wakes on the original frequency axis
        given by the table in induced_voltage_time
        Default: False
    :param style: str
        Matplotlib plot style string
        Default: "-"
    :param cut_left_right: 2-tuple of floats
        x-axis limits of the plots (frequency in Hz)
        Default: None
    :param cut_up_down: 2-tuple of floats
        y-axis limits of the plots (resistance in Ohm)
        Default: None
    :param dirname: str
        Path to directory in which the plots are to be saved.
        Default: "fig"
    :param show_plots: bool
        If True, will output the plots directly in the console
        If False, will save the plots to directory given in dirname
    """

    if plot_total_wake:

        ax1 = plt.subplots()[1]

        ax1.plot(induced_voltage_time.time,
                 induced_voltage_time.total_wake, style, label ="Wake")

        ax1.set_xlim(cut_left_right)
        ax1.set_ylim(cut_up_down)
        ax1.set_xlabel("Time [s]")
        ax1.set_ylabel("Wake [Ohm/s]")
        ax1.legend()
        fign = dirname + '/sum_wake_vs_table_times' "%d" % figure_index + '.png'

        if show_plots:
            plt.show()
        else:
            plt.savefig(fign)
            plt.clf()

    else:

        fig0 = plt.figure(0)
        ax0 = fig0.add_subplot(111)

        for i in range(len(induced_voltage_time.wake_source_list)):
            if isinstance(induced_voltage_time.wake_source_list[i],
                          InputTable) and not plot_interpolated_wake:
                ax0.plot(induced_voltage_time.wake_source_list[i].time_array,
                         induced_voltage_time.wake_source_list[i].wake_array, style)
                ax0.set_xlim(cut_left_right)
                ax0.set_ylim(cut_up_down)
            elif plot_interpolated_wake:
                ax0.plot(induced_voltage_time.wake_source_list[i].new_time_array,
                         induced_voltage_time.wake_source_list[i].wake, style)
                ax0.set_xlim(cut_left_right)
                ax0.set_ylim(cut_up_down)

        if plot_interpolated_wake:
            fig_suffix = "interpolated_times"
        else:
            fig_suffix = "table_times"

        ax0.set_xlabel("Time [s]")
        ax0.set_ylabel("Wake [Ohm/s]")


        fign1 = dirname + '/wake_vs_' + fig_suffix + '_' "%d" % figure_index + '.png'



        plt.figure(0)
        if show_plots:
            plt.show()
        else:
            plt.savefig(fign1)
            plt.clf()

def plot_induced_voltage_vs_bin_centers(total_induced_voltage, style='-', figure_index = 0,
                                        dirname='fig', show_plots = False):
>>>>>>> 59cc1247
    """
    Plots the total induced voltage calculated in the TotalInducedVoltage object given.

    :param total_induced_voltage: TotalInducedVoltage object
        TotalInducedVoltage object containing the total induced voltage to be plotted
    :param style: str
        Matplotlib style string
        Default: "-"
    :param figure_index: int
        Index of the figure, e.g. the turn number if creating a plot for every turn
        Default: 0
    :param dirname: str
        Directory to save the plots to
        Default: "fig"
<<<<<<< HEAD
    :param show_plot: bool
=======
    :param show_plots: bool
>>>>>>> 59cc1247
        If True, outputs the plots directly to console
        If False, saved the plots to disk in given directory
        Default: False
    """

    fig0 = plt.figure(0)
    fig0.set_size_inches(8, 6)
    ax0 = plt.axes()
    plt.plot(total_induced_voltage.profile.bin_centers, total_induced_voltage.induced_voltage, style)
    ax0.set_xlabel("Time [s]")
    ax0.set_ylabel("Induced voltage [V]")

    # Save plot
    fign = dirname + '/induced_voltage_' "%d" % figure_index + '.png'
<<<<<<< HEAD
    if show_plot:
=======
    if show_plots:
>>>>>>> 59cc1247
        plt.show()
    else:
        plt.savefig(fign)
        plt.clf()<|MERGE_RESOLUTION|>--- conflicted
+++ resolved
@@ -33,22 +33,14 @@
                                 plot_total_impedance = True, plot_spectrum=False,
                                 plot_interpolated_impedances = False, style='-',
                                 cut_left_right=None, cut_up_down=None,
-<<<<<<< HEAD
-                                dirname='fig', show_plot = False):
-=======
                                 dirname='fig', show_plots = False):
->>>>>>> 59cc1247
     """
     Plots Impedance in frequency domain. Given an InducedVoltageFreq object, i.e. one
     that was created from a list of impedances:
      - can plot either the total, summed impedance or each individual one from the list
      - can additionally plot the beam spectrum
      - and can plot the impedances on an interpolated frequency axis, if the table
-<<<<<<< HEAD
-        given to induced_voltage_freq has been interpolated on a new axis
-=======
         given to induced_voltage_time has been interpolated on a new axis
->>>>>>> 59cc1247
 
     Additionally, either outputs the plots in the console, or save them on disk.
 
@@ -59,30 +51,18 @@
         Default: 0
     :param plot_total_impedance: bool
         If True, plots the total, summed impedance which is calculated internally in the
-<<<<<<< HEAD
-        induced_voltage_freq.
-        If False, plots the raw impedances from the table given to induced_voltage_freq
-=======
         induced_voltage_time.
         If False, plots the raw impedances from the table given to induced_voltage_time
->>>>>>> 59cc1247
         Default: True
     :param plot_spectrum:  bool
         If True, plots the beam spectrum in addition to the impedances.
         If False, no beam spectrum is plotted
         Default: False
     :param plot_interpolated_impedances: bool
-<<<<<<< HEAD
-        If True, the impedance table in induced_voltage_freq must have been interpolated
-        to a new frequency axis. Will then plot the impedances on that new frequency axis.
-        If False, plots the raw impedances on the original frequency axis
-        given by the table in induced_voltage_freq
-=======
         If True, the impedance table in induced_voltage_time must have been interpolated
         to a new frequency axis. Will then plot the impedances on that new frequency axis.
         If False, plots the raw impedances on the original frequency axis
         given by the table in induced_voltage_time
->>>>>>> 59cc1247
         Default: False
     :param style: str
         Matplotlib plot style string
@@ -96,11 +76,7 @@
     :param dirname: str
         Path to directory in which the plots are to be saved.
         Default: "fig"
-<<<<<<< HEAD
-    :param show_plot: bool
-=======
     :param show_plots: bool
->>>>>>> 59cc1247
         If True, will output the plots directly in the console
         If False, will save the plots to directory given in dirname
     """
@@ -125,7 +101,6 @@
             ax2 = ax1.twinx()
             ax2.plot(induced_voltage_freq.profile.beam_spectrum_freq,
                      np.abs(induced_voltage_freq.profile.beam_spectrum), label = "Beam Spectrum")
-<<<<<<< HEAD
 
             ax2.set_xlim(cut_left_right)
             ax2.set_ylim(cut_up_down)
@@ -136,30 +111,12 @@
             ax1.legend()
         fign = dirname + '/sum_imp_vs_freq_fft' "%d" % figure_index + '.png'
 
-        if show_plot:
+        if show_plots:
             plt.show()
         else:
             plt.savefig(fign)
             plt.clf()
 
-=======
-
-            ax2.set_xlim(cut_left_right)
-            ax2.set_ylim(cut_up_down)
-            ax2.set_ylabel("Beam Spectrum [a.u.]")
-        if plot_spectrum:
-            ax2.legend()
-        else:
-            ax1.legend()
-        fign = dirname + '/sum_imp_vs_freq_fft' "%d" % figure_index + '.png'
-
-        if show_plots:
-            plt.show()
-        else:
-            plt.savefig(fign)
-            plt.clf()
-
->>>>>>> 59cc1247
     else:
 
         fig0 = plt.figure(0)
@@ -214,11 +171,7 @@
 
 
         plt.figure(0)
-<<<<<<< HEAD
-        if show_plot:
-=======
-        if show_plots:
->>>>>>> 59cc1247
+        if show_plots:
             plt.show()
         else:
             plt.savefig(fign1)
@@ -233,20 +186,6 @@
             ax3.set_xlim(cut_left_right)
             ax3.set_ylim(cut_up_down)
             ax3.set_ylabel("Beam Spectrum [a.u.]")
-<<<<<<< HEAD
-
-            ax3.legend(handles=[spectrum])
-        plt.figure(1)
-        if show_plot:
-            plt.show()
-        else:
-            plt.savefig(fign2)
-            plt.clf()
-
-
-def plot_induced_voltage_vs_bin_centers(total_induced_voltage, style='-', figure_index = 0,
-                                        dirname='fig', show_plot = False):
-=======
 
             ax3.legend(handles=[spectrum])
         plt.figure(1)
@@ -363,7 +302,6 @@
 
 def plot_induced_voltage_vs_bin_centers(total_induced_voltage, style='-', figure_index = 0,
                                         dirname='fig', show_plots = False):
->>>>>>> 59cc1247
     """
     Plots the total induced voltage calculated in the TotalInducedVoltage object given.
 
@@ -378,11 +316,7 @@
     :param dirname: str
         Directory to save the plots to
         Default: "fig"
-<<<<<<< HEAD
-    :param show_plot: bool
-=======
     :param show_plots: bool
->>>>>>> 59cc1247
         If True, outputs the plots directly to console
         If False, saved the plots to disk in given directory
         Default: False
@@ -397,11 +331,7 @@
 
     # Save plot
     fign = dirname + '/induced_voltage_' "%d" % figure_index + '.png'
-<<<<<<< HEAD
-    if show_plot:
-=======
     if show_plots:
->>>>>>> 59cc1247
         plt.show()
     else:
         plt.savefig(fign)
