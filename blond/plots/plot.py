
# Copyright 2016 CERN. This software is distributed under the
# terms of the GNU General Public Licence version 3 (GPL Version 3),
# copied verbatim in the file LICENCE.md.
# In applying this licence, CERN does not waive the privileges and immunities
# granted to it by virtue of its status as an Intergovernmental Organization or
# submit itself to any jurisdiction.
# Project website: http://blond.web.cern.ch/

'''
**Class to choose plots and customize plot layout**

:Authors: **Helga Timko**
'''

import os
import numpy as np
import h5py as hp
import matplotlib.pyplot as plt
import numpy as np
from ..plots.plot_beams import (plot_long_phase_space, plot_bunch_length_evol,
                                plot_bunch_length_evol_gaussian, plot_position_evol,
                                plot_energy_evol, plot_transmitted_particles)
from ..plots.plot_llrf import (plot_PL_bunch_phase,
                               plot_PL_RF_phase, plot_PL_phase_corr, plot_PL_RF_freq,
                               plot_PL_freq_corr, plot_RF_phase_error, plot_RL_radial_error,
                               plot_COM_motion, plot_LHCNoiseFB, plot_LHCNoiseFB_FWHM,
                               plot_LHCNoiseFB_FWHM_bbb)
from ..plots.plot_slices import (plot_beam_profile, plot_beam_spectrum)

def fig_folder(dirname):
    '''
    Create folder where plots will be stored.
    '''

    # Try to create directory
    try:
        os.makedirs(dirname)
    # Check whether already exists/creation failed
    except OSError:
        if os.path.exists(dirname):
            pass
        else:
            raise


class Plot:

    def __init__(self, Ring, RFStation, Beam, dt_plot,
                 dt_bckp, xmin, xmax, ymin, ymax, xunit = 's', sampling = 1,
                 show_plots = False,
                 separatrix_plot = False, histograms_plot = True, 
                 Profile = None, h5file = None, output_frequency = 1, 
                 PhaseLoop = None, LHCNoiseFB = None, format_options = None):
        '''
        Define what plots should be plotted during the simulation. Passing only
        basic objects, only phase space plot will be produced. Passing optional
        objects, plots related to those objects will be produced as well.
        For plots at a certain turn: use 'dt_plot' to set the plotting frequency 
        in units of time steps. 
        For plots as a function of time: use 'dt_bckp' to set plotting frequency
        in units of time steps.
        '''


        #: | *Import Ring*
        self.general_params = Ring

        #: | *Import RFStation*
        self.rf_params = RFStation

        #: | *Import actual time step RFStation*
        self.tstep = RFStation.counter

        #: | *Import Beam*
        self.beam = Beam

        #: | *Defining whether the plots should be saved or directly shown*
        self.show_plt = show_plots

        #: | *Plotting frequency in units of time steps*
        self.dt_plot = dt_plot
        self.dt_bckp = dt_bckp

        #: | *Plot limit (where applicable) minimum on x-axis [xunit]*
        self.xmin = xmin

        #: | *Plot limit (where applicable) maximum on x-axis [xunit]*
        self.xmax = xmax

        #: | *Choice of x-axis unit (where applicable) 's' or 'rad'*
        self.xunit = xunit

        #: | *Plot limit (where applicable) minimum on y-axis [eV]*
        self.ymin = ymin

        #: | *Plot limit (where applicable) maximum on y-axis [eV]*
        self.ymax = ymax

        #: | *Sampling of large arrays (where applicable)*
        self.sampling = sampling

        #: | *Separatrix in phase space plot 'True' or 'False'*
        self.separatix = separatrix_plot

        #: | *Histogram in phase space plot 'True' or 'False'*
        self.histogram = histograms_plot

        #: | *Optional import of Profile*
        self.profile = Profile

        #: | *Optional import of Monitor file*
        self.h5file = h5file

        #: | *Optional sampling of monitored quantities*
        self.dt_mon = output_frequency

        #: | *Optional import of PhaseLoop*
        self.PL = PhaseLoop

        #: | *Optional import of LHCNoiseFB*
        self.noiseFB = LHCNoiseFB

        # Set plotting format
        self.set_format(format_options)

        # Track at initialisation
        self.track()

    def set_format(self, format_options):
        '''
        Initialize plot folder and custom plot formatting. For more options, see

        http://matplotlib.org/1.3.1/users/customizing.html
        '''

        if format_options is None:
            format_options = {'dummy': 0}

        if 'dirname' not in format_options:
            self.dirname = 'fig'
        else:
            self.dirname = format_options['dirname']

        if 'linewidth' not in format_options:
            self.lwidth = 2
        else:
            self.lwidth = format_options['linewidth']

        if 'linestyle' not in format_options:
            self.lstyle = '-'
        else:
            self.lstyle = format_options['linestyle']

        if 'markersize' not in format_options:
            self.msize = 6
        else:
            self.msize = format_options['markersize']

        if 'alpha' not in format_options:
<<<<<<< HEAD
                self.alpha = 10**(-np.log10(self.beam.n_macroparticles)/6)
=======
            self.alpha = alpha=10**(-np.log10(self.beam.n_macroparticles)/6)
>>>>>>> dd3e51ac
        else:
            self.alpha = format_options['alpha']

        if 'labelsize' not in format_options:
            self.lsize = 18
        else:
            self.lsize = format_options['labelsize']

        if 'fontfamily' not in format_options:
            self.ffamily = 'sans-serif'
        else:
            self.ffamily = format_options['fontfamily']

        if 'fontweight' not in format_options:
            self.fweight = 'normal'
        else:
            self.fweight = format_options['fontweight']

        if 'dpi' not in format_options:
            self.dpi = 100
        else:
            self.dpi = format_options['dpi']

        # Directory where longitudinal_plots will be stored
        fig_folder(self.dirname)

        # Ticksize
        self.tsize = self.lsize - 2

        # Set size of x- and y-grid numbers
        plt.rc('xtick', labelsize=self.tsize)
        plt.rc('ytick', labelsize=self.tsize)

        # Set x- and y-grid labelsize and weight
        plt.rc('axes', labelsize=self.lsize)
        plt.rc('axes', labelweight=self.fweight)

        # Set linewidth for continuous, markersize for discrete plotting
        plt.rc('lines', linewidth=self.lwidth, markersize=self.msize)

        # Set figure resolution, font
        plt.rc('figure', dpi=self.dpi)
        plt.rc('figure', autolayout = True)
        plt.rc('savefig', dpi=self.dpi)
        plt.rc('savefig', bbox='tight')
        plt.rc('savefig', pad_inches = 0.1)
        plt.rc('font', family=self.ffamily)

    def track(self):
        '''
        Plot in certain time steps and depending on imported objects
        '''

        # Snapshot-type plots
        if (self.tstep[0] % self.dt_plot) == 0:
            
            plot_long_phase_space(self.general_params, self.rf_params, 
                                  self.beam, self.xmin, self.xmax, self.ymin, 
                                  self.ymax, self.xunit, 
                                  sampling = self.sampling, 
                                  separatrix_plot = self.separatix, 
                                  histograms_plot = self.histogram, 
                                  dirname = self.dirname, show_plot=self.show_plt,
                                  alpha = self.alpha)
            
            if self.profile:
                plot_beam_profile(self.profile, self.tstep[0], 
                                  style = self.lstyle, dirname = self.dirname, show_plot = self.show_plt)

                self.profile.beam_spectrum_freq_generation(
                    self.profile.n_slices)
                self.profile.beam_spectrum_generation(self.profile.n_slices)
                plot_beam_spectrum(self.profile, self.tstep[0], 
                                   style = self.lstyle, dirname = self.dirname, show_plot = self.show_plt)
        
        # Plots as a function of time        
        if (self.tstep[0] % self.dt_bckp) == 0 and self.h5file:

            h5data = hp.File(self.h5file + '.h5', 'r')
            plot_bunch_length_evol(self.rf_params, h5data, 
                                   output_freq = self.dt_mon, 
                                   dirname = self.dirname, show_plot=self.show_plt)
            
            if self.profile and self.profile.fit_option == 'gaussian':
                    plot_bunch_length_evol_gaussian(self.rf_params, self.profile,
                                                    h5data, 
                                                    output_freq = self.dt_mon, 
                                                    dirname = self.dirname, show_plot=self.show_plt)
            plot_position_evol(self.rf_params, h5data, 
                               output_freq = self.dt_mon, 
                               style = self.lstyle, dirname = self.dirname, show_plot=self.show_plt)
            plot_energy_evol(self.rf_params, h5data, output_freq = self.dt_mon, 
                             style = self.lstyle, dirname = self.dirname,show_plot=self.show_plt)
            plot_COM_motion(self.general_params, self.rf_params, h5data,
                            output_freq = self.dt_mon, dirname = self.dirname, show_plot=self.show_plt)
            plot_transmitted_particles(self.rf_params, h5data, 
                                       output_freq = self.dt_mon, 
                                       style = self.lstyle, 
                                       dirname = self.dirname, show_plot=self.show_plt)
                    
            if self.PL:
                plot_PL_RF_freq(self.rf_params, h5data, 
                                output_freq = self.dt_mon,
                                dirname = self.dirname, show_plot=self.show_plt)
                plot_PL_RF_phase(self.rf_params, h5data, 
                                 output_freq = self.dt_mon,
                                 dirname = self.dirname, show_plot=self.show_plt)
                plot_PL_bunch_phase(self.rf_params, h5data, 
                                    output_freq = self.dt_mon, 
                                    dirname = self.dirname, show_plot=self.show_plt)
                plot_PL_phase_corr(self.rf_params, h5data, 
                                   output_freq = self.dt_mon, 
                                   dirname = self.dirname,show_plot=self.show_plt)
                plot_PL_freq_corr(self.rf_params, h5data, 
                                  output_freq = self.dt_mon, 
                                  dirname = self.dirname,show_plot=self.show_plt)
                plot_RF_phase_error(self.rf_params, h5data, 
                                    output_freq = self.dt_mon, 
                                    dirname = self.dirname,show_plot=self.show_plt)
                plot_RL_radial_error(self.rf_params, h5data, 
                                     output_freq = self.dt_mon, 
                                     dirname = self.dirname,show_plot=self.show_plt)
            
            if self.noiseFB:
                plot_LHCNoiseFB(self.rf_params, self.noiseFB, h5data, 
                                output_freq = self.dt_mon, 
                                dirname = self.dirname, show_plot=self.show_plt)
                plot_LHCNoiseFB_FWHM(self.rf_params, self.noiseFB, h5data, 
                                     output_freq = self.dt_mon, 
                                     dirname = self.dirname, show_plot=self.show_plt)
            
                if self.noiseFB.bl_meas_bbb != None:
                    plot_LHCNoiseFB_FWHM_bbb(self.rf_params, self.noiseFB, 
                                             h5data, output_freq = self.dt_mon, 
                                             dirname = self.dirname, show_plot=self.show_plt)

            h5data.close()

    def reset_frame(self, xmin, xmax, ymin, ymax):

        self.xmin = xmin
        self.xmax = xmax
        self.ymin = ymin
        self.ymax = ymax<|MERGE_RESOLUTION|>--- conflicted
+++ resolved
@@ -14,7 +14,7 @@
 '''
 
 import os
-import numpy as np
+
 import h5py as hp
 import matplotlib.pyplot as plt
 import numpy as np
@@ -158,11 +158,7 @@
             self.msize = format_options['markersize']
 
         if 'alpha' not in format_options:
-<<<<<<< HEAD
-                self.alpha = 10**(-np.log10(self.beam.n_macroparticles)/6)
-=======
             self.alpha = alpha=10**(-np.log10(self.beam.n_macroparticles)/6)
->>>>>>> dd3e51ac
         else:
             self.alpha = format_options['alpha']
 
