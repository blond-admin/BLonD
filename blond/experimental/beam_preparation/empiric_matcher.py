from __future__ import annotations

from copy import deepcopy
from typing import TYPE_CHECKING

import matplotlib.pyplot as plt
import numpy as np

from blond import Simulation
from blond._core.helpers import int_from_float_with_warning
from blond.beam_preparation.base import MatchingRoutine
from blond.experimental.acc_math.empiric.hammiltonian import (
    calc_hamiltonian,
    separatrixes,
)

from .helpers import populate_beam

if TYPE_CHECKING:  # pragma: no cover
    from numpy.typing import NDArray as NumpyArray

    from blond._core.beam.base import BeamBaseClass


<<<<<<< HEAD
=======
def populate_beam(
    beam: BeamBaseClass,
    time_grid: NumpyArray,
    deltaE_grid: NumpyArray,
    density_grid: NumpyArray,
    n_macroparticles: int,
    seed: int,
) -> None:
    """Fill bunch with macroparticles according to density_distribution.

    Notes
    -----
    The beam coordinate dt and dE will be overwritten.

    Parameters
    ----------
    beam
        Simulation beam object
    time_grid
        2D grid of positions in time, in [s]
    deltaE_grid
        2D grid of energies, in [eV]
    density_grid
        2D grid of densities according to time vs. energy
    n_macroparticles
        Number of macroparticles to distribute, according to the grid
    seed
        Random seed, to make function with same seed
        always return the same value
    """
    # Initialise the random number generator
    np.random.seed(seed=seed)
    # Generating particles randomly inside the grid cells according to the
    # provided density_grid
    indexes = np.random.choice(
        np.arange(0, np.size(density_grid)),
        n_macroparticles,
        p=density_grid.flatten(),
    )
    time_step = time_grid[0, 1] - time_grid[0, 0]
    assert time_step > 0
    deltaE_step = deltaE_grid[1, 0] - deltaE_grid[0, 0]
    assert deltaE_step > 0
    # Randomize particles inside each grid cell (uniform distribution)
    dt = (
        time_grid.flatten()[indexes]
        + np.random.triangular(left=-1, mode=0, right=1, size=n_macroparticles)
        * time_step
    )
    dE = (
        deltaE_grid.flatten()[indexes]
        + np.random.triangular(left=-1, mode=0, right=1, size=n_macroparticles)
        * deltaE_step
    )
    beam.setup_beam(dt=dt, dE=dE)


>>>>>>> 8a13f3bb
def _normalize_as_density(hamilton_2D: NumpyArray):
    """Convert 2D Hamiltonian to density.

    Parameters
    ----------
    hamilton_2D
        2D array containing the Hamiltonian

    Returns
    -------
    density

    """
    h_levels = separatrixes(hamilton_2D=hamilton_2D)
    h_max = np.max(h_levels)

    density = hamilton_2D.copy()  # TODO better inplace for memory?

    density[density > h_max] = h_max
    density[density > h_max] -= h_max
    density = -(density**2)
    density -= np.min(density)
    # density *= -1
    density /= np.sum(density)

    return density


class EmpiricMatcher(MatchingRoutine):
    def __init__(
        self,
        grid_base_dt: NumpyArray,
        grid_base_dE: NumpyArray,
        n_macroparticles: int | float,
        seed: int = 0,
        maxiter_intensity_effects=10,
        maxiter_hammiltonian=20,
        atol_hammiltonian=1e-4,
    ):
        """Matching routine based on the particle movement within one turn.

        Notes
        -----
        This routine only works properly if the phase advance is low enough

        Parameters
        ----------
        grid_base_dt
            Base axis for a 2D grid of positions in time, in [s]
        grid_base_dE
            Base axis for a 2D grid of energies, in [eV]
        n_macroparticles
            Number of macroparticles to distribute, according to the grid
        seed
            Random seed, to make function with same seed
            always return the same value
        maxiter_intensity_effects
            Maximum number of iterations to refine the matched beam
            for intensity effects
        """
        self._grid_base_dt = grid_base_dt
        self._grid_base_dE = grid_base_dE

        self._n_macroparticles = int_from_float_with_warning(
            n_macroparticles,
            warning_stacklevel=2,
        )

        self._seed = int_from_float_with_warning(
            seed,
            warning_stacklevel=2,
        )
        self._maxiter_intensity_effects = int_from_float_with_warning(
            maxiter_intensity_effects,
            warning_stacklevel=2,
        )
        self._maxiter_hammiltonian = maxiter_hammiltonian
        self._atol_hammiltonian = atol_hammiltonian

    def prepare_beam(
        self,
        simulation: Simulation,
        beam: BeamBaseClass,
    ) -> None:
        """Carries out the empiric matching.

        Notes
        -----
        The beam coordinate dt and dE will be overwritten.

        Parameters
        ----------
        simulation
            Simulation context manager
        beam
            Beam class to interact with this element

        """
        super().prepare_beam(
            simulation=simulation,
            beam=beam,
        )
        reference_time = deepcopy(beam.reference_time)
        reference_total_energy = deepcopy(beam.reference_total_energy)

        time_grid, deltaE_grid = np.meshgrid(
            self._grid_base_dt, self._grid_base_dE
        )
        shape_2d = time_grid.shape
        dt_flat_init = time_grid.flatten()
        dE_flat_init = deltaE_grid.flatten()
        users_beam = beam
        beam_gridded = deepcopy(users_beam)
        beam_gridded.setup_beam(
            dt=dt_flat_init.copy(),
            dE=dE_flat_init.copy(),
            reference_time=reference_time,
            reference_total_energy=reference_total_energy,
            # flags=None # TODO
        )
        simulation.intensity_effect_manager.set_wakefields(False)
        simulation.run_simulation(
            beams=(beam_gridded,),
            n_turns=1,
            turn_i_init=0,
            observe=tuple(),
            show_progressbar=False,
            callback=None,
        )
        hamilton_2D = calc_hamiltonian(
            deltaE_grid,
            beam_gridded._dE.reshape(shape_2d),
            time_grid,
            beam_gridded._dt.reshape(shape_2d),
            maxiter=self._maxiter_hammiltonian,
            atol=self._atol_hammiltonian,
        )
        hamilton_2D = _normalize_as_density(hamilton_2D)
        users_beam.reference_total_energy = reference_total_energy
        users_beam.reference_time = reference_time
        populate_beam(
            beam=users_beam,
            time_grid=time_grid,
            deltaE_grid=deltaE_grid,
            density_grid=hamilton_2D,
            n_macroparticles=self._n_macroparticles,
            seed=self._seed,
        )

        simulation.intensity_effect_manager.set_wakefields(active=True)
        for i in range(self._maxiter_intensity_effects):
            simulation.intensity_effect_manager.set_profiles(active=True)
            simulation.run_simulation(
                beams=(users_beam,),
                n_turns=1,
                turn_i_init=0,
                observe=tuple(),
                show_progressbar=False,
                callback=None,
            )
            # apply the same intensity effects of users_beam to beam_gridded
            simulation.intensity_effect_manager.set_profiles(active=False)
            beam_gridded.setup_beam(
                dt=dt_flat_init.copy(),
                dE=dE_flat_init.copy(),
                reference_time=users_beam.reference_time,
                # reference_total_energy=users_beam.reference_total_energy,
                # flags=None # TODO
            )
            simulation.run_simulation(
                beams=(beam_gridded,),
                n_turns=1,
                turn_i_init=0,
                observe=tuple(),
                show_progressbar=False,
                callback=None,
            )
            hamilton_2D = calc_hamiltonian(
                deltaE_grid,
                beam_gridded._dE.reshape(shape_2d),
                time_grid,
                beam_gridded._dt.reshape(shape_2d),
                maxiter=self._maxiter_hammiltonian,
                atol=self._atol_hammiltonian,
            )
            hamilton_2D = _normalize_as_density(hamilton_2D)
            users_beam.reference_total_energy = reference_total_energy
            users_beam.reference_time = reference_time
            populate_beam(
                beam=users_beam,
                time_grid=time_grid,
                deltaE_grid=deltaE_grid,
                density_grid=hamilton_2D,
                n_macroparticles=self._n_macroparticles,
                seed=self._seed,
            )
            plt.hist2d(users_beam._dt, users_beam._dE, bins=100)
            plt.show()

        simulation.intensity_effect_manager.set_wakefields(active=True)
        simulation.intensity_effect_manager.set_profiles(active=True)<|MERGE_RESOLUTION|>--- conflicted
+++ resolved
@@ -22,8 +22,6 @@
     from blond._core.beam.base import BeamBaseClass
 
 
-<<<<<<< HEAD
-=======
 def populate_beam(
     beam: BeamBaseClass,
     time_grid: NumpyArray,
@@ -81,7 +79,6 @@
     beam.setup_beam(dt=dt, dE=dE)
 
 
->>>>>>> 8a13f3bb
 def _normalize_as_density(hamilton_2D: NumpyArray):
     """Convert 2D Hamiltonian to density.
 
