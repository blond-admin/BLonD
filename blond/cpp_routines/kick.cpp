/*
Copyright 2016 CERN. This software is distributed under the
terms of the GNU General Public Licence version 3 (GPL Version 3), 
copied verbatim in the file LICENCE.md.
In applying this licence, CERN does not waive the privileges and immunities 
granted to it by virtue of its status as an Intergovernmental Organization or 
submit itself to any jurisdiction.
Project website: http://blond.web.cern.ch/
*/

// Optimised C++ routine that calculates the kicks
// Author: Danilo Quartullo, Helga Timko, Alexandre Lasheen

#include "blond_common.h"

<<<<<<< HEAD
extern "C" void kick_old(const real_t * __restrict__ beam_dt,
                        real_t * __restrict__ beam_dE, const int n_rf, 
                        const real_t * __restrict__ voltage, 
                        const real_t * __restrict__ omega_RF, 
=======
extern "C" void kick(const real_t * __restrict__ beam_dt,
                        real_t * __restrict__ beam_dE, const int n_rf,
                        const real_t * __restrict__ voltage,
                        const real_t * __restrict__ omega_RF,
>>>>>>> f36c0c7c
                        const real_t * __restrict__ phi_RF,
                        const int n_macroparticles,
                        const real_t acc_kick) {

    // KICK
    #pragma omp parallel for
    for (int i = 0; i < n_macroparticles; i++){
        double dE_sum = acc_kick;
        const double dti = beam_dt[i];
        for (int j = 0; j < n_rf; j++){
            dE_sum += voltage[j] * FAST_SIN(omega_RF[j] * dti + phi_RF[j]);
        }
        beam_dE[i] += dE_sum;
    }
}

extern "C" void kick(const real_t * __restrict__ beam_dt,
                        real_t * __restrict__ beam_dE, const int n_rf,
                        const real_t * __restrict__ voltage,
                        const real_t * __restrict__ omega_RF,
                        const real_t * __restrict__ phi_RF,
                        const int n_macroparticles,
                        const real_t acc_kick) {

    // KICK
    #pragma omp parallel for
    for (int i = 0; i < n_macroparticles; i++){
        double dE_sum = acc_kick;
        const double dti = beam_dt[i];
        for (int j = 0; j < n_rf; j++){
            dE_sum += voltage[j] * FAST_SIN(omega_RF[j] * dti + phi_RF[j]);
        }
        beam_dE[i] += dE_sum;
    }
}

extern "C" void rf_volt_comp(const real_t * __restrict__ voltage,
                             const real_t * __restrict__ omega_RF,
                             const real_t * __restrict__ phi_RF,
                             const real_t * __restrict__ bin_centers,
                             const int n_rf,
                             const int n_bins,
                             real_t *__restrict__ rf_voltage) {
    for (int j = 0; j < n_rf; j++) {
        #pragma omp parallel for
        for (int i = 0; i < n_bins; i++) {
            rf_voltage[i] += voltage[j]
                             * FAST_SIN(omega_RF[j] * bin_centers[i] + phi_RF[j]);
        }
    }
}
<|MERGE_RESOLUTION|>--- conflicted
+++ resolved
@@ -1,77 +1,50 @@
-/*
-Copyright 2016 CERN. This software is distributed under the
-terms of the GNU General Public Licence version 3 (GPL Version 3), 
-copied verbatim in the file LICENCE.md.
-In applying this licence, CERN does not waive the privileges and immunities 
-granted to it by virtue of its status as an Intergovernmental Organization or 
-submit itself to any jurisdiction.
-Project website: http://blond.web.cern.ch/
-*/
-
-// Optimised C++ routine that calculates the kicks
-// Author: Danilo Quartullo, Helga Timko, Alexandre Lasheen
-
-#include "blond_common.h"
-
-<<<<<<< HEAD
-extern "C" void kick_old(const real_t * __restrict__ beam_dt,
-                        real_t * __restrict__ beam_dE, const int n_rf, 
-                        const real_t * __restrict__ voltage, 
-                        const real_t * __restrict__ omega_RF, 
-=======
-extern "C" void kick(const real_t * __restrict__ beam_dt,
-                        real_t * __restrict__ beam_dE, const int n_rf,
-                        const real_t * __restrict__ voltage,
-                        const real_t * __restrict__ omega_RF,
->>>>>>> f36c0c7c
-                        const real_t * __restrict__ phi_RF,
-                        const int n_macroparticles,
-                        const real_t acc_kick) {
-
-    // KICK
-    #pragma omp parallel for
-    for (int i = 0; i < n_macroparticles; i++){
-        double dE_sum = acc_kick;
-        const double dti = beam_dt[i];
-        for (int j = 0; j < n_rf; j++){
-            dE_sum += voltage[j] * FAST_SIN(omega_RF[j] * dti + phi_RF[j]);
-        }
-        beam_dE[i] += dE_sum;
-    }
-}
-
-extern "C" void kick(const real_t * __restrict__ beam_dt,
-                        real_t * __restrict__ beam_dE, const int n_rf,
-                        const real_t * __restrict__ voltage,
-                        const real_t * __restrict__ omega_RF,
-                        const real_t * __restrict__ phi_RF,
-                        const int n_macroparticles,
-                        const real_t acc_kick) {
-
-    // KICK
-    #pragma omp parallel for
-    for (int i = 0; i < n_macroparticles; i++){
-        double dE_sum = acc_kick;
-        const double dti = beam_dt[i];
-        for (int j = 0; j < n_rf; j++){
-            dE_sum += voltage[j] * FAST_SIN(omega_RF[j] * dti + phi_RF[j]);
-        }
-        beam_dE[i] += dE_sum;
-    }
-}
-
-extern "C" void rf_volt_comp(const real_t * __restrict__ voltage,
-                             const real_t * __restrict__ omega_RF,
-                             const real_t * __restrict__ phi_RF,
-                             const real_t * __restrict__ bin_centers,
-                             const int n_rf,
-                             const int n_bins,
-                             real_t *__restrict__ rf_voltage) {
-    for (int j = 0; j < n_rf; j++) {
-        #pragma omp parallel for
-        for (int i = 0; i < n_bins; i++) {
-            rf_voltage[i] += voltage[j]
-                             * FAST_SIN(omega_RF[j] * bin_centers[i] + phi_RF[j]);
-        }
-    }
-}
+/*
+Copyright 2016 CERN. This software is distributed under the
+terms of the GNU General Public Licence version 3 (GPL Version 3), 
+copied verbatim in the file LICENCE.md.
+In applying this licence, CERN does not waive the privileges and immunities 
+granted to it by virtue of its status as an Intergovernmental Organization or 
+submit itself to any jurisdiction.
+Project website: http://blond.web.cern.ch/
+*/
+
+// Optimised C++ routine that calculates the kicks
+// Author: Danilo Quartullo, Helga Timko, Alexandre Lasheen
+
+#include "blond_common.h"
+
+extern "C" void kick(const real_t * __restrict__ beam_dt,
+                        real_t * __restrict__ beam_dE, const int n_rf,
+                        const real_t * __restrict__ voltage,
+                        const real_t * __restrict__ omega_RF,
+                        const real_t * __restrict__ phi_RF,
+                        const int n_macroparticles,
+                        const real_t acc_kick) {
+
+    // KICK
+    #pragma omp parallel for
+    for (int i = 0; i < n_macroparticles; i++){
+        double dE_sum = acc_kick;
+        const double dti = beam_dt[i];
+        for (int j = 0; j < n_rf; j++){
+            dE_sum += voltage[j] * FAST_SIN(omega_RF[j] * dti + phi_RF[j]);
+        }
+        beam_dE[i] += dE_sum;
+    }
+}
+
+extern "C" void rf_volt_comp(const real_t * __restrict__ voltage,
+                             const real_t * __restrict__ omega_RF,
+                             const real_t * __restrict__ phi_RF,
+                             const real_t * __restrict__ bin_centers,
+                             const int n_rf,
+                             const int n_bins,
+                             real_t *__restrict__ rf_voltage) {
+    for (int j = 0; j < n_rf; j++) {
+        #pragma omp parallel for
+        for (int i = 0; i < n_bins; i++) {
+            rf_voltage[i] += voltage[j]
+                             * FAST_SIN(omega_RF[j] * bin_centers[i] + phi_RF[j]);
+        }
+    }
+}