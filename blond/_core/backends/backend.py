--- conflicted
+++ resolved
@@ -35,15 +35,9 @@
     def kick_single_harmonic(
         dt: NumpyArray | CupyArray,
         dE: NumpyArray | CupyArray,
-<<<<<<< HEAD
         voltage: np.float32 | np.float64,
         omega_rf: np.float32 | np.float64,
         phi_rf: np.float32 | np.float64,
-=======
-        voltage: float,
-        omega_rf: float,
-        phi_rf: float,
->>>>>>> 8a13f3bb
         charge: np.float32 | np.float64,
         acceleration_kick: np.float32 | np.float64,
     ) -> None:
