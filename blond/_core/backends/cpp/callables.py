from __future__ import annotations

import ctypes as ct
import os
import sys
from ctypes import CDLL
from typing import TYPE_CHECKING

import numpy as np

from blond._core.backends.backend import Specials, backend

if TYPE_CHECKING:  # pragma: no cover
    from cupy.typing import NDArray as CupyArray
    from numpy.typing import NDArray as NumpyArray


class PrecisionClass:
    """Singleton class. Holds information about the floating point precision of the calculations."""

    __instance = None

    def __init__(self, _precision: str = "double"):
        """Constructor

        Args:
            _precision (str, optional): _description_. Defaults to 'double'.
        """
        if PrecisionClass.__instance is not None:
            return

        PrecisionClass.__instance = self
        self.set(_precision)

    def set(self, _precision: str = "double"):
        """Set the precision to single or double.

        Args:
            _precision (str, optional): _description_. Defaults to 'double'.
        """
        if _precision in ["single", "s", "32", "float32", "float", "f"]:
            self.str = "single"
            self.real_t = np.float32
            self.c_real_t = ct.c_float
            self.complex_t = np.complex64
            self.num = 1
        elif _precision in ["double", "d", "64", "float64"]:
            self.str = "double"
            self.real_t = np.float64
            self.c_real_t = ct.c_double
            self.complex_t = np.complex128
            self.num = 2
        else:
            msg = f"{_precision=} is not recognized, use 'single' or 'double'"
            raise ValueError(msg)


class c_complex128(ct.Structure):
    """128-bit (64+64) Complex number, compatible with std::complex layout"""

    _fields_ = [("real", ct.c_double), ("imag", ct.c_double)]

    def __init__(self, pycomplex: NumpyArray):
        """Init from Python complex

        Args:
            pycomplex (_type_): _description_
        """
        self.real = pycomplex.real.astype(np.float64, order="C")
        self.imag = pycomplex.imag.astype(np.float64, order="C")

    def to_complex(self):
        """Convert to Python complex

        Returns:
            _type_: _description_
        """
        return self.real + (1.0j) * self.imag


class c_complex64(ct.Structure):
    """64-bit (32+32) Complex number, compatible with std::complex layout"""

    _fields_ = [("real", ct.c_float), ("imag", ct.c_float)]

    def __init__(self, pycomplex: NumpyArray):
        """Init from Python complex

        Args:
            pycomplex (_type_): _description_
        """
        self.real = pycomplex.real.astype(np.float32, order="C")
        self.imag = pycomplex.imag.astype(np.float32, order="C")

    def to_complex(self):
        """Convert to Python complex

        Returns:
            _type_: _description_
        """
        return self.real + (1.0j) * self.imag


def c_real(scalar: float) -> ct.c_float | ct.c_double:
    """Convert input to default precision."""
    if precision.num == 1:
        return ct.c_float(scalar)
    return ct.c_double(scalar)


def c_complex(scalar: complex):
    """Convert input to default precision."""
    if precision.num == 1:
        return c_complex64(scalar)
    return c_complex128(scalar)


if backend.float == np.float32:
    # By default, use double precision
    precision = PrecisionClass("single")
elif backend.float == np.float64:
    # By default, use double precision
    precision = PrecisionClass("double")
else:
    raise TypeError(backend.float)


<<<<<<< HEAD
def load_libblond(precision: str = "single"):
    """
    Locates and initializes the blond compiled library
=======
def load_libblond(precision: str = "single") -> CDLL:
    """Locates and initializes the blond compiled library
>>>>>>> 0c3829d3
    @param precision: The floating point precision of the calculations. Can be 'single' or 'double'.
    """
    libblond_path = os.environ.get("LIBBLOND", None)
    path = os.path.realpath(__file__)
    basepath = os.sep.join(path.split(os.sep)[:-1])
    if "posix" in os.name:
        if libblond_path:
            libblond_path = os.path.abspath(libblond_path)
        else:
            libblond_path = os.path.join(basepath, f"libblond_{precision}.so")
        _LIBBLOND = ct.CDLL(libblond_path)
    elif "win" in sys.platform:
        if libblond_path:
            libblond_path = os.path.abspath(libblond_path)
        else:
            libblond_path = os.path.join(basepath, f"libblond_{precision}.dll")
        if hasattr(os, "add_dll_directory"):
            os.add_dll_directory(os.path.dirname(libblond_path))
            _LIBBLOND = ct.CDLL(libblond_path, winmode=0)
        else:
            _LIBBLOND = ct.CDLL(libblond_path)
    else:
        print("YOU DO NOT HAVE A WINDOWS OR UNIX OPERATING SYSTEM. ABORTING.")
        sys.exit()

    return _LIBBLOND


if backend.float == np.float32:
    _LIBBLOND = load_libblond(precision="single")
elif backend.float == np.float64:
    _LIBBLOND = load_libblond(precision="double")

else:
    raise TypeError(backend.float)


def _getPointer(x: NumpyArray) -> ct.c_void_p:
    return x.ctypes.data_as(ct.c_void_p)


def _getLen(x: NumpyArray) -> ct.c_int:
    return ct.c_int(len(x))


_LIBBLOND.beam_phase.restype = precision.c_real_t


class CppSpecials(Specials):
    @staticmethod
    def beam_phase(
        hist_x: NumpyArray,
        hist_y: NumpyArray,
        alpha: float,
        omega_rf: float,
        phi_rf: float,
        bin_size: float,
    ) -> float:
        return _LIBBLOND.beam_phase(
            hist_x.ctypes.data_as(ct.c_void_p),  # bin_centers
            hist_y.ctypes.data_as(ct.c_void_p),  # profile
            c_real(alpha),  # alpha
            c_real(omega_rf),  # omega_rf
            c_real(phi_rf),  # phi_rf
            c_real(bin_size),  # bin_size
            ct.c_int(len(hist_x)),  # n_bins
        )

    @staticmethod
    def histogram(
        array_read: NumpyArray,
        array_write: NumpyArray,
        start: float,
        stop: float,
    ):
        _LIBBLOND.histogram(
            array_read.ctypes.data_as(ct.c_void_p),
            array_write.ctypes.data_as(ct.c_void_p),
            c_real(start),
            c_real(stop),
            ct.c_int(len(array_write)),
            ct.c_int(len(array_read)),
        )

    @staticmethod
    def kick_induced_voltage(
        dt: NumpyArray,
        dE: NumpyArray,
        voltage: NumpyArray,
        bin_centers: NumpyArray,
        charge: float,
        acceleration_kick: float,
    ):
        _LIBBLOND.linear_interp_kick(
            dt.ctypes.data_as(ct.c_void_p),
            dE.ctypes.data_as(ct.c_void_p),
            voltage.ctypes.data_as(ct.c_void_p),
            bin_centers.ctypes.data_as(ct.c_void_p),
            c_real(charge),
            ct.c_int(len(bin_centers)),
            ct.c_int(len(dt)),
            c_real(acceleration_kick),
        )

    @staticmethod
    def loss_box(
        self, top: float, bottom: float, left: float, right: float
    ) -> None:
        pass

    @staticmethod
    def kick_single_harmonic(
        dt: NumpyArray | CupyArray,
        dE: NumpyArray | CupyArray,
        voltage: float,
        omega_rf: float,
        phi_rf: float,
        charge: float,
        acceleration_kick: float,
    ):
        _LIBBLOND.kick_single_harmonic(
            dt.ctypes.data_as(ct.c_void_p),
            dE.ctypes.data_as(ct.c_void_p),
            c_real(charge),
            c_real(voltage),
            c_real(omega_rf),
            c_real(phi_rf),
            ct.c_int(len(dt)),
            c_real(acceleration_kick),
        )
        return

    @staticmethod
    def kick_multi_harmonic(
        dt: NumpyArray | CupyArray,
        dE: NumpyArray | CupyArray,
        voltage: NumpyArray,
        omega_rf: NumpyArray,
        phi_rf: NumpyArray,
        charge: float,
        n_rf: int,
        acceleration_kick: float,
    ):
        _LIBBLOND.kick_multi_harmonic(
            _getPointer(dt),
            _getPointer(dE),
            ct.c_int(n_rf),
            c_real(charge),
            _getPointer(voltage),
            _getPointer(omega_rf),
            _getPointer(phi_rf),
            _getLen(dt),
            c_real(acceleration_kick),
        )
        return

    @staticmethod
    def drift_simple(
        dt: NumpyArray,
        dE: NumpyArray,
        T: float,
        eta_0: float,
        beta: float,
        energy: float,
    ):
        _LIBBLOND.drift_simple(
            _getPointer(dt),
            _getPointer(dE),
            c_real(T),
            c_real(eta_0),
            c_real(beta),
            c_real(energy),
            _getLen(dt),
        )
        return

    @staticmethod
    def drift_legacy(
        dt: NumpyArray,
        dE: NumpyArray,
        t_rev: float,
        length_ratio: float,
        alpha_order,
        eta_0: float,
        eta_1: float,
        eta_2: float,
        beta: float,
        energy: float,
    ):
        pass

    @staticmethod
    def drift_exact(
        dt: NumpyArray,
        dE: NumpyArray,
        t_rev: float,
        length_ratio: float,
        alpha_0: float,
        alpha_1: float,
        alpha_2: float,
        beta: float,
        energy: float,
    ):
        pass<|MERGE_RESOLUTION|>--- conflicted
+++ resolved
@@ -125,14 +125,9 @@
     raise TypeError(backend.float)
 
 
-<<<<<<< HEAD
-def load_libblond(precision: str = "single"):
+def load_libblond(precision: str = "single") -> CDLL:
     """
     Locates and initializes the blond compiled library
-=======
-def load_libblond(precision: str = "single") -> CDLL:
-    """Locates and initializes the blond compiled library
->>>>>>> 0c3829d3
     @param precision: The floating point precision of the calculations. Can be 'single' or 'double'.
     """
     libblond_path = os.environ.get("LIBBLOND", None)
