--- conflicted
+++ resolved
@@ -284,13 +284,8 @@
 
         Parameters
         ----------
-<<<<<<< HEAD
         dt
-            Time coordinates to probe the potential, in [s]
-=======
-        ts
             Time coordinates to probe the potential, in [s].
->>>>>>> 9328de4f
         particle_type
             Type of particle to probe.
             The particle charge influences the phase advance per station
