from __future__ import annotations

import logging
<<<<<<< HEAD
from copy import deepcopy
=======
from collections.abc import Callable
>>>>>>> 8a13f3bb
from functools import cached_property
from pstats import SortKey
from typing import TYPE_CHECKING
from warnings import warn

import matplotlib.pyplot as plt
import numpy as np
from scipy.integrate import cumulative_simpson
from tqdm import tqdm  # type: ignore

from ..._generals._warnings import PerformanceWarning
from ...cycles.magnetic_cycle import MagneticCycleBase
from ...physics.profiles import ProfileBaseClass
from ..backends.backend import backend
from ..base import (
    BeamPhysicsRelevant,
    DynamicParameter,
    HasPropertyCache,
    Preparable,
)
from ..helpers import find_instances_with_method, int_from_float_with_warning
from ..ring.helpers import get_elements, get_init_order

if TYPE_CHECKING:  # pragma: no cover
    from typing import Any

    from numpy.typing import NDArray as NumpyArray

    from blond import (
        Beam,
        SingleHarmonicCavity,
    )
    from blond.legacy.blond2.beam.beam import Beam as Blond2Beam
    from blond.legacy.blond2.beam.profile import Profile as Blond2Profile
    from blond.legacy.blond2.impedances.impedance import (
        TotalInducedVoltage as Blond2TotalInducedVoltage,
    )
    from blond.legacy.blond2.input_parameters.rf_parameters import (
        RFStation as Blond2RFStation,
    )
    from blond.legacy.blond2.input_parameters.ring import Ring as Blond2Ring
    from blond.legacy.blond2.trackers.tracker import (
        FullRingAndRF as Blond2FullRingAndRF,
    )
    from blond.legacy.blond2.trackers.tracker import (
        RingAndRFTracker as Blond2RingAndRFTracker,
    )

    from ...beam_preparation.base import BeamPreparationRoutine
    from ...handle_results.observables import Observables
    from ..beam.base import BeamBaseClass
    from ..beam.particle_types import ParticleType
    from ..ring.ring import Ring

logger = logging.getLogger(__name__)


class Simulation(Preparable, HasPropertyCache):
    """Context manager to perform beam physics simulations of synchrotrons.

    Parameters
    ----------
    ring
        Ring a.k.a. synchrotron
    magnetic_cycle
        Container object to handle the scheduled energy gain
        per turn or by time

    Attributes
    ----------
    turn_i
        Counter of the current turn during simulation,
        which can also handle subscriptions/callbacks
    section_i
        Counter of the current section during simulation,
        which can also handle subscriptions/callbacks
    """

    def __init__(
        self,
        ring: Ring,
        magnetic_cycle: MagneticCycleBase,
    ) -> None:
        assert ring.elements.n_elements > 0, f"{ring.elements.n_elements=}"

        from .intensity_effect_manager import IntensityEffectManager

        super().__init__()
        self._ring: Ring = ring

        self._magnetic_cycle: MagneticCycleBase = magnetic_cycle

        self.turn_i = DynamicParameter(None)
        self.section_i = DynamicParameter(None)
        self.intensity_effect_manager = IntensityEffectManager(simulation=self)

        self._exec_on_init_simulation()

        self._particle_performance_waning_threshold = int(1e3)

    def profiling(
        self,
        beams: tuple[BeamBaseClass],
        turn_i_init: int,
        profile_start_turn_i: int,
        profile_n_turns: int,
        sortby: SortKey = SortKey.CUMULATIVE,
    ) -> None:
        """Executes the python profiler.

        Parameters
        ----------
        beams
            Beams that are used to perform the simulation
        turn_i_init
            Initial turn to start simulation
        profile_start_turn_i
            First turn to start profiling.
            Can be later than turn_i_init.
        profile_n_turns
            Total number of turns that are consideref for profiling
        sortby
            Order to sort the runtime table
        """
        assert profile_start_turn_i >= turn_i_init

        import cProfile
        import io
        import pstats

        pr = cProfile.Profile()

        # trigger profiling later than turn 0
        def start_profiling(simulation: Simulation, beam: BeamBaseClass):
            if simulation.turn_i.value == profile_start_turn_i:
                pr.enable()

        end_turn = profile_start_turn_i + profile_n_turns
        self.run_simulation(
            beams=beams,
            n_turns=end_turn - turn_i_init,
            turn_i_init=turn_i_init,
            show_progressbar=False,
            callback=start_profiling,
        )

        pr.disable()
        s = io.StringIO()
        ps = pstats.Stats(pr, stream=s).sort_stats(sortby)
        ps.print_stats()
        print(s.getvalue())

    def invalidate_cache(self):
        """Delete the stored values of functions with @cached_property."""
        pass  # TODO

    def plot_potential_well_empiric(
        self,
        dt: NumpyArray,
        particle_type: ParticleType,
        subtract_min: bool = True,
<<<<<<< HEAD
        **kwargs_plot,
    ) -> None:
        """
        Plot the potential well by tracking a beam one turn.
=======
    ) -> NumpyArray:
        """Obtain the potential well by tracking a beam one turn.
>>>>>>> 8a13f3bb

        Notes
        -----
        This function internally obtains `dE_out` of `dt_in`.
        During one turn with many drifts, the time coordinate will change
        and sample different positions of dt, which is the expected
        physical behaviour. The RF of successive station can thus appear
        phase shifted/distorted due to the inherent drift in between RF
        stations=.

        Parameters
        ----------
        dt
            Time coordinates to probe the potential, in [s]
        particle_type
            Type of particle to probe.
            The particle charge influences the phase advance per station
            and might exhibit different distortion of the potential well
            due to the side effects described in `Notes`
        subtract_min
            If True, will always return min(potential_well) = 0.
            If False, potential_well[0] = 0.
        kwargs_plot
            Keyword arguments for ``pyplot.plot``
        """
        potential_well, _, _ = self.get_potential_well_empiric(
            dt=dt,
            particle_type=particle_type,
            subtract_min=subtract_min,
        )
        plt.plot(dt, potential_well, **kwargs_plot)
        plt.xlabel("Time (s)")
        plt.ylabel("Amplitude (arb. unit)")

    def get_drift_term_empiric(
        self,
        dE: NumpyArray,
        particle_type: ParticleType,
        intensity: int = 0,
    ) -> NumpyArray:
        """
        Obtain the potential well by tracking a beam one turn.

        Notes
        -----
        This function internally obtains `dE_out` of `dt_in`.
        During one turn with many drifts, the time coordinate will change
        and sample different positions of dt, which is the expected
        physical behaviour. The RF of successive station can thus appear
        phase shifted/distorted due to the inherent drift in between RF
        stations=.

        Parameters
        ----------
        dE
            Energy coordinates to probe the potential, in [eV]
        particle_type
            Type of particle to probe.
            The particle charge influences the phase advance per station
            and might exhibit different distortion of the potential well
            due to the side effects described in `Notes`
        intensity
            Actual/real number of particles
            a.k.a. beam intensity

        Returns
        -------
        potential_well
            The effective voltage that lead to a change of `dE` in one turn.
        """
        from ..._core.beam.beams import ProbeBeam

        probe_bunch = ProbeBeam(
            dE=dE,
            particle_type=particle_type,
            intensity=intensity,
        )
        t0 = probe_bunch.reference_time
        self.run_simulation(
            beams=(probe_bunch,),
            n_turns=1,
            turn_i_init=0,
            show_progressbar=False,
        )
        t1 = probe_bunch.reference_time
        T = t1 - t0
        potential_well = (
            cumulative_simpson(probe_bunch.read_partial_dt(), x=dE, initial=0)
            / T
        )
        potential_well -= potential_well.min()
        return potential_well

    def get_potential_well_empiric(
        self,
        dt: NumpyArray,
        particle_type: ParticleType,
        subtract_min: bool = True,
        intensity: int = 0,
    ) -> Tuple[NumpyArray, float, float]:
        """
        Obtain the potential well by tracking a beam for one turn.

        Notes
        -----
        This function internally obtains `dE_out` of `dt_in`.
        During one turn with many drifts, the time coordinate will change
        and sample different positions of dt, which is the expected
        physical behaviour. The RF of successive station can thus appear
        phase shifted/distorted due to the inherent drift in between RF
        stations.

        Parameters
        ----------
        dt
            Time coordinates to probe the potential, in [s].
        particle_type
            Type of particle to probe.
            The particle charge influences the phase advance per station
            and might exhibit different distortion of the potential well
            due to the side effects described in `Notes`.
        subtract_min
            If True, will always return min(potential_well) = 0.
            If False, potential_well[0] = 0.
        intensity
            Actual/real number of particles
            a.k.a. beam intensity

        Returns
        -------
        potential_well
            The effective voltage that lead to a change of `dE` in one turn.
        factor
            The fraction of the time span of `ts` relative to the
            revolution time `t_rev`.
            ``(ts[-1] - ts[0]) / t_rev``
        tilt_dt_per_dE
            Change of time coordinate in one turn (in [s/eV])
            This shears the phase space because there is a change
            of time despite the initial condition dE = 0 eV.
        """
        from ..._core.beam.beams import ProbeBeam  # prevent circular import

        probe_bunch = ProbeBeam(
            dt=dt,
            particle_type=particle_type,
            intensity=intensity,
        )
        bunch_before = deepcopy(probe_bunch)
        t_0 = probe_bunch.reference_time
        deepcopy(self).run_simulation(
            beams=(probe_bunch,),
            n_turns=1,
            turn_i_init=0,
            show_progressbar=False,
        )
        # Calculate passed time
        t_1 = probe_bunch.reference_time
        t_rev = t_1 - t_0
        # Calculate scaling factor
        factor = (dt[-1] - dt[0]) / t_rev

        # Calculate tilt of phase space
        change_t = probe_bunch._dt - bunch_before._dt
        change_E = probe_bunch._dE - bunch_before._dE
        idx = np.argmax(change_t)
        tilt_dt_per_dE = change_t[idx] / change_E[idx]

        # Derive potential well by integrating over energy change
        potential_well = -cumulative_simpson(
            probe_bunch.read_partial_dE(), initial=0
        ) / len(dt)

        if subtract_min:
            # Align potential so that the visible minimum is 0
            potential_well -= potential_well.min()
        return potential_well / particle_type.charge, factor, tilt_dt_per_dE

    def on_init_simulation(self, simulation: Simulation) -> None:
        """Lateinit method when `simulation.__init__` is called.

        simulation
            Simulation context manager
        """
        pass

    def on_run_simulation(
        self,
        simulation: Simulation,
        beam: BeamBaseClass,
        n_turns: int,
        turn_i_init: int,
        **kwargs: dict[str, Any],
    ) -> None:
        """Lateinit method when `simulation.run_simulation` is called.

        simulation
            Simulation context manager
        beam
            Simulation beam object
        n_turns
            Number of turns to simulate
        turn_i_init
            Initial turn to execute simulation
        """
        pass

    def _exec_all_in_tree(self, method: str, **kwargs) -> None:
        """Execute all methods that are somewhere in the attribute hierarchy of `Simulation`.

        Parameters
        ----------
        method
            Method name to execute everywhere
        kwargs
            Extra keyword arguments
        """
        logger.debug(f"Calling all {method}({kwargs}) in {self}")
        instances = find_instances_with_method(self, f"{method}")
        logger.debug(f"Found {instances} to be initialized")
        ordered_classes = get_init_order(instances, f"{method}.requires")

        classes_check = set()
        for ins in instances:
            classes_check.add(type(ins))
        # assert len(classes_check) == len(ordered_classes), "BUG"
        if "ABCMeta" in ordered_classes:
            ordered_classes.pop(ordered_classes.index("ABCMeta"))
        logger.info(f"Execution order for `{method}` is {ordered_classes}")

        for cls in ordered_classes:
            for element in instances:
                if not type(element).__name__ == cls:
                    continue
                logger.info(f"Running `{method}` of {element}")
                getattr(element, method)(**kwargs)

    def _exec_on_init_simulation(self) -> None:
        """Execute all `on_init_simulation` in the attribute hierarchy of `Simulation`."""
        self._exec_all_in_tree("on_init_simulation", simulation=self)

    def _exec_on_run_simulation(
        self,
        beam: BeamBaseClass,
        n_turns: int,
        turn_i_init: int,
    ) -> None:
        """Execute all `on_run_simulation` in the attribute hierarchy of `Simulation`.

        Parameters
        ----------
        n_turns
            Number of turns to simulate
        turn_i_init
            Initial turn to execute simulation
        """
        self._exec_all_in_tree(
            "on_run_simulation",
            simulation=self,
            beam=beam,
            n_turns=n_turns,
            turn_i_init=turn_i_init,
        )

    @staticmethod
    def from_locals(
        locals: dict[str, Any], verbose: bool = False
    ) -> Simulation:
        """Automatically instantiate simulation from all locals where it's called.

        Parameters
        ----------
        locals
            Dictionary of elements that
            should be contained in the simulation.

        Examples
        --------
        >>> beam1 = Beam( ... )
        >>> ring = Ring( ... )
        >>> energy_cycle = MagneticCyclePerTurn( ... )
        >>> cavity1 = SingleHarmonicCavity( ... )
        >>> drift1 = DriftSimple( ... )
        >>> Simulation.from_locals(locals=locals(), verbose=True)

        """
        from ..beam.base import BeamBaseClass  # prevent cyclic import
        from ..ring.ring import Ring  # prevent cyclic import

        locals_list = locals.values()
        msg1 = f"Found locals: {locals.keys()}"
        logger.debug(msg=msg1)
        if verbose:
            print(msg1)
        _rings = get_elements(locals_list, Ring)
        assert len(_rings) == 1, f"Found {len(_rings)} rings"
        ring = _rings[0]

        beams = get_elements(locals_list, BeamBaseClass)  # type: ignore

        _magnetic_cycle = get_elements(locals_list, MagneticCycleBase)  # type: ignore
        assert len(_magnetic_cycle) == 1, (
            f"Found {len(_magnetic_cycle)} energy cycles"
        )
        magnetic_cycle = _magnetic_cycle[0]

        elements = get_elements(locals_list, BeamPhysicsRelevant)  # type: ignore
        ring.add_elements(elements=elements, reorder=True)

        logger.debug(f"{ring=}")
        logger.debug(f"{beams=}")
        logger.debug(f"{elements=}")

        sim = Simulation(ring=ring, magnetic_cycle=magnetic_cycle)
        order_info = sim.ring.elements.get_order_info()
        logger.info(order_info)
        if verbose:
            print(order_info)
        return sim

    @property  # as readonly attributes
    def ring(self) -> Ring:
        """Ring a.k.a. synchrotron."""
        return self._ring

    @property  # as readonly attributes
    def magnetic_cycle(self) -> MagneticCycleBase:
        """Programmed energy program of the synchrotron."""
        return self._magnetic_cycle

    @cached_property
    def get_separatrix(self) -> None:
        raise NotImplementedError

    @cached_property
    def get_potential_well(self) -> None:
        raise NotImplementedError

    def print_one_turn_execution_order(self) -> None:
        """Prints the execution order of the main simulation loop."""
        self._ring.elements.print_order()

    #  properties that have the @cached_property decorator
    cached_properties = (
        "get_separatrix",
        "get_potential_well",
    )

    def _invalidate_cache_on_turn(
        self,
        turn_i: int,  # required by `turn_i.on_change`
    ) -> None:
        """Reset cache of `cached_property` attributes.

        Parameters
        ----------
        Current turn

        Notes
        -----
        This method is subscribed to turn_i.on_change

        """
        self._invalidate_cache(Simulation.cached_properties)

    def prepare_beam(
        self,
        beam: BeamBaseClass,
        preparation_routine: BeamPreparationRoutine,
        turn_i: int = 0,
    ) -> None:
        """Run the routine to prepare the beam.

        Parameters
        ----------
        beam
            Simulation beam object
        preparation_routine
            Algorithm to prepare the beam `dt` and `dE` coordinates.
        turn_i
            Turn at which to prepare the beam

        """
        logger.info("Running `prepare_beam`")
        self.turn_i.value = turn_i
        preparation_routine.prepare_beam(simulation=self, beam=beam)

    def run_simulation(
        self,
        beams: tuple[BeamBaseClass],
        n_turns: int | None = None,
        turn_i_init: int = 0,
        observe: tuple[Observables, ...] = tuple(),
        show_progressbar: bool = True,
        callback: Callable[[Simulation, Beam], None] | None = None,
    ) -> None:
        """Execute the beam dynamics simulation.

        Parameters
        ----------
        beams
            Beams that are used to perform the simulation
        n_turns
            Number of turns to simulate.
            If None, will use the maximum number of turns given by the cycle.
        turn_i_init
            Initial turn to start with simulation
        observe
            List of observables to protocol of whats happening inside
            the simulation
        show_progressbar
            If True, will show a progress bar indicating how many turns have
            been completed and other metrics
        callback
            User defined function
            `def myfunction(simulation: Simulation, beam: Beam): ...`
            that is called each turn.

        """
        logger.info(f"Running `run_simulation` with {locals()}")
        _n_turns = self.finalze(
            beams=beams,
            n_turns=n_turns,
            observe=observe,
            turn_i_init=turn_i_init,
        )

        if len(beams) == 1:
            self._run_simulation_single_beam(
                beam=beams[0],
                n_turns=_n_turns,
                turn_i_init=turn_i_init,
                observe=observe,
                show_progressbar=show_progressbar,
                callback=callback,
            )
        elif len(beams) == 2:
            assert (
                beams[0].is_counter_rotating,
                beams[1].is_counter_rotating,
            ) == (
                False,
                True,
            ), (
                "First beam must be normal, second beam must be counter-rotating"
            )
            self._run_simulation_counterrotating_beam(
                n_turns=_n_turns,
                turn_i_init=turn_i_init,
                observe=observe,
                show_progressbar=show_progressbar,
                callback=callback,
            )

    def finalze(self, beams, n_turns, observe, turn_i_init):
        max_turns = self.magnetic_cycle.n_turns
        if n_turns is not None:
            _n_turns = int_from_float_with_warning(
                n_turns, warning_stacklevel=2
            )
            if max_turns is not None:
                assert (turn_i_init + _n_turns) <= max_turns, (
                    f"Max turn number is {self.magnetic_cycle.n_turns=}, "
                    f"but trying to simulate {(turn_i_init + _n_turns)} turns"
                )
        elif max_turns is None:
            raise ValueError(
                f"`n_turns` must be provided, because"
                f" {type(self.magnetic_cycle)=} has"
                f" unlimited turns."
            )
        else:
            _n_turns = max_turns
        if backend.specials_mode == "python":
            particles_above_threshold = any(
                [
                    b.common_array_size
                    > self._particle_performance_waning_threshold
                    for b in beams
                ]
            )
            if particles_above_threshold:
                warn(
                    f"There are more than"
                    f" {self._particle_performance_waning_threshold}"
                    f" particles in your beam."
                    f" Consider using another backend via\n"
                    f" >>> from blond._core.backends.backend import backend\n"
                    f" >>> backend.set_specials(mode=...)",
                    PerformanceWarning,
                    stacklevel=2,
                )
        # temporarily pin attributes
        self._observe = (
            observe  # to find `on_run_simulation` within `simulation`
        )
        self._beams = beams  # to find `on_run_simulation` within `simulation`
        self._exec_on_run_simulation(
            beam=beams[0],
            n_turns=_n_turns,
            turn_i_init=turn_i_init,
        )
        # unpin temporary attributes
        del self._observe
        del self._beams
        return _n_turns

    def _run_simulation_single_beam(
        self,
        beam: BeamBaseClass,
        n_turns: int,
        turn_i_init: int = 0,
        observe: tuple[Observables, ...] = tuple(),
        show_progressbar: bool = True,
        callback: Callable[[Simulation, Beam], None] | None = None,
    ) -> None:
        """Execute the beam dynamics simulation for only one beam.

        Parameters
        ----------
        n_turns
            Number of turns to simulate
        turn_i_init
            Initial turn to start with simulation
        observe
            List of observables to protocol of whats happening inside
            the simulation
        show_progressbar
            If True, will show a progress bar indicating how many turns have
            been completed and other metrics
        callback
            User defined function `def myfunction(simulation: Simulation): ...`
            that is called each turn.

        """
        logger.info("Starting simulation mainloop...")
        iterator = range(turn_i_init, turn_i_init + n_turns)
        if show_progressbar:
            iterator = tqdm(iterator)  # Add TQDM display to iteration
        self.turn_i.on_change(self._invalidate_cache_on_turn)
        self.turn_i.value = 0
        for observable in observe:
            observable.update(
                simulation=self,
                beam=beam,
            )
        for turn_i in iterator:
            self.turn_i.value = turn_i
            for element in self._ring.elements.elements:
                self.section_i.value = element.section_index
                if element.is_active_this_turn(turn_i=self.turn_i.value):
                    element.track(beam)
            for observable in observe:
                if observable.is_active_this_turn(turn_i=self.turn_i.value):
                    observable.update(
                        simulation=self,
                        beam=beam,
                    )
            if callback is not None:
                callback(simulation=self, beam=beam)

        # reset counters to uninitialized again
        self.turn_i.value = None
        self.section_i.value = None

    def get_legacy_map(
        self,
    ) -> list[
        Blond2Ring
        | Blond2Beam
        | Blond2RFStation
        | Blond2Profile
        | Blond2TotalInducedVoltage
        | Blond2RingAndRFTracker
        | Blond2FullRingAndRF
    ]:
        raise NotImplementedError
        from ...physics.cavities import (  # prevent cyclic import
            CavityBaseClass,
            MultiHarmonicCavity,
        )

        ring_length = self.ring.closed_orbit_length
        bending_radius = self.ring.bending_radius
        drift = self.ring.elements.get_element(DriftBaseClass)  # type: ignore
        alpha_0 = drift.alpha_0
        synchronous_data = self.magnetic_cycle._synchronous_data
        synchronous_data_type = self.magnetic_cycle._synchronous_data_type
        particle = self.beams[0].particle_type
        #  BLonD legacy Imports
        from blond.legacy.blond2.beam.beam import Beam
        from blond.legacy.blond2.beam.profile import CutOptions, Profile
        from blond.legacy.blond2.impedances.impedance import (
            TotalInducedVoltage,
        )
        from blond.legacy.blond2.input_parameters.rf_parameters import (
            RFStation,
        )
        from blond.legacy.blond2.input_parameters.ring import Ring
        from blond.legacy.blond2.trackers.tracker import (
            FullRingAndRF,
            RingAndRFTracker,
        )

        ring_blond2 = Ring(
            ring_length=ring_length,
            alpha_0=alpha_0,
            synchronous_data=synchronous_data,
            synchronous_data_type=synchronous_data_type,
            particle=particle,
            bending_radius=bending_radius,
            n_sections=self.ring.elements.n_cavities,
            alpha_1=getattr(drift, "alpha_1", None),
            alpha_2=getattr(drift, "alpha_2", None),
            ring_options=None,
        )
        beam_blond2 = Beam(
            ring=ring_blond2,
            n_macroparticles=self.beams[0]._n_macroparticles__init,
            intensity=self.beams[0]._n_particles__init,
        )
        # todo handle multiple RF stations
        cavity_blond3: SingleHarmonicCavity | MultiHarmonicCavity = (
            self.ring.elements.get_element(CavityBaseClass)
        )
        # FIXME
        rf_station = RFStation(
            ring=ring_blond2,
            harmonic=cavity_blond3.rf_program.harmonics,  # type: ignore # FIXME
            voltage=cavity_blond3.rf_program.effective_voltages,  # type: ignore # FIXME
            phi_rf_d=cavity_blond3.rf_program.phases,  # type: ignore # FIXME
            n_rf=len(cavity_blond3.rf_program.phases),  # type: ignore # FIXME
            section_index=0,
            omega_rf=cavity_blond3.rf_program.omegas_rf,  # type: ignore # FIXME
            phi_noise=cavity_blond3.rf_program.phase_noise,  # type: ignore # FIXME
            phi_modulation=cavity_blond3.rf_program.phase_modulation,  # type: ignore # FIXME
            rf_station_options=None,
        )
        profile_blond3 = self.ring.elements.get_element(ProfileBaseClass)
        profile_blond2 = Profile(
            beam=beam_blond2,
            cut_options=CutOptions(
                cut_left=profile_blond3.cut_left,
                cut_right=profile_blond3.cut_right,
                n_slices=profile_blond3.n_bins,
            ),
            fit_options=None,
            filter_options=None,
        )
        total_induced_voltage = TotalInducedVoltage(
            beam=beam_blond2, profile=profile_blond2, induced_voltage_list=None
        )
        ring_rf_tracker = RingAndRFTracker(
            rf_station=rf_station,
            beam=beam_blond2,
            solver=None,  # todo
            beam_feedback=None,  # todo as feature for blond3
            noise_feedback=None,  # todo as feature for blond3
            cavity_feedback=None,  # todo as feature for blond3
            periodicity=False,  # todo as feature for blond3
            # interpolation=None,
            profile=profile_blond2,
            total_induced_voltage=total_induced_voltage,
        )
        full_ring = FullRingAndRF(ring_and_rf_section=ring_rf_tracker)
        return [
            ring_blond2,
            beam_blond2,
            rf_station,
            profile_blond2,
            total_induced_voltage,
            ring_rf_tracker,
            full_ring,
        ]

    def _run_simulation_counterrotating_beam(
        self,
        beams: tuple[BeamBaseClass],
        n_turns: int,
        turn_i_init: int = 0,
        observe: tuple[Observables, ...] = tuple(),
        show_progressbar: bool = True,
        callback: Callable[[Simulation, Beam], None] | None = None,
    ) -> None:
        """Execute the beam dynamics simulation for only one beam.

        Parameters
        ----------
        n_turns
            Number of turns to simulate
        turn_i_init
            Initial turn to start with simulation
        observe
            List of observables to protocol of whats happening inside
            the simulation
        show_progressbar
            If True, will show a progress bar indicating how many turns have
            been completed and other metrics
        callback
            User defined function `def myfunction(simulation: Simulation): ...`
            that is called each turn.

        """
        raise NotImplementedError()
        pass  # todo

    def save_results(
        self,
        observe: tuple[Observables, ...] = tuple(),
        common_name: str | None = None,
    ) -> None:
        """Save the given observables to the disk.

        Parameters
        ----------
        observe
            List of observables to protocol of whats happening inside
            the simulation
        common_name
            A common filename for the files/arrays to save.

        """
        for observable in observe:
            if common_name is not None:
                observable.rename(common_name=common_name)
            observable.to_disk()

    def load_results(
        self,
        beams: tuple[BeamBaseClass],
        n_turns: int | None = None,
        turn_i_init: int = 0,
        observe: tuple[Observables, ...] = tuple(),
        common_name: str | None = None,
    ) -> None:
        """Load the given observables from the disk.

        Parameters
        ----------
        beams
            Beams that are used to perform the simulation
        n_turns
            Number of turns to simulate
        turn_i_init
            Initial turn to start with simulation
        observe
            List of observables to protocol of whats happening inside
            the simulation
        common_name
            A common filename for the files/arrays to save.

        """
        self.finalze(
            beams=beams,
            n_turns=n_turns,
            observe=observe,
            turn_i_init=turn_i_init,
        )
        for observable in observe:
            if common_name is not None:
                observable.rename(common_name=common_name)
            observable.from_disk()<|MERGE_RESOLUTION|>--- conflicted
+++ resolved
@@ -1,11 +1,8 @@
 from __future__ import annotations
 
 import logging
-<<<<<<< HEAD
+from collections.abc import Callable
 from copy import deepcopy
-=======
-from collections.abc import Callable
->>>>>>> 8a13f3bb
 from functools import cached_property
 from pstats import SortKey
 from typing import TYPE_CHECKING
@@ -167,15 +164,10 @@
         dt: NumpyArray,
         particle_type: ParticleType,
         subtract_min: bool = True,
-<<<<<<< HEAD
         **kwargs_plot,
     ) -> None:
         """
         Plot the potential well by tracking a beam one turn.
-=======
-    ) -> NumpyArray:
-        """Obtain the potential well by tracking a beam one turn.
->>>>>>> 8a13f3bb
 
         Notes
         -----
