# coding: utf8
# Copyright 2014-2017 CERN. This software is distributed under the
# terms of the GNU General Public Licence version 3 (GPL Version 3),
# copied verbatim in the file LICENCE.md.
# In applying this licence, CERN does not waive the privileges and immunities
# granted to it by virtue of its status as an Intergovernmental Organization or
# submit itself to any jurisdiction.
# Project website: http://blond.web.cern.ch/

'''
**Various cavity loops for the CERN machines**

:Authors: **Birk Emil Karlsen-Baeck**, **Helga Timko**
'''

import logging
<<<<<<< HEAD
import matplotlib.pyplot as plt
import numpy as np
import scipy.signal
import sys


from blond.llrf.signal_processing import comb_filter, cartesian_to_polar,\
    polar_to_cartesian, modulator, moving_average, H_cav,\
    rf_beam_current, moving_average_improved
from blond.llrf.impulse_response import SPS3Section200MHzTWC, \
=======
from matplotlib import pyplot as plt
import numpy as np
import numpy.random as rnd
import scipy
from scipy.constants import e
import sys

from ..llrf.signal_processing import comb_filter, cartesian_to_polar, \
    fir_filter_lhc_otfb_coeff, \
    polar_to_cartesian, modulator, moving_average, rf_beam_current
from ..llrf.impulse_response import SPS3Section200MHzTWC, \
>>>>>>> b27c504a
    SPS4Section200MHzTWC, SPS5Section200MHzTWC
from blond.llrf.signal_processing import feedforward_filter_TWC3, \
    feedforward_filter_TWC4, feedforward_filter_TWC5
from blond.utils import bmath as bm


def get_power_gen_I2(I_gen_per_cav, Z_0): # Main in use
    ''' RF generator power from generator current (physical, in [A]), for any f_r (and thus any tau) '''
    return 0.5 * Z_0 * np.abs(I_gen_per_cav)**2


class CavityFeedbackCommissioning(object):

    def __init__(self, debug=False, open_loop=False, open_FB=False,
                 open_drive=False, open_FF=False, V_SET=None,
                 cpp_conv = False, pwr_clamp = False):
        """Class containing commissioning settings for the cavity feedback

        Parameters
        ----------
        debug : bool
            Debugging output active (True/False); default is False
        open_loop : int(bool)
            Open (True) or closed (False) cavity loop; default is False
        open_FB : int(bool)
            Open (True) or closed (False) feedback; default is False
        open_drive : int(bool)
            Open (True) or closed (False) drive; default is False
        open_FF : int(bool)
            Open (True) or closed (False) feed-forward; default is False
        V_SET : complex array
            Array set point voltage; default is False
        """

        self.debug = bool(debug)
        # Multiply with zeros if open == True
        self.open_loop = int(np.invert(bool(open_loop)))
        self.open_FB = int(np.invert(bool(open_FB)))
        self.open_drive = int(np.invert(bool(open_drive)))
        self.open_FF = int(np.invert(bool(open_FF)))
        self.V_SET = V_SET
        self.cpp_conv = cpp_conv
        self.pwr_clamp = pwr_clamp


class SPSCavityFeedback(object):
    """Class determining the turn-by-turn total RF voltage and phase correction
    originating from the individual cavity feedbacks. Assumes two 4-section and
    two 5-section travelling wave cavities in the pre-LS2 scenario and four
    3-section and two 4-section cavities in the post-LS2 scenario. The voltage
    partitioning is proportional to the number of sections.

    Parameters
    ----------
    RFStation : class
        An RFStation type class
    Beam : class
        A Beam type class
    Profile : class
        A Profile type class
    G_llrf : float or list
        LLRF Gain [1]; if passed as a float, both 3- and 4-section (4- and
        5-section) cavities have the same G_llrf in the post- (pre-)LS2
        scenario. If passed as a list, the first and second elements correspond
        to the G_llrf of the 3- and 4-section (4- and 5-section) cavity
        feedback in the post- (pre-)LS2 scenario; default is 10
    a_comb : float
        Comb filter ratio [1]; default is 15/16
    turns :  int
        Number of turns to pre-track without beam
    post_LS2 : bool
        Activates pre-LS2 scenario (False) or post-LS2 scenario (True); default
        is True
    V_part : float
        Voltage partitioning of the shorter cavities; has to be in the range
        (0,1). Default is None and will result in 6/10 for the 3-section
        cavities in the post-LS2 scenario and 4/9 for the 4-section cavities in
        the pre-LS2 scenario

    Attributes
    ----------
    G_tx : float or list
        Transmitter gain [1] of the cavity feedback; convention same as G_llrf;
        fine-tuned via benchmark in open_feedback mode
    OTFB_1 : class
        An SPSOneTurnFeedback type class; 3/4-section cavity for post/pre-LS2
    OTFB_2 : class
        An SPSOneTurnFeedback type class; 4/5-section cavity for post/pre-LS2
    V_sum : complex array
        Vector sum of RF voltage from all the cavities
    V_corr : float array
        RF voltage correction array to be applied in the tracker
    phi_corr : float array
        RF phase correction array to be applied in the tracker
    logger : logger
        Logger of the present class

    """

<<<<<<< HEAD
    def __init__(self, RFStation, Beam, Profile, G_ff=1, G_llrf=10, G_tx=0.5,
                 a_comb=None, turns=1000, post_LS2=True, V_part=None,
=======
    def __init__(self, RFStation, Beam, Profile, G_ff=1, G_llrf=10,
                 a_comb=15/16, turns=1000, post_LS2=True, V_part=None,
>>>>>>> b27c504a
                 Commissioning=CavityFeedbackCommissioning()):


        # Options for commissioning the feedback
        self.Commissioning = Commissioning

        self.rf = RFStation

        # Parse input for gains
        if type(G_ff) is list:
            G_ff_1 = G_ff[0]
            G_ff_2 = G_ff[1]
        else:
            G_ff_1 = G_ff
            G_ff_2 = G_ff

        if type(G_llrf) is list:
            G_llrf_1 = G_llrf[0]
            G_llrf_2 = G_llrf[1]
        else:
            G_llrf_1 = G_llrf
            G_llrf_2 = G_llrf

        # Voltage partitioning has to be a fraction
        if V_part and V_part*(1 - V_part) < 0:
            raise RuntimeError("SPS cavity feedback: voltage partitioning has to be in the range (0,1)!")

        # Voltage partition proportional to the number of sections
        if post_LS2:
            if not a_comb:
                a_comb = 63/64

            if not V_part:
                V_part = 6/10
            self.OTFB_1 = SPSOneTurnFeedback(RFStation, Beam, Profile, 3,
                                             n_cavities=4, V_part=V_part,
                                             G_ff=float(G_ff_1),
                                             G_llrf=float(G_llrf_1),
                                             G_tx=0.99468245,
                                             a_comb=float(a_comb),
                                             Commissioning=self.Commissioning)
            self.OTFB_2 = SPSOneTurnFeedback(RFStation, Beam, Profile, 4,
                                             n_cavities=2, V_part=1-V_part,
                                             G_ff=float(G_ff_2),
                                             G_llrf=float(G_llrf_2),
                                             G_tx = 1.002453405,
                                             a_comb=float(a_comb),
                                             Commissioning=self.Commissioning)
        else:
            if not a_comb:
                a_comb = 15/16

            if not V_part:
                V_part = 4/9
            self.OTFB_1 = SPSOneTurnFeedback(RFStation, Beam, Profile, 4,
                                             n_cavities=2, V_part=V_part,
                                             G_ff=float(G_ff_1),
                                             G_llrf=float(G_llrf_1),
                                             G_tx=1.002453405,
                                             a_comb=float(a_comb),
                                             Commissioning=self.Commissioning)
            self.OTFB_2 = SPSOneTurnFeedback(RFStation, Beam, Profile, 5,
                                             n_cavities=2, V_part=1-V_part,
                                             G_ff=float(G_ff_2),
                                             G_llrf=float(G_llrf_2),
                                             G_tx=1.00066011,
                                             a_comb=float(a_comb),
                                             Commissioning=self.Commissioning)

        # Set up logging
        self.logger = logging.getLogger(__class__.__name__)
        self.logger.info("Class initialized")

        # Initialise OTFB without beam
        self.turns = int(turns)
        if turns < 1:
            #FeedbackError
            raise RuntimeError("ERROR in SPSCavityFeedback: 'turns' has to" +
                               " be a positive integer!")
        self.track_init(debug=Commissioning.debug)

    def track(self):

        self.OTFB_1.track()
        self.OTFB_2.track()

        self.V_sum = self.OTFB_1.V_ANT_FINE[-self.OTFB_1.profile.n_slices:] \
                     + self.OTFB_2.V_ANT_FINE[-self.OTFB_2.profile.n_slices:]

        self.V_corr, alpha_sum = cartesian_to_polar(self.V_sum)

        # Calculate OTFB correction w.r.t. RF voltage and phase in RFStation
        self.V_corr /= self.rf.voltage[0, self.rf.counter[0]]
        self.phi_corr = 0.5*np.pi - alpha_sum \
            - self.rf.phi_rf[0, self.rf.counter[0]]

    def track_init(self, debug=False):
        r''' Tracking of the SPSCavityFeedback without beam.
        '''

        if debug:
            cmap = plt.get_cmap('jet')
            colors = cmap(np.linspace(0,1, self.turns))
            plt.figure('Pre-tracking without beam')
            ax = plt.axes([0.18, 0.1, 0.8, 0.8])
            ax.grid()
            ax.set_ylabel('Voltage [V]')

        for i in range(self.turns):
            self.logger.debug("Pre-tracking w/o beam, iteration %d", i)
            self.OTFB_1.track_no_beam()
            if debug:
                ax.plot(self.OTFB_1.profile.bin_centers*1e6,
                         np.abs(self.OTFB_1.V_ANT_FINE[-self.OTFB_1.profile.n_slices:]), color=colors[i])
                ax.plot(self.OTFB_1.rf_centers*1e6,
                         np.abs(self.OTFB_1.V_ANT[-self.OTFB_1.n_coarse:]), color=colors[i],
                         linestyle='', marker='.')
            self.OTFB_2.track_no_beam()
        if debug:
            plt.show()

        # Interpolate from the coarse mesh to the fine mesh of the beam
        self.V_sum = np.interp(
            self.OTFB_1.profile.bin_centers, self.OTFB_1.rf_centers,
            self.OTFB_1.V_IND_COARSE_GEN[-self.OTFB_1.n_coarse:] + self.OTFB_2.V_IND_COARSE_GEN[-self.OTFB_2.n_coarse:])

        self.V_corr, alpha_sum = cartesian_to_polar(self.V_sum)

        # Calculate OTFB correction w.r.t. RF voltage and phase in RFStation
        self.V_corr /= self.rf.voltage[0, self.rf.counter[0]]
        self.phi_corr = 0.5*np.pi - alpha_sum \
            - self.rf.phi_rf[0, self.rf.counter[0]]



class SPSOneTurnFeedback(object):

<<<<<<< HEAD
    def __init__(self, RFStation, Beam, Profile, n_sections, n_cavities=4,
                 V_part=4/9, G_ff=1, G_llrf=10, G_tx=0.5, a_comb=63/64,
=======
    def __init__(self, RFStation, Beam, Profile, n_sections, n_cavities=2,
                 V_part=4/9, G_ff=1, G_llrf=10, G_tx=1, a_comb=15/16,
>>>>>>> b27c504a
                 Commissioning=CavityFeedbackCommissioning()):

        # Set up logging
        self.logger = logging.getLogger(__class__.__name__)

        # Commissioning options
        self.open_loop = Commissioning.open_loop
        if self.open_loop == 0:                                 # Open Loop
            self.logger.debug("Opening overall OTFB loop")
        elif self.open_loop == 1:
            self.logger.debug("Closing overall OTFB loop")
        self.open_FB = Commissioning.open_FB
        if self.open_FB == 0:                                   # Open Feedback
            self.logger.debug("Opening feedback of drive correction")
        elif self.open_FB == 1:
            self.logger.debug("Closing feedback of drive correction")
        self.open_drive = Commissioning.open_drive
        if self.open_drive == 0:                                # Open Drive
            self.logger.debug("Opening drive to generator")
        elif self.open_drive == 1:
            self.logger.debug("Closing drive to generator")
        self.open_FF = Commissioning.open_FF
        if self.open_FF == 0:                                   # Open Feedforward
            self.logger.debug("Opening feed-forward on beam current")
        elif self.open_FF == 1:
            self.logger.debug("Closing feed-forward on beam current")
        self.V_SET = Commissioning.V_SET
        if self.V_SET is None:                                  # Vset as array or not
            self.set_point_modulation = False
        else:
            self.set_point_modulation = True

        self.cpp_conv = Commissioning.cpp_conv

        # Read input
        self.rf = RFStation
        self.beam = Beam
        self.profile = Profile
        self.n_cavities = int(n_cavities)
        self.n_sections = int(n_sections)
        if self.n_cavities < 1:
            raise RuntimeError("ERROR in SPSOneTurnFeedback: argument" +
                               " n_cavities has invalid value!")
        self.V_part = float(V_part)
        if self.V_part * (1 - self.V_part) < 0:
            raise RuntimeError("ERROR in SPSOneTurnFeedback: V_part" +
                               " should be in range (0,1)!")

        # Gain settings
        self.G_ff = float(G_ff)
        self.G_llrf = float(G_llrf)
        self.G_tx = float(G_tx)

        # 200 MHz travelling wave cavity (TWC) model
        if n_sections in [3, 4, 5]:
            self.TWC = eval("SPS" + str(n_sections) + "Section200MHzTWC()")
            if self.open_FF == 1:
                # Feed-forward filter
                self.coeff_FF = getattr(sys.modules[__name__],
                                "feedforward_filter_TWC" + str(n_sections))
                self.n_FF = len(self.coeff_FF)          # Number of coefficients for FF
                self.n_FF_delay = int(0.5 * (self.n_FF - 1) +
                                      0.5 * self.TWC.tau/self.rf.t_rf[0,0]/5)
                self.logger.debug("Feed-forward delay in samples %d",
                                  self.n_FF_delay)

                # Multiply gain by normalisation factors from filter and
                # beam-to generator current
                self.G_ff *= self.TWC.R_beam/(self.TWC.R_gen *
                                              np.sum(self.coeff_FF))

        else:
            raise RuntimeError("ERROR in SPSOneTurnFeedback: argument" +
                               " n_sections has invalid value!")
        self.logger.debug("SPS OTFB cavities: %d, sections: %d, voltage" +
                          " partition %.2f, gain: %.2e", self.n_cavities,
                          n_sections, self.V_part, self.G_tx)

        if self.cpp_conv:
            self.conv = getattr(self, 'call_conv')
        else:
            self.conv = getattr(self, 'matr_conv')

        # TWC resonant frequency
        self.omega_r = self.TWC.omega_r
        # Length of arrays in LLRF
        self.n_coarse = int(round(self.rf.t_rev[0]/self.rf.t_rf[0, 0]))
        # Initialize turn-by-turn variables
        self.dphi_mod = 0
        self.update_variables()

        # Check array length for set point modulation
        if self.set_point_modulation:
            if self.V_SET.shape[0] != 2 * self.n_coarse:
                raise RuntimeError("V_SET length should be %d" %(2*self.n_coarse))
            self.set_point = getattr(self, "set_point_mod")
        else:
            self.set_point = getattr(self, "set_point_std")
            self.V_SET = np.zeros(2 * self.n_coarse, dtype=complex)

        # Initialize bunch-by-bunch voltage array with lenght of profile
        self.V_ANT_FINE = np.zeros(2 * self.profile.n_slices, dtype=complex)
        # Array to hold the bucket-by-bucket voltage with length LLRF
        self.V_ANT = np.zeros(2 * self.n_coarse, dtype=complex)
        self.DV_GEN = np.zeros(2 * self.n_coarse, dtype=complex)
        self.logger.debug("Length of arrays on coarse grid 2x %d", self.n_coarse)

        # LLRF MODEL ARRAYS
        # Initialize comb filter
        self.DV_COMB_OUT = np.zeros(2 * self.n_coarse, dtype=complex)
        self.a_comb = float(a_comb)

        # Initialize the delayed signal
        self.DV_DELAYED = np.zeros(2 * self.n_coarse, dtype=complex)

        # Initialize modulated signal (to fr)
        self.DV_MOD_FR = np.zeros(2 * self.n_coarse, dtype=complex)

        # Initialize moving average
        self.n_mov_av = int(self.TWC.tau/self.rf.t_rf[0, 0])
        self.DV_MOV_AVG = np.zeros(2 * self.n_coarse, dtype=complex)
        self.logger.debug("Moving average over %d points", self.n_mov_av)
        if self.n_mov_av < 2:
            raise RuntimeError("ERROR in SPSOneTurnFeedback: profile has to" +
                               " have at least 12.5 ns resolution!")

        # GENERATOR MODEL ARRAYS
        # Initialize modulated signal (to frf)
        self.DV_MOD_FRF = np.zeros(2 * self.n_coarse, dtype=complex)

        # Initialize generator current
        self.I_GEN = np.zeros(2 * self.n_coarse, dtype=complex)

        # Initialize induced voltage on coarse grid
        self.V_IND_COARSE_GEN = np.zeros(2 * self.n_coarse, dtype=complex)
        self.CONV_RES = np.zeros(2 * self.n_coarse, dtype=complex)
        self.CONV_PREV = np.zeros(self.n_coarse, dtype=complex)

        # BEAM MODEL ARRAYS
        # Initialize beam current coarse and fine
        self.I_FINE_BEAM = np.zeros(2 * self.profile.n_slices, dtype=complex)
        self.I_COARSE_BEAM = np.zeros(2 * self.n_coarse, dtype=complex)

        # Initialize induced beam voltage coarse and fine
        self.V_IND_FINE_BEAM = np.zeros(2 * self.profile.n_slices, dtype=complex)
        self.V_IND_COARSE_BEAM = np.zeros(2 * self.n_coarse, dtype=complex)

        # Initialise feed-forward; sampled every fifth bucket
        if self.open_FF == 1:
            self.logger.debug('Feed-forward active')
            self.n_coarse_FF = int(self.n_coarse/5)
            self.I_BEAM_COARSE_FF = np.zeros(self.n_coarse_FF, dtype=complex)
            self.I_FF_CORR = np.zeros(self.n_coarse_FF, dtype=complex)
            self.V_FF_CORR = np.zeros(self.n_coarse_FF, dtype=complex)

        self.logger.info("Class initialized")


    def track(self):

        # Update turn-by-turn variables
        self.update_variables()

        # Update the impulse response at present carrier frequency
        self.TWC.impulse_response_gen(self.omega_c, self.rf_centers)
        self.TWC.impulse_response_beam(self.omega_c, self.profile.bin_centers,
                                       self.rf_centers)

        # On current measured (I,Q) voltage, apply LLRF model
        self.llrf_model()

        # Generator-induced voltage from generator current
        self.gen_model()

        # Beam-induced voltage from beam profile
        self.beam_model(lpf=False)

        # Sum generator- and beam-induced voltages for coarse grid
        self.V_ANT_START = np.copy(self.V_ANT)
        self.V_ANT[:self.n_coarse] = self.V_ANT[-self.n_coarse:]
        self.V_ANT[-self.n_coarse:] = self.V_IND_COARSE_GEN[-self.n_coarse:] \
                                      + self.V_IND_COARSE_BEAM[-self.n_coarse:]

        # Obtain generator-induced voltage on the fine grid by interpolation
        self.V_ANT_FINE_START = np.copy(self.V_ANT_FINE)
        self.V_ANT_FINE[:self.profile.n_slices] = self.V_ANT_FINE[-self.profile.n_slices:]
        self.V_ANT_FINE[-self.profile.n_slices:] = self.V_IND_FINE_BEAM[-self.profile.n_slices:] \
                                                   + np.interp(self.profile.bin_centers, self.rf_centers,
                                                               self.V_IND_COARSE_GEN[-self.n_coarse:])

    def track_no_beam(self):

        # Update variables
        self.update_variables()

        # Update the impulse response at present carrier frequency
        self.TWC.impulse_response_gen(self.omega_c, self.rf_centers)

        # On current measured (I,Q) voltage, apply LLRF model
        self.llrf_model()

        # Apply generator model
        self.gen_model()

        self.logger.debug("Total voltage to generator %.3e V",
                          np.mean(np.absolute(self.DV_MOD_FRF)))
        self.logger.debug("Total current from generator %.3e A",
                          np.mean(np.absolute(self.I_GEN))
                          / self.profile.bin_size)

        # Without beam, the total voltage is equal to the induced generator voltage
        self.V_ANT_START = np.copy(self.V_ANT)
        self.V_ANT[:self.n_coarse] = self.V_ANT[-self.n_coarse:]
        self.V_ANT[-self.n_coarse:] = self.V_IND_COARSE_GEN[-self.n_coarse:]

        self.logger.debug(
            "Average generator voltage, last half of array %.3e V",
            np.mean(np.absolute(self.V_IND_COARSE_GEN[int(0.5 * self.n_coarse):])))

    def llrf_model(self):

<<<<<<< HEAD
        self.set_point()
        self.error_and_gain()
        self.comb()
        self.one_turn_delay()
        self.mod_to_fr()
        self.mov_avg()

=======
        # Add correction to the drive already existing, for all cavities
        self.V_gen = self.open_FB*modulator(self.dV_gen, self.omega_r,
            self.omega_c, self.rf.t_rf[0, self.counter]) \
            + self.open_drive*self.V_set

        # Generator charge from voltage, transmitter model, for all cavities
        self.I_gen = self.G_tx*self.V_gen/self.TWC.R_gen*self.T_s
>>>>>>> b27c504a

    def gen_model(self):

        self.mod_to_frf()
        self.sum_and_gain()
        self.gen_response()

    def beam_model(self, lpf=False):

        # Beam current from profile
        self.I_COARSE_BEAM[:self.n_coarse] = self.I_COARSE_BEAM[-self.n_coarse:]
        self.I_FINE_BEAM[:self.profile.n_slices] = self.I_FINE_BEAM[-self.profile.n_slices:]
        self.I_FINE_BEAM[-self.profile.n_slices:], self.I_COARSE_BEAM[-self.n_coarse:] = \
                rf_beam_current(self.profile, self.omega_c, self.rf.t_rev[self.counter],
                                lpf=lpf, downsample={'Ts': self.T_s, 'points': self.n_coarse})

        self.I_FINE_BEAM[-self.profile.n_slices:] *= -1
        self.I_COARSE_BEAM[-self.n_coarse:] *= -1

        # Beam-induced voltage
        self.beam_response(coarse=False)
        self.beam_response(coarse=True)

        # Feed-forward
        if self.open_FF == 1:
            # Calculate correction based on previous turn on coarse grid
            for ind in range(self.n_coarse_FF):
                self.I_FF_CORR[ind] = self.coeff_FF[0] \
                                      * self.I_BEAM_COARSE_FF[ind]

                for k in range(self.n_FF):
                    self.I_FF_CORR += self.coeff_FF[k] \
                                      * self.I_BEAM_COARSE_FF[ind-k]

<<<<<<< HEAD
                self.V_FF_CORR = self.G_ff \
                                 * self.matr_conv(self.I_BEAM_COARSE_FF,
                                                  self.TWC.h_gen[::5])
=======
        self.logger.debug("Matrix convolution for V_ind")

        if name == "beam":
            # Compute the beam-induced voltage on the fine grid
            # For one cavity
            self.__setattr__("V_fine_ind_"+name,
                self.matr_conv(self.__getattribute__("I_"+name+"_fine"),
                               self.TWC.__getattribute__("h_"+name)))
            self.V_fine_ind_beam *= -self.n_cavities

        if name == "beam_coarse" and hasattr(self.TWC, "h_beam_coarse"):
            # Compute the beam-induced voltage on the coarse grid
            # For one cavity
            self.__setattr__("V_coarse_ind_beam",
                self.matr_conv(self.__getattribute__("I_"+name),
                               self.TWC.__getattribute__("h_"+name)))
            self.V_coarse_ind_beam *= -self.n_cavities

        if name == "gen":
            # Compute the generator-induced voltage on the coarse grid
            # For all cavities
            self.__setattr__("V_coarse_ind_" + name,
                self.matr_conv(self.__getattribute__("I_"+name),
                               self.TWC.__getattribute__("h_"+name)))
            # Circular convolution
            self.V_coarse_ind_gen = self.V_coarse_ind_gen[self.n_mov_av:self.n_coarse+self.n_mov_av]
>>>>>>> b27c504a

                # Compensate for FIR filter delay
                self.DV_FF = np.concatenate((self.V_FF_CORR[self.n_FF_delay:],
                                             np.zeros(self.n_FF_delay, dtype=complex)))

                # Interpolate to finer grids
                self.V_FF_CORR_COARSE = np.interp(self.rf_centers, self.rf_centers[::5], self.DV_FF)
                self.V_FF_CORR_FINE = np.interp(self.profile.bin_centers, self.rf_centers[::5], self.DV_FF)

                # Add to beam-induced voltage (opposite sign)
                self.V_IND_COARSE_BEAM[-self.n_coarse:] += self.n_cavities * self.V_FF_CORR_COARSE
                self.V_IND_FINE_BEAM[-self.profile.n_slices:] += self.n_cavities * self.V_FF_CORR_FINE

                # Update vector from previous turn
                self.I_BEAM_COARSE_FF = np.copy(self.I_COARSE_BEAM[-self.n_coarse::5])


    # INDIVIDUAL COMPONENTS ---------------------------------------------------

    # LLRF MODEL
    def set_point_std(self):

        self.logger.debug("Entering %s function" %sys._getframe(0).f_code.co_name)
        # Read RF voltage from rf object
        self.V_set = polar_to_cartesian(
            self.V_part * self.rf.voltage[0, self.counter],
            0.5 * np.pi - self.rf.phi_rf[0, self.counter])

        # Convert to array
        self.V_SET[:self.n_coarse] = self.V_SET[-self.n_coarse]
        self.V_SET[-self.n_coarse:] = self.V_set * np.ones(self.n_coarse)


    def set_point_mod(self):

        self.logger.debug("Entering %s function" %sys._getframe(0).f_code.co_name)
        pass


    def error_and_gain(self):

        self.DV_GEN[:self.n_coarse] = self.DV_GEN[-self.n_coarse:]
        self.DV_GEN[-self.n_coarse:] = self.G_llrf * (self.V_SET[-self.n_coarse:] -
                                                      self.open_loop * self.V_ANT[-self.n_coarse:])
        self.logger.debug("In %s, average set point voltage %.6f MV",
                          sys._getframe(0).f_code.co_name,
                          1e-6 * np.mean(np.absolute(self.V_SET)))
        self.logger.debug("In %s, average antenna voltage %.6f MV",
                          sys._getframe(0).f_code.co_name,
                          1e-6 * np.mean(np.absolute(self.V_ANT)))
        self.logger.debug("In %s, average voltage error %.6f MV",
                          sys._getframe(0).f_code.co_name,
                          1e-6 * np.mean(np.absolute(self.DV_GEN)))


    def comb(self):

        # Shuffle present data to previous data
        self.DV_COMB_OUT[:self.n_coarse] = self.DV_COMB_OUT[-self.n_coarse:]
        # Update present data
        self.DV_COMB_OUT[-self.n_coarse:] = comb_filter(self.DV_COMB_OUT[:self.n_coarse],
                                                        self.DV_GEN[-self.n_coarse:],
                                                        self.a_comb)


    def one_turn_delay(self):

        self.DV_DELAYED[:self.n_coarse] = self.DV_DELAYED[-self.n_coarse:]
        self.DV_DELAYED[-self.n_coarse:] = self.DV_COMB_OUT[self.n_coarse-self.n_delay:-self.n_delay]


    def mod_to_fr(self):
        self.DV_MOD_FR[:self.n_coarse] = self.DV_MOD_FR[-self.n_coarse:]
        # Note here that dphi_rf is already accumulated somewhere else (i.e. in the tracker).
        self.DV_MOD_FR[-self.n_coarse:] = modulator(self.DV_DELAYED[-self.n_coarse:],
                                                    self.omega_c, self.omega_r,
                                                    self.rf.t_rf[0, self.counter],
                                                    phi_0= self.dphi_mod + self.rf.dphi_rf[0])


    def mov_avg(self):
        self.DV_MOV_AVG[:self.n_coarse] = self.DV_MOV_AVG[-self.n_coarse:]
        self.DV_MOV_AVG[-self.n_coarse:] = moving_average(self.DV_MOD_FR[-self.n_mov_av - self.n_coarse + 1:], self.n_mov_av)


    def h_cav(self):
        self.DV_MOV_AVG[:self.n_coarse] = self.DV_MOV_AVG[-self.n_coarse:]
        self.DV_MOV_AVG[-self.n_coarse:] = H_cav(self.DV_MOD_FR[-38 - self.n_coarse:],
                                                          self.n_sections)


    # GENERATOR MODEL
    def mod_to_frf(self):

        self.DV_MOD_FRF[:self.n_coarse] = self.DV_MOD_FRF[-self.n_coarse:]
        # Note here that dphi_rf is already accumulated somewhere else (i.e. in the tracker).
        self.DV_MOD_FRF[-self.n_coarse:] = self.open_FB * modulator(self.DV_MOV_AVG[-self.n_coarse:],
                                                                    self.omega_r, self.omega_c,
                                                                    self.rf.t_rf[0, self.counter],
                                                                    phi_0=-(self.dphi_mod + self.rf.dphi_rf[0]))


    def sum_and_gain(self):

        self.I_GEN[:self.n_coarse] = self.I_GEN[-self.n_coarse:]
        self.I_GEN[-self.n_coarse:] = self.DV_MOD_FRF[-self.n_coarse:] + self.open_drive * self.V_SET[-self.n_coarse:]
        self.I_GEN[-self.n_coarse:] *= self.G_tx * self.T_s / self.TWC.R_gen


    def gen_response(self):

        self.V_IND_COARSE_GEN[:self.n_coarse] = self.V_IND_COARSE_GEN[-self.n_coarse:]
        self.V_IND_COARSE_GEN[-self.n_coarse:] = self.n_cavities * self.matr_conv(self.I_GEN,
                                                                                  self.TWC.h_gen)[-self.n_coarse:]


    # BEAM MODEL
    def beam_response(self, coarse=False):
        self.logger.debug('Matrix convolution for V_ind')

        if coarse:
            self.V_IND_COARSE_BEAM[:self.n_coarse] = self.V_IND_COARSE_BEAM[-self.n_coarse:]
            self.V_IND_COARSE_BEAM[-self.n_coarse:] = self.n_cavities * self.matr_conv(self.I_COARSE_BEAM,
                                                                            self.TWC.h_beam_coarse)[-self.n_coarse:]
        else:
            self.V_IND_FINE_BEAM[:self.profile.n_slices] = self.V_IND_FINE_BEAM[-self.profile.n_slices:]
            self.V_IND_FINE_BEAM[-self.profile.n_slices:] = self.n_cavities * self.matr_conv(self.I_FINE_BEAM,
                                                                            self.TWC.h_beam)[-self.profile.n_slices:]


    def matr_conv(self, I, h):
        """Convolution of beam current with impulse response; uses a complete
        matrix with off-diagonal elements."""

        return scipy.signal.fftconvolve(I, h, mode='full')[:I.shape[0]]


    def call_conv(self, signal, kernel):
        """Routine to call optimised C++ convolution"""

        # Make sure that the buffers are stored contiguously
        signal = np.ascontiguousarray(signal)
        kernel = np.ascontiguousarray(kernel)

        result = np.zeros(len(kernel) + len(signal) - 1)
        bm.convolve(signal, kernel, result=result, mode='full')

        return result


    def update_variables(self):

        # Present time step
        self.counter = self.rf.counter[0]
        # Present carrier frequency: main RF frequency
        self.omega_c = self.rf.omega_rf[0, self.counter]
        # Present sampling time
        self.T_s = self.rf.t_rf[0, self.counter]
        # Phase offset at the end of a 1-turn modulated signal (for demodulated, multiply by -1 as c and r reversed)
        self.phi_mod_0 = (self.omega_c - self.omega_r) * self.T_s * (self.n_coarse) % (2 * np.pi)
        self.dphi_mod += self.phi_mod_0
        # Present coarse grid
        self.rf_centers = (np.arange(self.n_coarse) + 0.5) * self.T_s
        # Check number of samples required per turn
        n_coarse = int(round(self.rf.t_rev[self.counter]/self.T_s))
        if self.n_coarse != n_coarse:
            raise RuntimeError("Error in SPSOneTurnFeedback: changing number" +
                " of coarse samples. This option isnot yet implemented!")
        # Present delay time
<<<<<<< HEAD
        self.n_mov_av = int(self.TWC.tau / self.rf.t_rf[0, self.counter])
        self.n_delay = self.n_coarse - self.n_mov_av


    # Power related functions
    def calc_power(self):
        self.II_COARSE_GEN = np.copy(self.I_GEN) / self.T_s
        self.P_GEN = get_power_gen_I2(self.II_COARSE_GEN, 50)

    def wo_clamping(self):
        pass

    def w_clamping(self):
        pass


=======
        self.n_delay = int((self.rf.t_rev[self.counter] - self.TWC.tau)
                           / self.rf.t_rf[0, self.counter])


#    def pre_compute_semi_analytic_factor(self, time):
#        r""" Pre-computes factor for semi-analytic method, which is used to
#        compute the beam-induced voltage on the coarse grid.
#
#        Parameters
#        ----------
#        time : float array [s]
#            Time array at which to compute the beam-induced voltage
#
#        Attributes
#        ----------
#        profile_coarse : class
#            Beam profile with 20 bins per RF-bucket
#        semi_analytic_factor : complex array [:math:`\Omega\,s`]
#            Factor that is used to compute the beam-induced voltage
#        """
#
#        self.logger.info("Pre-computing semi-analytic factor")
#
#        n_slices_per_bucket = 20
#
#        n_buckets = int(np.round(
#            (self.profile.cut_right - self.profile.cut_left)
#            / self.rf.t_rf[0, 0]))
#
#        self.profile_coarse = Profile(self.beam, CutOptions=CutOptions(
#            cut_left=self.profile.cut_left,
#            cut_right=self.profile.cut_right,
#            n_slices=n_buckets*n_slices_per_bucket))
#
#        # pre-factor [Ohm s]
#
#        pre_factor = 2*self.TWC.R_beam / self.TWC.tau**2 / self.omega_r**3
#
#        # Matrix of time differences [1]
#        dt1 = np.zeros(shape=(len(time), self.profile_coarse.n_slices))
#
#        for i in range(len(time)):
#            dt1[i] = (time[i] - self.profile_coarse.bin_centers) * self.omega_r
#
##        dt2 = dt1 - self.TWC.tau * self.omega_r
#
##        phase1 = np.exp(-1j * dt1)
#        phase = np.exp(-1j * self.TWC.tau * self.TWC.omega_r)
#
##        diff1 = 2j - dt1 + self.TWC.tau * self.omega_r
#
##        diff2 = (2j - dt1 + self.TWC.tau * self.omega_r) * np.exp(-1j * dt1)
#
#        tmp = (-2j - dt1 + self.TWC.tau*self.omega_r
#               + (2j - dt1 + self.TWC.tau*self.omega_r) * np.exp(-1j * dt1))\
#            * np.sign(dt1) \
#            - ((2j - dt1 + self.TWC.tau * self.omega_r) * np.exp(-1j * dt1)
#               + (-2j - dt1 + self.TWC.tau * self.omega_r) * phase) \
#            * np.sign(dt1 - self.TWC.tau * self.omega_r) \
#            - (2 - 1j*dt1) * self.TWC.tau * self.TWC.omega_r * np.sign(dt1)
#
##        tmp = (-2j - dt1 + self.TWC.tau*self.omega_r + diff2) * np.sign(dt1) \
##            - (diff2 + (-2j - dt1 + self.TWC.tau * self.omega_r) * phase) \
##                * np.sign(dt1 - self.TWC.tau * self.omega_r) \
##            - (2 - 1j*dt1) * self.TWC.tau * self.TWC.omega_r * np.sign(dt1)
#
##        tmp = (diff1.conjugate() + diff2) * np.sign(dt1) \
##            - (diff2 + diff1.conjugate() * phase) \
##                * np.sign(dt1 - self.TWC.tau * self.omega_r) \
##            - (2 - 1j*dt1) * self.TWC.tau * self.TWC.omega_r * np.sign(dt1)
#
#        tmp *= pre_factor
#
#        self.semi_analytic_factor = np.diff(tmp)
#
#    def beam_induced_voltage_semi_analytic(self):
#        r"""Computes the beam-induced voltage in (I,Q) at the present carrier
#        frequency :math:`\omega_c` using the semi-analytic method. It requires
#        that pre_compute_semi_analytic_factor() was called previously.
#
#        Returns
#        -------
#        complex array [V]
#            Beam-induced voltage in (I,Q) at :math:`\omega_c`
#        """
#
#        # Update the coarse profile
#        self.profile_coarse.track()
#
#        # Slope of line segments [A/s]
#        kappa = self.beam.ratio*self.beam.Particle.charge*e \
#            * np.diff(self.profile_coarse.n_macroparticles) \
#            / self.profile_coarse.bin_size**2
#
#        return np.exp(1j*self.rf_centers*self.omega_c)\
#            * np.sum(self.semi_analytic_factor * kappa, axis=1)
#
#


class LHCRFFeedback(object):
    r'''RF Feedback settings for LHC ACS cavity loop.

    Parameters
    ----------
    alpha : float
        One-turn feedback memory parameter; default is 15/16
    d_phi_ad : float
        Phase misalignment of digital FB w.r.t. analog FB [deg]
    G_a : float
        Analog FB gain [1]
    G_d : float
        Digital FB gain, w.r.t. analog gain [1]
    G_o : float
        One-turn feedback gain
    tau_a : float
        Analog FB delay time [s]
    tau_d : float
        Digital FB delay time [s]
    tau_o : float
        AC-coupling delay time of one-turn feedback [s]
    open_drive : bool
        Open (True) or closed (False) cavity loop at drive; default is False
    open_loop : bool
        Open (True) or closed (False) cavity loop at RFFB; default is False
    open_otfb : bool
        Open (true) or closed (False) one-turn feedback; default is False
    open_rffb : bool
        Open (True) or closed (False) RFFB; default is False

    Attributes
    ----------
    d_phi_ad : float
        Phase misalignment of digital FB w.r.t. analog FB [rad]
    open_drive : int(bool)
        Open (0) or closed (1) cavity loop at drive; default is 1
    open_loop : int(bool)
        Open (0) or closed (1) cavity loop at RFFB; default is 1
    open_rffb : int(bool)
        Open (0) or closed (1) RFFB; default is 1
    '''

    def __init__(self, alpha=15/16, d_phi_ad=0, G_a=0.00001, G_d=10, G_o=10,
                 tau_a=170e-6, tau_d=400e-6, tau_o=110e-6, open_drive=False,
                 open_loop=False, open_otfb=False, open_rffb=False,
                 excitation=False, excitation_otfb_1=False,
                 excitation_otfb_2=False, seed1=1234, seed2=7564):

        # Import variables
        self.alpha = alpha
        self.d_phi_ad = d_phi_ad*np.pi/180
        self.G_a = G_a
        self.G_d = G_d
        self.G_o = G_o
        self.tau_a = tau_a
        self.tau_d = tau_d
        self.tau_o = tau_o
        self.excitation = excitation
        self.excitation_otfb_1 = excitation_otfb_1
        self.excitation_otfb_2 = excitation_otfb_2
        self.seed1 = seed1
        self.seed2 = seed2

        # Multiply with zeros if open == True
        self.open_drive = int(np.invert(bool(open_drive)))
        self.open_drive_inv = int(bool(open_drive))
        self.open_loop = int(np.invert(bool(open_loop)))
        self.open_otfb = int(np.invert(bool(open_otfb)))
        self.open_rffb = int(np.invert(bool(open_rffb)))


    def generate_white_noise(self, n_points):

        rnd.seed(self.seed1)
        r1 = rnd.random_sample(n_points)
        rnd.seed(self.seed2)
        r2 = rnd.random_sample(n_points)

        return np.exp(2*np.pi*1j*r1) * np.sqrt(-2*np.log(r2))



class LHCCavityLoop(object):
    r'''Cavity loop to regulate the RF voltage in the LHC ACS cavities.
    The loop contains a generator, a switch-and-protect device, an RF FB and a
    OTFB. The arrays of the LLRF system cover one turn with exactly one tenth
    of the harmonic (i.e.\ the typical sampling time is about 25 ns).

    Parameters
    ----------
    RFStation : class
        An RFStation type class
    Profile : class
        Beam profile object
    RFFB : class
        LHCRFFeedback type class containing RF FB gains and delays
    f_c : float
        Central cavity frequency [Hz]
    G_gen : float
        Overall driver chain gain [1]
    I_gen_offset : float
        Generator current offset [A]
    n_cav : int
        Number of cavities per beam (default is 8)
    n_pretrack : int
        Number of turns to pre-track without beam (default is 1)
    Q_L : float
        Cavity loaded quality factor (default is 20000)
    R_over_Q : float
        Cavity R/Q [Ohm] (default is 45 Ohms)
    tau_loop : float
        Total loop delay [s]
    tau_otfb : float
        Total loop delay as seen by OTFB [s]
    Ts : float
        Sampling time of the LLRF loops [s] (default is 25 ns)

    Attributes
    ----------
    n_coarse : int
        Number of bins for the coarse grid (equals harmonic number)
    t_centers : float array
        Time shift w.r.t. clock, corresponding to voltage arrays
    omega_c : float
        Central cavity revolution frequency [1/s]
    V_coarse_tot : complex array
        Cavity voltage [V] at present turn in (I,Q) coordinates which is used
        for tracking the LLRF
    logger : logger
        Logger of the present class
    '''

    def __init__(self, RFStation, Profile, f_c=400.789e6, G_gen=1,
                 I_gen_offset=0, n_cav=8, n_pretrack=200, Q_L=20000,
                 R_over_Q=45, tau_loop=650e-9, tau_otfb=1472e-9,
                 RFFB=LHCRFFeedback()):

        # Set up logging
        self.logger = logging.getLogger(__class__.__name__)
        self.logger.info("LHCCavityLoop class initialized")

        # Import classes and parameters
        self.rf = RFStation
        self.profile = Profile
        self.RFFB = RFFB
        self.I_gen_offset = I_gen_offset
        self.G_gen = G_gen
        self.n_cav = n_cav
        self.n_pretrack = n_pretrack
        self.omega_c = 2*np.pi*f_c
        # TODO: implement optimum loaded Q
        self.Q_L = Q_L
        self.R_over_Q = R_over_Q
        self.tau_loop = tau_loop
        self.tau_otfb = tau_otfb
        #self.T_s = T_s
        self.logger.debug("Cavity loaded Q is %.0f", self.Q_L)

        # Import RF FB properties
        self.open_drive = self.RFFB.open_drive
        self.open_drive_inv = self.RFFB.open_drive_inv
        self.open_loop = self.RFFB.open_loop
        self.open_otfb = self.RFFB.open_otfb
        self.open_rffb = self.RFFB.open_rffb
        self.alpha = self.RFFB.alpha
        self.d_phi_ad = self.RFFB.d_phi_ad
        self.G_a = self.RFFB.G_a
        self.G_d = self.RFFB.G_d
        self.G_o = self.RFFB.G_o
        self.tau_a = self.RFFB.tau_a
        self.tau_d = self.RFFB.tau_d
        self.tau_o = self.RFFB.tau_o
        self.excitation = self.RFFB.excitation
        self.excitation_otfb_1 = self.RFFB.excitation_otfb_1
        self.excitation_otfb_2 = self.RFFB.excitation_otfb_2

        # Length of arrays in LLRF  #TODO: could change over time
        self.n_coarse = int(self.rf.harmonic[0, 0]/10)
        self.logger.debug("Length of arrays in generator path %d",
                          self.n_coarse)

        # Initialise FIR filter for OTFB
        self.fir_n_taps = 63
        self.fir_coeff = fir_filter_lhc_otfb_coeff(n_taps=self.fir_n_taps)
        self.logger.debug('Sum of FIR coefficients %.4e' %np.sum(self.fir_coeff))

        # Initialise antenna voltage to set point value
        self.update_variables()
        self.logger.debug("Relative detuning is %.4e", self.detuning)

        self.V_ANT = np.zeros(2*self.n_coarse, dtype=complex)
        self.V_EXC = np.zeros(2*self.n_coarse, dtype=complex)
        self.V_FB_IN = np.zeros(2*self.n_coarse, dtype=complex)
        self.V_OTFB = np.zeros(2*self.n_coarse, dtype=complex)
        self.V_OTFB_INT = np.zeros(2*self.n_coarse, dtype=complex)
        self.I_GEN = np.zeros(2*self.n_coarse, dtype=complex)
        self.I_BEAM = np.zeros(2*self.n_coarse, dtype=complex)
        self.I_TEST = np.zeros(2 * self.n_coarse, dtype=complex)

        # Scalar variables
        self.V_a_in_prev = 0
        self.V_a_out_prev = 0
        self.V_d_out_prev = 0
        self.V_fb_in_prev = 0
        self.V_otfb_prev = 0

        # OTFB v2 implementation
        self.V_AC1_out_prev = 0
        self.V_FIR_out_prev = 0

        # Pre-track without beam
        self.logger.debug("Track without beam for %d turns", self.n_pretrack)
        if self.excitation:
            self.excitation_otfb = False
            self.logger.debug("Injecting noise in voltage set point")
            self.track_no_beam_excitation(self.n_pretrack)
        elif self.excitation_otfb_1 or self.excitation_otfb_2:
            self.excitation_otfb = True
            self.logger.debug("Injecting noise at OTFB output")
            self.track_no_beam_excitation_otfb(self.n_pretrack)
        else:
            self.excitation_otfb = False
            self.logger.debug("Pre-tracking without beam")
            self.track_no_beam(self.n_pretrack)


    def cavity_response(self):
        r'''ACS cavity reponse model'''

        self.V_ANT[self.ind] = self.I_GEN[self.ind-1]*self.R_over_Q* \
            self.samples + self.V_ANT[self.ind-1]*(1 - 0.5*self.samples/ \
            self.Q_L + 1j*self.detuning*self.samples) - \
            self.I_BEAM[self.ind-1]*0.5*self.R_over_Q*self.samples


    def generator_current(self):
        r'''Generator response

        Attributes
        I_TEST : complex array
            Test point for open loop measurements (when injecting a generator
            offset)
        '''

        # From V_swap_out in closed loop, constant in open loop
        # TODO: missing terms for changing voltage and beam current
        self.I_TEST[self.ind] = self.G_gen*self.V_swap_out
        self.I_GEN[self.ind] = self.open_drive*self.I_TEST[self.ind] + \
            self.open_drive_inv*self.I_gen_offset


    def generator_power(self):
        r'''Calculation of generator power from generator current'''

        return 0.5*self.R_over_Q*self.Q_L*np.absolute(self.I_GEN)**2


    def one_turn_feedback(self): # ORIG

        # AC coupling at input
        self.V_OTFB_INT[self.ind] = self.V_OTFB_INT[self.ind - 1] * (
            1 - self.T_s / self.tau_o) + \
            self.V_FB_IN[self.ind-self.n_coarse+self.n_otfb] - self.V_FB_IN[self.ind-self.n_coarse+self.n_otfb-1]
        # OTFB response
        self.V_OTFB[self.ind] = self.alpha*self.V_OTFB[self.ind-self.n_coarse] \
           + self.G_o*(1 - self.alpha)*self.V_OTFB_INT[self.ind] #-self.n_coarse+self.n_delay]
        # LHC FIR filter with 63 taps
        #self.V_OTFB[self.ind] = self.fir_coeff[0]*self.V_OTFB[self.ind]
        #for k in range(1, self.fir_n_taps):
        #     self.V_OTFB[self.ind] += self.fir_coeff[k]*self.V_OTFB[self.ind-k]
        # AC coupling at output
        self.V_otfb = self.V_otfb_prev*(1 - self.T_s/self.tau_o) + \
            self.V_OTFB[self.ind] - self.V_OTFB[self.ind-1]
        # Update memory
        self.V_otfb_prev = self.V_otfb


    def one_turn_feedback_v2(self):

        # AC coupling at input
        ind = self.ind - self.n_coarse + self.n_otfb
        self.V_AC1_out = (1- self.T_s/self.tau_o)*self.V_AC1_out_prev + \
            self.V_FB_IN[ind] - self.V_FB_IN[ind-1]

        # OTFB itself
        self.V_OTFB_INT[self.ind] = self.alpha*self.V_OTFB_INT[self.ind-self.n_coarse] \
            + self.G_o*(1 - self.alpha)*self.V_AC1_out

        # FIR filter
        self.V_FIR_out = self.fir_coeff[0]*self.V_OTFB_INT[self.ind]
        for k in range(1, self.fir_n_taps):
             self.V_FIR_out += self.fir_coeff[k]*self.V_OTFB_INT[self.ind-k]
        #self.V_FIR_out = self.V_OTFB_INT[self.ind]

        # AC coupling at output
        self.V_OTFB[self.ind] = (1- self.T_s/self.tau_o)* \
            self.V_OTFB[self.ind-1] + self.V_FIR_out - self.V_FIR_out_prev

        # Update memory
        #self.V_otfb = self.V_OTFB[self.ind]
        self.V_AC1_out_prev = self.V_AC1_out
        self.V_FIR_out_prev = self.V_FIR_out


    def rf_beam_current(self):
        r'''RF beam current calculation from beam profile'''

        # Beam current at rf frequency from profile
        self.I_BEAM_FINE = rf_beam_current(self.profile, self.omega,
            self.rf.t_rev[self.counter], lpf=False)/self.T_s  #self.rf.t_rev[self.counter] #self.profile.bin_size
        self.I_BEAM_FINE *= np.exp(-1j*0.5*np.pi) # 90 deg phase shift w.r.t. V_set in real

        # Find which index in fine grid matches index in coarse grid
        ind_fine = np.floor(self.profile.bin_centers/self.T_s
                           - 0.5*self.profile.bin_size)
        ind_fine = np.array(ind_fine, dtype=int)
        indices = np.where((ind_fine[1:] - ind_fine[:-1]) == 1)[0]

        # Pick total current within one coarse grid
        self.I_BEAM[self.n_coarse] = np.sum(self.I_BEAM_FINE[np.arange(indices[0])])
        for i in range(1,len(indices)):
            self.I_BEAM[self.n_coarse+i] = np.sum(self.I_BEAM_FINE[np.arange(indices[i-1],indices[i])])


    def rf_feedback(self):
        r'''Analog and digital RF feedback response'''

        # Calculate voltage difference to act on
        self.V_fb_in = (self.V_SET[self.ind] -
                        self.open_loop*self.V_ANT[self.ind-self.n_delay])
        self.V_FB_IN[self.ind] = self.V_fb_in

        # On the analog branch, OTFB can contribute
        #self.one_turn_feedback()
        #self.V_a_in = self.V_fb_in + self.open_otfb*self.V_otfb \
        #    + int(bool(self.excitation_otfb))*self.V_EXC[self.ind]
        self.one_turn_feedback_v2()
        self.V_a_in = self.V_fb_in + self.open_otfb*self.V_OTFB[self.ind] \
            + int(bool(self.excitation_otfb))*self.V_EXC[self.ind]

        # Output of analog feedback (separate branch)
        self.V_a_out = self.V_a_out_prev*(1 - self.T_s/self.tau_a) + \
            self.G_a*(self.V_a_in - self.V_a_in_prev)

        # Output of digital feedback (separate branch)
        self.V_d_out = self.V_d_out_prev*(1 - self.T_s/self.tau_d) + \
            self.T_s/self.tau_d*self.G_a*self.G_d*np.exp(1j*self.d_phi_ad)*\
            self.V_fb_in_prev

        # Total output: sum of analog and digital feedback
        self.V_fb_out = self.open_rffb*(self.V_a_out + self.V_d_out)

        # Update memory
        self.V_a_in_prev = self.V_a_in
        self.V_a_out_prev = self.V_a_out
        self.V_d_out_prev = self.V_d_out
        self.V_fb_in_prev = self.V_fb_in


    def set_point(self):
        r'''Voltage set point'''

        V_set = polar_to_cartesian(self.rf.voltage[0, self.counter]/self.n_cav,
            self.rf.phi_rf[0, self.counter])

        return self.open_drive*V_set*np.ones(self.n_coarse)


    def swap(self):
        r'''Model of the Switch and Protect module: clamping of the output
        power above a given input power.'''

        #TODO: to be implemented
        self.V_swap_out = self.V_fb_out


    def track(self):
        r'''Tracking with beam'''

        self.update_variables()
        self.update_arrays()
        self.update_set_point()
        self.rf_beam_current()
        self.track_one_turn()


    def track_simple(self, I_rf_pk):
        r'''Simplified model with proportional gain and step beam current of
        1000 samples lengthBM7_ACS_with_beam.py

        Parameters
        ----------
        I_rf_peak : float
            Peak RF current
        '''

        self.update_variables()
        self.update_arrays()
        self.update_set_point()
        self.I_BEAM[self.n_coarse:self.n_coarse+1000] = 1j*I_rf_pk

        for i in range(self.n_coarse):
            self.ind = i + self.n_coarse
            self.cavity_response()
            self.V_fb_out = self.G_a*(self.V_SET[self.ind] - self.V_ANT[self.ind-self.n_delay])
            self.I_GEN[self.ind] = self.V_fb_out + self.V_SET[self.ind]/(self.R_over_Q)*(0.5/self.Q_L -1j*self.detuning) + 0.5*1j*I_rf_pk


    def track_one_turn(self):
        r'''Single-turn tracking, index by index.'''

        for i in range(self.n_coarse):
            self.ind = i + self.n_coarse
            self.cavity_response()
            self.rf_feedback()
            self.swap()
            self.generator_current()


    def track_no_beam_excitation(self, n_turns):
        r'''Pre-tracking for n_turns turns, without beam. With excitation; set
        point from white noise. V_EXC_IN and V_EXC_OUT can be used to measure
        the transfer function of the system at set point.

        Attributes
        ----------
        V_EXC_IN : complex array
            Noise being played in set point; n_coarse*n_turns elements
        V_EXC_OUT : complex array
            System reaction to noise (accumulated from V_ANT); n_coarse*n_turns
            elements
        '''

        self.V_EXC_IN = 1000*self.RFFB.generate_white_noise(self.n_coarse*n_turns)
        self.V_EXC_OUT = np.zeros(self.n_coarse*n_turns, dtype=complex)
        self.V_SET = np.concatenate((np.zeros(self.n_coarse, dtype=complex),
                                     self.V_EXC_IN[0:self.n_coarse]))
        self.track_one_turn()
        self.V_EXC_OUT[0:self.n_coarse] = self.V_ANT[self.n_coarse:2*self.n_coarse]
        for n in range(1, n_turns):
            self.update_arrays()
            self.update_set_point_excitation(self.V_EXC_IN, n)
            self.track_one_turn()
            self.V_EXC_OUT[n*self.n_coarse:(n+1)*self.n_coarse] = \
                self.V_ANT[self.n_coarse:2*self.n_coarse]


    def track_no_beam_excitation_otfb(self, n_turns):
        r'''Pre-tracking for n_turns turns, without beam. With excitation; set
        point from white noise. V_EXC_IN and V_EXC_OUT can be used to measure
        the transfer function of the system at otfb.

        Attributes
        ----------
        V_EXC_IN : complex array
            Noise being played in set point; n_coarse*n_turns elements
        V_EXC_OUT : complex array
            System reaction to noise (accumulated from V_ANT); n_coarse*n_turns
            elements
        '''

        self.V_EXC_IN = 10000*self.RFFB.generate_white_noise(self.n_coarse*n_turns)
        self.V_EXC_OUT = np.zeros(self.n_coarse*n_turns, dtype=complex)
        #self.V_SET = np.concatenate((np.zeros(self.n_coarse, dtype=complex),
        #                             self.set_point()))
        self.V_SET = np.zeros(2*self.n_coarse, dtype=complex)
        self.V_EXC = np.concatenate((np.zeros(self.n_coarse, dtype=complex),
                                     self.V_EXC_IN[0:self.n_coarse]))

        self.track_one_turn()
        if self.excitation_otfb_1:
            self.V_EXC_OUT[0:self.n_coarse] = self.V_FB_IN[self.n_coarse:2*self.n_coarse]
        elif self.excitation_otfb_2:
            #self.V_EXC_OUT[0:self.n_coarse] = self.V_otfb
            self.V_EXC_OUT[0:self.n_coarse] = self.V_OTFB[self.ind]
        for n in range(1, n_turns):
            self.update_arrays()
            self.V_EXC = np.concatenate(
                (np.zeros(self.n_coarse, dtype=complex),
                 self.V_EXC_IN[n*self.n_coarse:(n+1)*self.n_coarse]))

            #self.track_one_turn()
            #self.V_EXC_OUT[n * self.n_coarse:(n + 1) * self.n_coarse] = \
            #    self.V_FB_IN[self.n_coarse:2 * self.n_coarse]

            for i in range(self.n_coarse):
                self.ind = i + self.n_coarse
                self.cavity_response()
                self.rf_feedback()
                self.swap()
                self.generator_current()
                if self.excitation_otfb_1:
                    self.V_EXC_OUT[n*self.n_coarse+i] = \
                        self.V_FB_IN[self.n_coarse+i]
                elif self.excitation_otfb_2:
                    #self.V_EXC_OUT[n*self.n_coarse+i] = self.V_otfb
                    self.V_EXC_OUT[n*self.n_coarse+i] = self.V_OTFB[self.ind]


    def track_no_beam(self, n_turns):
        r'''Pre-tracking for n_turns turns, without beam. No excitation; set
        point from design RF voltage.'''

        # Initialise set point voltage
        self.V_SET = np.concatenate((np.zeros(self.n_coarse, dtype=complex),
                                     self.set_point()))
        self.track_one_turn()
        for n in range(1, n_turns):
            self.update_arrays()
            self.update_set_point()
            self.track_one_turn()


    def update_arrays(self):
        r'''Moves the array indices by one turn (n_coarse points) from the
        present turn to prepare the next turn. All arrays except for V_SET.'''

        # TODO: update n_coarse and array sizes
        self.V_ANT = np.concatenate((self.V_ANT[self.n_coarse:],
                                    np.zeros(self.n_coarse, dtype=complex)))
        self.V_FB_IN = np.concatenate((self.V_FB_IN[self.n_coarse:],
                                    np.zeros(self.n_coarse, dtype=complex)))
        self.V_OTFB = np.concatenate((self.V_OTFB[self.n_coarse:],
                                    np.zeros(self.n_coarse, dtype=complex)))
        self.V_OTFB_INT = np.concatenate((self.V_OTFB_INT[self.n_coarse:],
                                    np.zeros(self.n_coarse, dtype=complex)))
        self.I_BEAM = np.concatenate((self.I_BEAM[self.n_coarse:],
                                     np.zeros(self.n_coarse, dtype=complex)))
        self.I_GEN = np.concatenate((self.I_GEN[self.n_coarse:],
                                    np.zeros(self.n_coarse, dtype=complex)))
        self.I_TEST = np.concatenate((self.I_TEST[self.n_coarse:],
                                     np.zeros(self.n_coarse, dtype=complex)))


    def update_set_point(self):
        r'''Updates the set point for the next turn based on the design RF
        voltage.'''

        self.V_SET = np.concatenate((self.V_SET[self.n_coarse:],
                                    self.set_point()))


    def update_set_point_excitation(self, excitation, turn):
        r'''Updates the set point for the next turn based on the excitation to
        be injected.'''

        self.V_SET = np.concatenate((self.V_SET[self.n_coarse:],
            excitation[turn*self.n_coarse:(turn+1)*self.n_coarse]))


    def update_variables(self):
        r'''Update counter and frequency-dependent variables in a given turn'''

        # Present time step
        self.counter = self.rf.counter[0]
        # Present sampling time
        self.T_s = self.rf.t_rev[self.counter]/self.n_coarse
        # Delay time
        self.n_delay = int(self.tau_loop/self.T_s)
        self.n_otfb = int(self.tau_otfb/self.T_s + 0.5*(self.fir_n_taps-1))
        # Present rf frequency
        self.omega = self.rf.omega_rf[0, self.counter]
        # Present detuning
        self.d_omega = self.omega_c - self.omega
        # Dimensionless quantities
        self.samples = self.omega*self.T_s
        self.detuning = self.d_omega/self.omega


    @staticmethod
    def half_detuning(imag_peak_beam_current, R_over_Q, rf_frequency, voltage):
        '''Optimum detuning for half-detuning scheme

        Parameters
        ----------
        peak_beam_current : float
            Peak RF beam current
        R_over_Q : float
            Cavity R/Q
        rf_frequency : float
            RF frequency
        voltage : float
            RF voltage amplitude in the cavity

        Returns
        -------
        float
            Optimum detuning (revolution) frequency in the half-detuning scheme
        '''

        return -0.25*R_over_Q*imag_peak_beam_current/voltage*rf_frequency


    @staticmethod
    def half_detuning_power(peak_beam_current, voltage):
        '''RF power consumption half-detuning scheme with optimum detuning

        Parameters
        ----------
        peak_beam_current : float
            Peak RF beam current
        voltage : float
            Cavity voltage

        Returns
        -------
        float
            Optimum detuning (revolution) frequency in the half-detuning scheme
        '''

        return 0.125*peak_beam_current*voltage


    @staticmethod
    def optimum_Q_L(detuning, rf_frequency):
        '''Optimum loaded Q when no real part of RF beam current is present

        Parameters
        ----------
        detuning : float
            Detuning frequency
        rf_frequency : float
            RF frequency

        Returns
        -------
        float
            Optimum loaded Q
        '''

        return np.fabs(0.5*rf_frequency/detuning)


    @staticmethod
    def optimum_Q_L_beam(R_over_Q, real_peak_beam_current, voltage):
        '''Optimum loaded Q when a real part of RF beam current is present

        Parameters
        ----------
        peak_beam_current : float
            Peak RF beam current
        R_over_Q : float
            Cavity R/Q
        voltage : float
            Cavity voltage

        Returns
        -------
        float
            Optimum loaded Q
        '''

        return voltage/(R_over_Q*real_peak_beam_current)
>>>>>>> b27c504a
<|MERGE_RESOLUTION|>--- conflicted
+++ resolved
@@ -14,30 +14,17 @@
 '''
 
 import logging
-<<<<<<< HEAD
 import matplotlib.pyplot as plt
 import numpy as np
+import numpy.random as rnd
 import scipy.signal
 import sys
 
 
 from blond.llrf.signal_processing import comb_filter, cartesian_to_polar,\
     polar_to_cartesian, modulator, moving_average, H_cav,\
-    rf_beam_current, moving_average_improved
+    rf_beam_current, moving_average_improved, fir_filter_lhc_otfb_coeff
 from blond.llrf.impulse_response import SPS3Section200MHzTWC, \
-=======
-from matplotlib import pyplot as plt
-import numpy as np
-import numpy.random as rnd
-import scipy
-from scipy.constants import e
-import sys
-
-from ..llrf.signal_processing import comb_filter, cartesian_to_polar, \
-    fir_filter_lhc_otfb_coeff, \
-    polar_to_cartesian, modulator, moving_average, rf_beam_current
-from ..llrf.impulse_response import SPS3Section200MHzTWC, \
->>>>>>> b27c504a
     SPS4Section200MHzTWC, SPS5Section200MHzTWC
 from blond.llrf.signal_processing import feedforward_filter_TWC3, \
     feedforward_filter_TWC4, feedforward_filter_TWC5
@@ -137,13 +124,8 @@
 
     """
 
-<<<<<<< HEAD
     def __init__(self, RFStation, Beam, Profile, G_ff=1, G_llrf=10, G_tx=0.5,
                  a_comb=None, turns=1000, post_LS2=True, V_part=None,
-=======
-    def __init__(self, RFStation, Beam, Profile, G_ff=1, G_llrf=10,
-                 a_comb=15/16, turns=1000, post_LS2=True, V_part=None,
->>>>>>> b27c504a
                  Commissioning=CavityFeedbackCommissioning()):
 
 
@@ -281,13 +263,8 @@
 
 class SPSOneTurnFeedback(object):
 
-<<<<<<< HEAD
     def __init__(self, RFStation, Beam, Profile, n_sections, n_cavities=4,
                  V_part=4/9, G_ff=1, G_llrf=10, G_tx=0.5, a_comb=63/64,
-=======
-    def __init__(self, RFStation, Beam, Profile, n_sections, n_cavities=2,
-                 V_part=4/9, G_ff=1, G_llrf=10, G_tx=1, a_comb=15/16,
->>>>>>> b27c504a
                  Commissioning=CavityFeedbackCommissioning()):
 
         # Set up logging
@@ -509,7 +486,6 @@
 
     def llrf_model(self):
 
-<<<<<<< HEAD
         self.set_point()
         self.error_and_gain()
         self.comb()
@@ -517,15 +493,6 @@
         self.mod_to_fr()
         self.mov_avg()
 
-=======
-        # Add correction to the drive already existing, for all cavities
-        self.V_gen = self.open_FB*modulator(self.dV_gen, self.omega_r,
-            self.omega_c, self.rf.t_rf[0, self.counter]) \
-            + self.open_drive*self.V_set
-
-        # Generator charge from voltage, transmitter model, for all cavities
-        self.I_gen = self.G_tx*self.V_gen/self.TWC.R_gen*self.T_s
->>>>>>> b27c504a
 
     def gen_model(self):
 
@@ -560,38 +527,9 @@
                     self.I_FF_CORR += self.coeff_FF[k] \
                                       * self.I_BEAM_COARSE_FF[ind-k]
 
-<<<<<<< HEAD
                 self.V_FF_CORR = self.G_ff \
                                  * self.matr_conv(self.I_BEAM_COARSE_FF,
                                                   self.TWC.h_gen[::5])
-=======
-        self.logger.debug("Matrix convolution for V_ind")
-
-        if name == "beam":
-            # Compute the beam-induced voltage on the fine grid
-            # For one cavity
-            self.__setattr__("V_fine_ind_"+name,
-                self.matr_conv(self.__getattribute__("I_"+name+"_fine"),
-                               self.TWC.__getattribute__("h_"+name)))
-            self.V_fine_ind_beam *= -self.n_cavities
-
-        if name == "beam_coarse" and hasattr(self.TWC, "h_beam_coarse"):
-            # Compute the beam-induced voltage on the coarse grid
-            # For one cavity
-            self.__setattr__("V_coarse_ind_beam",
-                self.matr_conv(self.__getattribute__("I_"+name),
-                               self.TWC.__getattribute__("h_"+name)))
-            self.V_coarse_ind_beam *= -self.n_cavities
-
-        if name == "gen":
-            # Compute the generator-induced voltage on the coarse grid
-            # For all cavities
-            self.__setattr__("V_coarse_ind_" + name,
-                self.matr_conv(self.__getattribute__("I_"+name),
-                               self.TWC.__getattribute__("h_"+name)))
-            # Circular convolution
-            self.V_coarse_ind_gen = self.V_coarse_ind_gen[self.n_mov_av:self.n_coarse+self.n_mov_av]
->>>>>>> b27c504a
 
                 # Compensate for FIR filter delay
                 self.DV_FF = np.concatenate((self.V_FF_CORR[self.n_FF_delay:],
@@ -761,7 +699,6 @@
             raise RuntimeError("Error in SPSOneTurnFeedback: changing number" +
                 " of coarse samples. This option isnot yet implemented!")
         # Present delay time
-<<<<<<< HEAD
         self.n_mov_av = int(self.TWC.tau / self.rf.t_rf[0, self.counter])
         self.n_delay = self.n_coarse - self.n_mov_av
 
@@ -777,106 +714,6 @@
     def w_clamping(self):
         pass
 
-
-=======
-        self.n_delay = int((self.rf.t_rev[self.counter] - self.TWC.tau)
-                           / self.rf.t_rf[0, self.counter])
-
-
-#    def pre_compute_semi_analytic_factor(self, time):
-#        r""" Pre-computes factor for semi-analytic method, which is used to
-#        compute the beam-induced voltage on the coarse grid.
-#
-#        Parameters
-#        ----------
-#        time : float array [s]
-#            Time array at which to compute the beam-induced voltage
-#
-#        Attributes
-#        ----------
-#        profile_coarse : class
-#            Beam profile with 20 bins per RF-bucket
-#        semi_analytic_factor : complex array [:math:`\Omega\,s`]
-#            Factor that is used to compute the beam-induced voltage
-#        """
-#
-#        self.logger.info("Pre-computing semi-analytic factor")
-#
-#        n_slices_per_bucket = 20
-#
-#        n_buckets = int(np.round(
-#            (self.profile.cut_right - self.profile.cut_left)
-#            / self.rf.t_rf[0, 0]))
-#
-#        self.profile_coarse = Profile(self.beam, CutOptions=CutOptions(
-#            cut_left=self.profile.cut_left,
-#            cut_right=self.profile.cut_right,
-#            n_slices=n_buckets*n_slices_per_bucket))
-#
-#        # pre-factor [Ohm s]
-#
-#        pre_factor = 2*self.TWC.R_beam / self.TWC.tau**2 / self.omega_r**3
-#
-#        # Matrix of time differences [1]
-#        dt1 = np.zeros(shape=(len(time), self.profile_coarse.n_slices))
-#
-#        for i in range(len(time)):
-#            dt1[i] = (time[i] - self.profile_coarse.bin_centers) * self.omega_r
-#
-##        dt2 = dt1 - self.TWC.tau * self.omega_r
-#
-##        phase1 = np.exp(-1j * dt1)
-#        phase = np.exp(-1j * self.TWC.tau * self.TWC.omega_r)
-#
-##        diff1 = 2j - dt1 + self.TWC.tau * self.omega_r
-#
-##        diff2 = (2j - dt1 + self.TWC.tau * self.omega_r) * np.exp(-1j * dt1)
-#
-#        tmp = (-2j - dt1 + self.TWC.tau*self.omega_r
-#               + (2j - dt1 + self.TWC.tau*self.omega_r) * np.exp(-1j * dt1))\
-#            * np.sign(dt1) \
-#            - ((2j - dt1 + self.TWC.tau * self.omega_r) * np.exp(-1j * dt1)
-#               + (-2j - dt1 + self.TWC.tau * self.omega_r) * phase) \
-#            * np.sign(dt1 - self.TWC.tau * self.omega_r) \
-#            - (2 - 1j*dt1) * self.TWC.tau * self.TWC.omega_r * np.sign(dt1)
-#
-##        tmp = (-2j - dt1 + self.TWC.tau*self.omega_r + diff2) * np.sign(dt1) \
-##            - (diff2 + (-2j - dt1 + self.TWC.tau * self.omega_r) * phase) \
-##                * np.sign(dt1 - self.TWC.tau * self.omega_r) \
-##            - (2 - 1j*dt1) * self.TWC.tau * self.TWC.omega_r * np.sign(dt1)
-#
-##        tmp = (diff1.conjugate() + diff2) * np.sign(dt1) \
-##            - (diff2 + diff1.conjugate() * phase) \
-##                * np.sign(dt1 - self.TWC.tau * self.omega_r) \
-##            - (2 - 1j*dt1) * self.TWC.tau * self.TWC.omega_r * np.sign(dt1)
-#
-#        tmp *= pre_factor
-#
-#        self.semi_analytic_factor = np.diff(tmp)
-#
-#    def beam_induced_voltage_semi_analytic(self):
-#        r"""Computes the beam-induced voltage in (I,Q) at the present carrier
-#        frequency :math:`\omega_c` using the semi-analytic method. It requires
-#        that pre_compute_semi_analytic_factor() was called previously.
-#
-#        Returns
-#        -------
-#        complex array [V]
-#            Beam-induced voltage in (I,Q) at :math:`\omega_c`
-#        """
-#
-#        # Update the coarse profile
-#        self.profile_coarse.track()
-#
-#        # Slope of line segments [A/s]
-#        kappa = self.beam.ratio*self.beam.Particle.charge*e \
-#            * np.diff(self.profile_coarse.n_macroparticles) \
-#            / self.profile_coarse.bin_size**2
-#
-#        return np.exp(1j*self.rf_centers*self.omega_c)\
-#            * np.sum(self.semi_analytic_factor * kappa, axis=1)
-#
-#
 
 
 class LHCRFFeedback(object):
@@ -1532,4 +1369,3 @@
         '''
 
         return voltage/(R_over_Q*real_peak_beam_current)
->>>>>>> b27c504a
