# coding: utf8
# Copyright 2014-2017 CERN. This software is distributed under the
# terms of the GNU General Public Licence version 3 (GPL Version 3),
# copied verbatim in the file LICENCE.md.
# In applying this licence, CERN does not waive the privileges and immunities
# granted to it by virtue of its status as an Intergovernmental Organization or
# submit itself to any jurisdiction.
# Project website: http://blond.web.cern.ch/

"""
**Parent class to develop cavity feedback models and various cavity loops for the CERN machines**

:Authors: **Birk Emil Karlsen-Bæck**, **Helga Timko**
"""

from __future__ import annotations

import logging
import sys
from abc import abstractmethod
from typing import TYPE_CHECKING

import matplotlib.pyplot as plt
import numpy as np
import numpy.random as rnd
import scipy.signal
from scipy.interpolate import interp1d

from .impulse_response import (  # noqa
    SPS3Section200MHzTWC,
    SPS4Section200MHzTWC,
    SPS5Section200MHzTWC,
)
# Import SPS3Section and feedforward_filter for eval(..) below
# noqa statement is used to block autoformatter from
# removing seemingly unused import statements
from .impulse_response import (  # noqa
    SPS3Section200MHzTWC,
    SPS4Section200MHzTWC,
    SPS5Section200MHzTWC,
)
from .impulse_response import cavity_response_sparse_matrix
from .signal_processing import (
    cartesian_to_polar,
    comb_filter,
    modulator,
    moving_average,
    get_power_gen_i,
    polar_to_cartesian,
    rf_beam_current,
    fir_filter_lhc_otfb_coeff,
    smooth_step,
)
# Import SPS3Section and feedforward_filter for eval(..) below
# noqa statement is used to block autoformatter from
# removing seemingly unused import statements
from .signal_processing import (  # noqa
    feedforward_filter_TWC3,
    feedforward_filter_TWC4,
    feedforward_filter_TWC5,
)
from ..utils import bmath as bm
from ..utils.legacy_support import handle_legacy_kwargs

if TYPE_CHECKING:
    from typing import Optional, Any

    from numpy import float64, ndarray
    from numpy.typing import NDArray

    from ..input_parameters.rf_parameters import RFStation
    from ..beam.profile import Profile


class CavityFeedback:
    r"""Parent class for implementing cavity feedback models interfacing with BLonD

    Parameters
    ----------
    rf_station : class
        An RFStation type class
    profile : class
        A Profile type class
    n_cavities : int
        Number of cavities the feedback is acting with
    n_s : int
        The number of RF periods the coarse grid sampling period corresponds to
    n_h : int
        The index of the harmonic in the RFStation that the feedback should act on
    """

    def __init__(self, rf_station: RFStation, profile: Profile, n_cavities: int,
             n_s: int, n_h: int, lpf: bool = False) -> None:
        # BLonD classes the feedback should get information from
        self.rf_station: RFStation = rf_station
        self.profile: Profile = profile
        self.counter = self.rf_station.counter[0]

        # Number of cavities the feedback is working on
        self.n_cavities = int(n_cavities)
        if self.n_cavities < 1:
            raise RuntimeError(
                "ERROR in CavityFeedback: argument" " n_cavities has invalid value!"
            )

        # Apply a low-pass filter to the RF beam current
        self.lpf = lpf

        # The harmonic index the cavity feedback is working on
        self.n_h = int(n_h)
        if self.n_h > self.rf_station.n_rf - 1:
            raise RuntimeError(
                "ERROR in CavityFeedback: argument"
                " n_h is greater than the number of n_rf in RFStation"
            )

        # Sampling time in the model and the number of samples per turn
        self.n_s = int(n_s)
        self.T_s = (
                self.n_s
                * 2
                * np.pi
                / self.rf_station.omega_rf[self.n_h, self.rf_station.counter[0]]
        )
        self.n_coarse = round(self.rf_station.t_rev[0] / self.T_s)
        self.omega_carrier = (
                self.rf_station.omega_rf[self.n_h, self.rf_station.counter[0]] / self.n_s
        )
        self.omega_rf = self.rf_station.omega_rf[self.n_h, self.rf_station.counter[0]]
        self.dT = 0

        # The least amount of arrays needed to feedback to the tracker object
        self.rf_centers = (
                np.arange(self.n_coarse) * self.T_s
                + 0.5 * self.rf_station.t_rf[self.n_h, self.rf_station.counter[0]]
        )
        self.V_SET = np.zeros(2 * self.n_coarse, dtype=complex)
        self.I_BEAM_COARSE = np.zeros(2 * self.n_coarse, dtype=complex)
        self.I_BEAM_FINE = np.zeros(self.profile.n_slices, dtype=complex)
        self.V_ANT_COARSE = np.zeros(2 * self.n_coarse, dtype=complex)
        self.V_ANT_FINE = np.zeros(self.profile.n_slices, dtype=complex)
        self.I_GEN_COARSE = np.zeros(2 * self.n_coarse, dtype=complex)
        self.I_GEN_FINE = np.zeros(self.profile.n_slices, dtype=complex)

    @property
    def rfstation(self):
        from warnings import warn
        warn("rfstation is deprecated, use ring", DeprecationWarning)
        return self.rf_station

    @rfstation.setter
    def rfstation(self, val):
        from warnings import warn
        warn("rfstation is deprecated, use ring", DeprecationWarning)
        self.rf_station = val

    @abstractmethod
    def circuit_track(self, no_beam: bool = False):
        r"""Method to track circuit of the feedback. This is meant to be implemented in the child class by the user.
        The only requirement for this method is that it has to update the V_ANT_FINE and V_SET arrays turn-by-turn.
        """
        pass

    @abstractmethod
    def update_fb_variables(self):
        r"""Method to update the variables specific to the feedback.
        This is meant to be implemented in the child class by the user."""
        pass

    def track_no_beam(self, n_pretrack: Optional[int] = None) -> None:
        r"""Tracking method of the cavity feedback without beam in the accelerator"""

        self.update_rf_variables()
        self.update_fb_variables()
        if n_pretrack is None:
            self.circuit_track(no_beam=True)
        else:
            for i in range(n_pretrack):
                self.circuit_track(no_beam=True)

    def track(self) -> None:
        r"""Tracking method of the cavity feedback"""
        # Update parameters from rest of BLonD classes
        self.update_rf_variables()
        self.update_fb_variables()

        # Get rf beam current
        self.rf_beam_current(lpf=self.lpf)

        # Tracking circuit model of feedback
        self.circuit_track()

        # Convert to amplitude and phase
        self.V_corr, self.alpha_sum = cartesian_to_polar(
            self.V_ANT_FINE[-self.profile.n_slices:]
        )

        # Calculate OTFB correction w.r.t. RF voltage and phase in RFStation
        self.V_corr /= self.rf_station.voltage[self.n_h, self.rf_station.counter[0]]
        self.phi_corr = self.alpha_sum - np.angle(
            np.interp(
                self.profile.bin_centers, self.rf_centers, self.V_SET[-self.n_coarse:]
            )
        )

    def rf_beam_current(self, lpf: bool = False) -> None:
        r"""Calculate RF beam current from beam profile"""

        # Beam current from profile
        self.I_BEAM_COARSE[: self.n_coarse] = self.I_BEAM_COARSE[-self.n_coarse:]
        self.I_BEAM_FINE, self.I_BEAM_COARSE[-self.n_coarse:] = rf_beam_current(
            self.profile,
            self.omega_rf,
            self.rf_station.t_rev[self.counter],
            lpf=lpf,
            downsample={"Ts": self.T_s, "points": self.n_coarse},
            external_reference=True,
            dT=self.dT,
        )

        # Convert RF beam currents to be in units of Amperes
        self.I_BEAM_FINE = self.I_BEAM_FINE / self.profile.bin_size
        self.I_BEAM_COARSE[-self.n_coarse:] = (
                self.I_BEAM_COARSE[-self.n_coarse:] / self.T_s
        )

    def set_point_from_rfstation(self) -> NDArray:
        r"""Computes the setpoint in I/Q based on the RF voltage in the RFStation"""

        V_set = polar_to_cartesian(
            self.rf_station.voltage[self.n_h, self.counter] / self.n_cavities, 0
        )

        return V_set * np.ones(self.n_coarse)

    def update_rf_variables(self) -> None:
        r"""Updating variables from the other BLonD classes"""

        # Present time step
        self.counter = self.rf_station.counter[0]

        # Present RF angular frequency
        self.omega_rf = self.rf_station.omega_rf[self.n_h, self.counter]

        # Present carrier frequency: main RF frequency
        self.omega_carrier_prev = self.omega_carrier
        self.omega_carrier = self.omega_rf / self.n_s

        # Present sampling time
        self.T_s_prev = self.T_s
        self.T_s = self.n_s * 2 * np.pi / self.omega_rf

        # Update the coarse grid sampling
        self.n_coarse = round(
            self.rf_station.t_rev[self.rf_station.counter[0]] / self.T_s
        )

        # Present coarse grid and save previous turn coarse grid
        self.rf_centers_prev = np.copy(self.rf_centers)

        # Residual part of last turn entering the current turn due to non-integer harmonic number
        self.dT = -self.rf_station.phi_rf[self.n_h, self.counter] / self.omega_rf
        self.rf_centers = (
                                  np.arange(self.n_coarse) + 0.5 / self.n_s
                          ) * self.T_s + self.dT


class SPSCavityLoopCommissioning:
    r"""Class containing commissioning settings for the cavity feedback

    Parameters
    ----------
    debug : bool
        Debugging output active (True/False); default is False
    open_loop : int(bool)
        Open (True) or closed (False) cavity loop; default is False
    open_fb : int(bool)
        Open (True) or closed (False) feedback; default is False
    open_drive : int(bool)
        Open (True) or closed (False) drive; default is False
    open_ff : int(bool)
        Open (True) or closed (False) feed-forward; default is True.
    V_SET : complex array
        Array set point voltage; default is False
    cpp_conv : bool
        Enable (True) or disable (False) convolutions using a C++ implementation; default is False
    pwr_clamp : bool
        Enable (True) or disable (False) power clamping; default is False
    rot_IQ : complex
        Option to rotate the set point and beam induced voltages in the complex plane.
    excitation : bool
        Excite the model with white noise to perform BBNA measurements
    """

    def __init__(
            self,
            debug: bool = False,
            open_loop: bool = False,
            open_fb: bool = False,
            open_drive: bool = False,
            open_ff: bool = True,
            v_set: Optional[NDArray] = None,
            cpp_conv: bool = False,
            pwr_clamp: bool = False,
            rot_iq: complex = 1,
            excitation: bool = False,
    ) -> None:
        self.debug = bool(debug)
        self.open_loop = 0 if open_loop else 1
        self.open_fb = 0 if open_fb else 1
        self.open_drive = 0 if open_drive else 1
        self.open_ff = 0 if open_ff else 1
        self.V_SET = v_set
        self.cpp_conv = cpp_conv
        self.pwr_clamp = pwr_clamp
        self.rot_iq = rot_iq
        self.excitation: int = int(excitation)


class LHCCavityLoopCommissioning:
    r"""RF Feedback settings for LHC ACS cavity loop.

    Parameters
    ----------
    alpha : float
        One-turn feedback memory parameter; default is 15/16
    d_phi_ad : float
        Phase misalignment of digital FB w.r.t. analog FB [deg]
    G_a : float
        Analog FB gain [1]
    G_d : float
        Digital FB gain, w.r.t. analog gain [1]
    G_o : float
        One-turn feedback gain
    tau_a : float
        Analog FB delay time [s]
    tau_d : float
        Digital FB delay time [s]
    tau_o : float
        AC-coupling delay time of one-turn feedback [s]
    mu : float
        Coefficient for the tuner algorithm determining time scale; default is -0.0001
    power_thres : float
        Available RF power in the klystron; default is 300 kW
    open_drive : bool
        Open (True) or closed (False) cavity loop at drive; default is False
    open_loop : bool
        Open (True) or closed (False) cavity loop at RFFB; default is False
    open_otfb : bool
        Open (true) or closed (False) one-turn feedback; default is False
    open_rffb : bool
        Open (True) or closed (False) RFFB; default is False
    open_tuner : bool
        Open (True) or closed (False) tuner control; default is False
    clamping : bool
        Simulate clamping (True) or not (False); default is False
    excitation : bool
        Perform BBNA measurement of the feedback (True); default is False
    """

    def __init__(
            self,
            alpha: float = 15 / 16,
            d_phi_ad: float = 0,
            G_a: float = 0.00001,
            G_d: float = 10,
            G_o: float = 10,
            tau_a: float = 170e-6,
            tau_d: float = 400e-6,
            tau_o: float = 110e-6,
            mu: float = -0.0001,
            power_thres: float = 300e3,
            open_drive: bool = False,
            open_loop: bool = False,
            open_otfb: bool = False,
            open_rffb: bool = False,
            open_tuner: bool = False,
            clamping: bool = False,
            excitation: bool = False,
            excitation_otfb_1: bool = False,
            excitation_otfb_2: bool = False,
            seed1: Any = 1234,
            seed2: Any = 7564,
    ) -> None:
        # Import variables
        self.alpha = alpha
        self.d_phi_ad = d_phi_ad * np.pi / 180
        self.G_a = G_a
        self.G_d = G_d
        self.G_o = G_o
        self.tau_a = tau_a
        self.tau_d = tau_d
        self.tau_o = tau_o
        self.mu = mu
        self.power_thres = power_thres
        self.excitation = excitation
        self.excitation_otfb_1 = excitation_otfb_1
        self.excitation_otfb_2 = excitation_otfb_2
        self.seed1 = seed1
        self.seed2 = seed2

        # Multiply with zeros if open == True
        self.open_drive = 0 if open_drive else 1
        self.open_drive_inv = 0 if self.open_drive else 1
        self.open_loop = 0 if open_loop else 1
        self.open_otfb = 0 if open_otfb else 1
        self.open_rffb = 0 if open_rffb else 1
        self.open_tuner = 0 if open_tuner else 1

        self.clamping = clamping

    def generate_white_noise(self, n_points: int):
        r"""Generates white noise"""

        rnd.seed(self.seed1)
        r1 = rnd.random_sample(n_points)
        rnd.seed(self.seed2)
        r2 = rnd.random_sample(n_points)

        return np.exp(2 * np.pi * 1j * r1) * np.sqrt(-2 * np.log(r2))


class SPSOneTurnFeedback(CavityFeedback):
    r"""The SPS one-turn delay feedback and feedforward model in BLonD for a single cavity type.

    Parameters
    ----------
    rf_station : class
        An RFStation type class
    profile : class
        A Profile type class
    n_sections : int
        Number of sections of the traveling wave cavity
    n_cavities : int
        Number of traveling wave cavities of this type; default is 4
    V_part : float
        Partitioning of the total voltage onto this cavity type; default is 4/9
    G_ff : float
        Feedforward gain; default is 1
    G_llrf : float
        Low-level RF gain; default is 10
    G_tx : float
        Transmitter gain; default is 1
    a_comb : float
        Comb filter coefficient; default is 63/64
    df : float
        Change of the TWC central frequency in Hz from the 2021 measurement; default is 0 Hz
    Commissioning : class
        A SPSCavityLoopCommissioning type class; default is None. If this parameter is None, a new
        SPSCavityLoopCommissioning is used.
    """

    def __init__(
<<<<<<< HEAD
            self,
            rf_station: RFStation,
            profile: Profile,
            n_sections: int,
            n_cavities: int = 4,
            V_part: float = 4 / 9,
            G_ff: float = 1,
            G_llrf: float = 10,
            G_tx: float = 1,
            a_comb: float = 63 / 64,
            df: float = 0,
            Commissioning: Optional[SPSCavityLoopCommissioning] = None,
            n_h: int = 0,
    ) -> None:
=======
        self,
        RFStation: RFStation,
        Profile: Profile,
        n_sections: int,
        n_cavities: int = 4,
        V_part: float = 4 / 9,
        G_ff: float = 1,
        G_llrf: float = 10,
        G_tx: float = 1,
        a_comb: float = 63 / 64,
        df: float = 0,
        commissioning: SPSCavityLoopCommissioning = None,
        n_h: int = 0,
    ):
>>>>>>> 387eccaa
        super().__init__(
            rf_station=rf_station, profile=profile, n_cavities=n_cavities, n_s=1, n_h=n_h
        )

        # Set up logging
        self.logger = logging.getLogger(__class__.__name__)

        if commissioning is None:
            commissioning = SPSCavityLoopCommissioning()

        # Commissioning options
        self.open_loop = commissioning.open_loop
        if self.open_loop == 0:  # Open Loop
            self.logger.debug("Opening overall OTFB loop")
        elif self.open_loop == 1:
            self.logger.debug("Closing overall OTFB loop")
        self.open_fb = commissioning.open_fb
        if self.open_fb == 0:  # Open Feedback
            self.logger.debug("Opening feedback of drive correction")
        elif self.open_fb == 1:
            self.logger.debug("Closing feedback of drive correction")
        self.open_drive = commissioning.open_drive
        if self.open_drive == 0:  # Open Drive
            self.logger.debug("Opening drive to generator")
        elif self.open_drive == 1:
            self.logger.debug("Closing drive to generator")
        self.open_ff = commissioning.open_ff
        if self.open_ff == 0:  # Open Feedforward
            self.logger.debug("Opening feed-forward on beam current")
        elif self.open_ff == 1:
            self.logger.debug("Closing feed-forward on beam current")
        self.V_SET = commissioning.V_SET
        if self.V_SET is None:  # Vset as array or not
            self.set_point_modulation = False
        else:
            self.set_point_modulation = True

        self.cpp_conv = commissioning.cpp_conv
        self.rot_iq = commissioning.rot_iq
        self.excitation = commissioning.excitation

        self.n_sections = int(n_sections)

        self.V_part = float(V_part)
        if self.V_part * (1 - self.V_part) < 0:
            raise RuntimeError(
                "ERROR in SPSOneTurnFeedback: V_part" " should be in range (0,1)!"
            )

        # Gain settings
        self.G_ff = float(G_ff)
        self.G_llrf = float(G_llrf)
        self.G_tx = float(G_tx)

        # 200 MHz travelling wave cavity (TWC) model
        if n_sections in [3, 4, 5]:
            self.TWC = eval(
                "SPS" + str(n_sections) + "Section200MHzTWC(" + str(df) + ")"
            )
            if self.open_ff == 1:
                # Feed-forward filter
                self.coeff_ff = getattr(
                    sys.modules[__name__], "feedforward_filter_TWC" + str(n_sections)
                )
                self.n_ff = len(self.coeff_ff)  # Number of coefficients for FF
                self.n_ff_delay = round(
                    0.5 * (self.n_ff - 1)
                    + 0.5
                    * self.TWC.tau
<<<<<<< HEAD
                    / self.rf_station.t_rf[self.n_h, self.rf_station.counter[0]]
=======
                    / self.T_s
>>>>>>> 387eccaa
                    / 5
                )

                self.logger.debug("Feed-forward delay in samples %d", self.n_ff_delay)

                # Multiply gain by normalisation factors from filter and
                # beam-to generator current
                self.G_ff *= self.TWC.R_beam / (self.TWC.R_gen * np.sum(self.coeff_ff))

        else:
            raise RuntimeError(
                "ERROR in SPSOneTurnFeedback: argument" " n_sections has invalid value!"
            )
        self.logger.debug(
            "SPS OTFB cavities: %d, sections: %d, voltage"
            " partition %.2f, gain: %.2e",
            self.n_cavities,
            n_sections,
            self.V_part,
            self.G_tx,
        )

        # Switch between convolution methods
        if self.cpp_conv:
            self.conv = getattr(self, "call_conv")
        else:
            self.conv = getattr(self, "matr_conv")

        # TWC resonant frequency
        self.omega_c = self.TWC.omega_r
        # Length of arrays in LLRF
        self.n_coarse_ff = int(self.n_coarse / 5)
        # Initialize turn-by-turn variables
        self.dphi_mod = 0

        # Check array length for set point modulation
        if self.set_point_modulation:
            if self.V_SET.shape[0] != 2 * self.n_coarse:
                raise RuntimeError("V_SET length should be %d" % (2 * self.n_coarse))
            self.set_point = getattr(self, "set_point_mod")
        else:
            self.set_point = getattr(self, "set_point_std")
            self.V_SET = np.zeros(2 * self.n_coarse, dtype=complex)

        # Array to hold the bucket-by-bucket voltage with length LLRF
        self.DV_GEN = np.zeros(2 * self.n_coarse, dtype=complex)
        self.logger.debug("Length of arrays on coarse grid 2x %d", self.n_coarse)

        # Array if noise is being injected
        self.NOISE = np.zeros(2 * self.n_coarse, dtype=complex)

        # LLRF MODEL ARRAYS
        # Initialize comb filter
        self.DV_COMB_OUT = np.zeros(2 * self.n_coarse, dtype=complex)
        self.a_comb = float(a_comb)

        # Initialize the delayed signal
        self.DV_DELAYED = np.zeros(2 * self.n_coarse, dtype=complex)

        # Initialize modulated signal (to fr)
        self.DV_MOD_FR = np.zeros(2 * self.n_coarse, dtype=complex)

        # Initialize moving average
        self.n_mov_av = round(
            self.TWC.tau / self.rf_station.t_rf[self.n_h, self.rf_station.counter[0]]
        )
        self.DV_MOV_AVG = np.zeros(2 * self.n_coarse, dtype=complex)
        self.logger.debug("Moving average over %d points", self.n_mov_av)
        if self.n_mov_av < 2:
            raise RuntimeError(
                "ERROR in SPSOneTurnFeedback: profile has to"
                " have at least 12.5 ns resolution!"
            )

        # GENERATOR MODEL ARRAYS
        # Initialize modulated signal (to frf)
        self.DV_MOD_FRF = np.zeros(2 * self.n_coarse, dtype=complex)

        # Initialize induced voltage on coarse grid
        self.V_IND_COARSE_GEN = np.zeros(2 * self.n_coarse, dtype=complex)
        self.CONV_RES = np.zeros(2 * self.n_coarse, dtype=complex)
        self.CONV_PREV = np.zeros(self.n_coarse, dtype=complex)

        # BEAM MODEL ARRAYS
        # Initialize induced beam voltage coarse and fine
        self.V_IND_FINE_BEAM = np.zeros(self.profile.n_slices, dtype=complex)
        self.V_IND_COARSE_BEAM = np.zeros(2 * self.n_coarse, dtype=complex)

        # Initialise feed-forward; sampled every fifth bucket
        if self.open_ff == 1:
            self.logger.debug("Feed-forward active")
            self.I_BEAM_COARSE_FF = np.zeros(2 * self.n_coarse_ff, dtype=complex)
            self.I_BEAM_COARSE_FF_MOD = np.zeros(2 * self.n_coarse_ff, dtype=complex)
            self.I_FF_CORR_MOD = np.zeros(2 * self.n_coarse_ff, dtype=complex)
            self.I_FF_CORR_DEL = np.zeros(2 * self.n_coarse_ff, dtype=complex)
            self.I_FF_CORR = np.zeros(2 * self.n_coarse_ff, dtype=complex)
            self.V_FF_CORR = np.zeros(2 * self.n_coarse_ff, dtype=complex)

        # Update global cavity loop variables before tracking
        self.update_rf_variables()
        self.update_fb_variables()
        self.logger.info("Class initialized")

    def circuit_track(self, no_beam: bool = False) -> None:
        r"""Tracking the SPS CL internally."""

        # Update the impulse response at present carrier frequency
        self.TWC.impulse_response_gen(self.omega_carrier, self.rf_centers)
        self.TWC.impulse_response_beam(
            self.omega_carrier, self.profile.bin_centers, self.rf_centers
        )

        if not no_beam:
            # Beam-induced voltage from beam profile
            self.beam_model()

        # On current measured (I,Q) voltage, apply LLRF model
        self.llrf_model()

        # Generator-induced voltage from generator current
        self.gen_model()

        # Sum generator- and beam-induced voltages for coarse grid
        self.V_ANT_START = np.copy(self.V_ANT_COARSE)
        self.V_ANT_COARSE[: self.n_coarse] = self.V_ANT_COARSE[-self.n_coarse:]
        self.V_ANT_COARSE[-self.n_coarse:] = (
                self.V_IND_COARSE_GEN[-self.n_coarse:]
                + self.V_IND_COARSE_BEAM[-self.n_coarse:]
        )

        # Obtain generator-induced voltage on the fine grid by interpolation
        self.V_ANT_FINE_START = np.copy(self.V_ANT_FINE)
        self.V_ANT_FINE[: self.profile.n_slices] = self.V_ANT_FINE[
                                                   -self.profile.n_slices:
                                                   ]
        self.V_ANT_FINE[-self.profile.n_slices:] = self.V_IND_FINE_BEAM[
                                                   -self.profile.n_slices:
                                                   ] + np.interp(
            self.profile.bin_centers,
            self.rf_centers,
            self.V_IND_COARSE_GEN[-self.n_coarse:],
        )
        self.V_ANT_FINE[-self.profile.n_slices:] = (
            self.n_cavities * self.V_ANT_FINE[-self.profile.n_slices:]
        )

    def llrf_model(self) -> None:
        r"""The LLRF model of the SPSOneTurnFeedback. This function calles the functions related
        to the LLRF part of the model in the correct order."""

        # Track all the modules of the LLRF-part of the model
        self.set_point()
        self.error_and_gain()
        self.comb()
        self.one_turn_delay()
        self.mod_to_fr()
        self.mov_avg()

    def gen_model(self) -> None:
        r"""The Generator model of the SPSOneTurnFeedback. This function calles the functions related
        to the generator part of the model in the correct order."""

        # Track all the modules for the generator part of the model
        self.mod_to_frf()
        self.sum_and_gain()
        self.gen_response()

    def beam_model(self) -> None:
        r"""The Beam model of the SPSOneTurnFeedback. This function find the RF beam current from the Profile-
        object, applies the cavity response towards the beam and the feed-forward correction if engaged.
        """

        # Rotate the RF beam current
        self.I_BEAM_FINE = self.rot_iq * self.I_BEAM_FINE
        self.I_BEAM_COARSE[-self.n_coarse:] = (
                self.rot_iq * self.I_BEAM_COARSE[-self.n_coarse:]
        )

        # Beam-induced voltage
        self.beam_response(coarse=False)
        self.beam_response(coarse=True)

        # Feed-forward
        if self.open_ff == 1:
            # Calculate correction based on previous turn on coarse grid

            # Resample RF beam current to FF sampling frequency
            self.I_BEAM_COARSE_FF[: self.n_coarse_ff] = self.I_BEAM_COARSE_FF[
                                                        -self.n_coarse_ff:
                                                        ]
            I_COARSE_BEAM_RESHAPED = np.copy(self.I_BEAM_COARSE[-self.n_coarse:])
            I_COARSE_BEAM_RESHAPED = I_COARSE_BEAM_RESHAPED.reshape(
                (self.n_coarse_ff, self.n_coarse // self.n_coarse_ff)
            )
            self.I_BEAM_COARSE_FF[-self.n_coarse_ff:] = (
                    np.sum(I_COARSE_BEAM_RESHAPED, axis=1) / 5
            )

            # Do a down-modulation to the resonant frequency of the TWC
            self.I_BEAM_COARSE_FF_MOD[: self.n_coarse_ff] = self.I_BEAM_COARSE_FF_MOD[
                                                            -self.n_coarse_ff:
                                                            ]
            self.I_BEAM_COARSE_FF_MOD[-self.n_coarse_ff:] = modulator(
                self.I_BEAM_COARSE_FF[-self.n_coarse_ff:],
                omega_i=self.omega_carrier,
                omega_f=self.omega_c,
                T_sampling=5 * self.T_s,
<<<<<<< HEAD
                phi_0=(self.dphi_mod + self.rf_station.dphi_rf[0]),
            )

            self.I_FF_CORR[: self.n_coarse_ff] = self.I_FF_CORR[-self.n_coarse_ff:]
            self.I_FF_CORR[-self.n_coarse_ff:] = np.zeros(self.n_coarse_ff)
=======
                phi_0=self.dphi_mod,
                dt=self.dT
            )

            self.I_FF_CORR[: self.n_coarse_ff] = self.I_FF_CORR[-self.n_coarse_ff :]
            self.I_FF_CORR[-self.n_coarse_ff :] = np.zeros(self.n_coarse_ff, dtype=complex)
>>>>>>> 387eccaa
            for ind in range(self.n_coarse_ff, 2 * self.n_coarse_ff):
                for k in range(self.n_ff):
                    self.I_FF_CORR[ind] += (
                            self.coeff_ff[k] * self.I_BEAM_COARSE_FF_MOD[ind - k]
                    )

            # Do a down-modulation to the resonant frequency of the TWC
            phi_delay = (
                    self.n_ff_delay * self.T_s * 5 * (self.omega_c - self.omega_carrier)
            )
            self.I_FF_CORR_MOD[: self.n_coarse_ff] = self.I_FF_CORR_MOD[
                                                     -self.n_coarse_ff:
                                                     ]
            self.I_FF_CORR_MOD[-self.n_coarse_ff:] = modulator(
                self.I_FF_CORR[-self.n_coarse_ff:],
                omega_i=self.omega_c,
                omega_f=self.omega_carrier,
                T_sampling=5 * self.T_s,
<<<<<<< HEAD
                phi_0=-(self.dphi_mod + self.rf_station.dphi_rf[0] + phi_delay),
=======
                phi_0=-(self.dphi_mod + phi_delay),
                dt=self.dT
>>>>>>> 387eccaa
            )

            # Compensate for FIR filter delay
            self.I_FF_CORR_DEL[: self.n_coarse_ff] = self.I_FF_CORR_DEL[
                                                     -self.n_coarse_ff:
                                                     ]
            self.I_FF_CORR_DEL[-self.n_coarse_ff:] = self.I_FF_CORR_MOD[
                                                     self.n_ff_delay: self.n_ff_delay - self.n_coarse_ff
                                                     ]

    # BEAM MODEL
    def beam_response(self, coarse: bool = False) -> None:
        r"""Computes the beam-induced voltage on the fine- and coarse-grid by convolving
        the RF beam current with the cavity response towards the beam. The voltage is
        multiplied by the number of cavities to find the total."""
        self.logger.debug("Matrix convolution for V_ind")

        if coarse:
            self.V_IND_COARSE_BEAM[: self.n_coarse] = self.V_IND_COARSE_BEAM[
<<<<<<< HEAD
                                                      -self.n_coarse:
                                                      ]
            self.V_IND_COARSE_BEAM[-self.n_coarse:] = (
                    self.n_cavities
                    * self.matr_conv(self.I_BEAM_COARSE, self.TWC.h_beam_coarse)[
                      -self.n_coarse:
                      ]
                    * self.T_s
=======
                -self.n_coarse :
            ]
            self.V_IND_COARSE_BEAM[-self.n_coarse :] = (
                self.matr_conv(self.I_BEAM_COARSE, self.TWC.h_beam_coarse)[
                    -self.n_coarse :
                ]
                * self.T_s
>>>>>>> 387eccaa
            )
        else:
            # Only convolve the slices for the current turn because the fine grid points can be less
            # than one turn in length
<<<<<<< HEAD
            self.V_IND_FINE_BEAM[-self.profile.n_slices:] = (
                    self.n_cavities
                    * self.matr_conv(
                self.I_BEAM_FINE[-self.profile.n_slices:], self.TWC.h_beam
            )[-self.profile.n_slices:]
                    * self.profile.bin_size
=======
            self.V_IND_FINE_BEAM[-self.profile.n_slices :] = (
                self.matr_conv(
                    self.I_BEAM_FINE[-self.profile.n_slices :], self.TWC.h_beam
                )[-self.profile.n_slices :]
                * self.profile.bin_size
>>>>>>> 387eccaa
            )

    # INDIVIDUAL COMPONENTS ---------------------------------------------------
    # LLRF MODEL

    def set_point_std(self) -> None:
        r"""Computes the desired set point voltage in I/Q."""

        self.logger.debug("Entering %s function" % sys._getframe(0).f_code.co_name)
        # Read RF voltage from rf object
        self.V_set = self.set_point_from_rfstation()
        self.V_set = (
<<<<<<< HEAD
                self.n_cavities
                * self.V_part
                * self.V_set
                * np.exp(1j * (-0.5 * np.pi + np.angle(self.rot_iq)))
=======
            self.V_part
            * self.V_set
            * np.exp(1j * (-0.5 * np.pi + np.angle(self.rot_iq)))
>>>>>>> 387eccaa
        )

        # Convert to array
        self.V_SET[: self.n_coarse] = self.V_SET[-self.n_coarse:]
        self.V_SET[-self.n_coarse:] = self.V_set

    def set_point_mod(self):
        r"""This function is called instead of set_point_std if a modulated set point is used.
        That is, if the set point is non-constant over a turn with the periodicity of a turn.
        """

        self.logger.debug("Entering %s function" % sys._getframe(0).f_code.co_name)
        pass

    def error_and_gain(self) -> None:
        r"""This function computes the difference between the set point and the antenna voltage
        and amplifies it with the LLRF gain."""

        # Store last turn error signal and update for current turn
<<<<<<< HEAD
        self.DV_GEN[: self.n_coarse] = self.DV_GEN[-self.n_coarse:]
        self.DV_GEN[-self.n_coarse:] = self.G_llrf * (
                self.V_SET[-self.n_coarse:]
                - self.open_loop * self.V_ANT_COARSE[-self.n_coarse:]
                + self.excitation * self.NOISE[-self.n_coarse:]
=======
        self.DV_GEN[: self.n_coarse] = self.DV_GEN[-self.n_coarse :]
        self.DV_GEN[-self.n_coarse :] = self.G_llrf * (
            self.V_SET[-self.n_coarse :]
            - self.open_loop * (self.V_IND_COARSE_GEN[-self.n_coarse :]
            + self.V_IND_COARSE_BEAM[-self.n_coarse :])
            + self.excitation * self.NOISE[-self.n_coarse :]
>>>>>>> 387eccaa
        )
        self.logger.debug(
            "In %s, average set point voltage %.6f MV",
            sys._getframe(0).f_code.co_name,
            1e-6 * np.mean(np.absolute(self.V_SET)),
        )
        self.logger.debug(
            "In %s, average antenna voltage %.6f MV",
            sys._getframe(0).f_code.co_name,
            1e-6 * np.mean(np.absolute(self.V_ANT_COARSE)),
        )
        self.logger.debug(
            "In %s, average voltage error %.6f MV",
            sys._getframe(0).f_code.co_name,
            1e-6 * np.mean(np.absolute(self.DV_GEN)),
        )

    def comb(self) -> None:
        r"""This function applies the comb filter to the error signal."""

        # Shuffle present data to previous data
        self.DV_COMB_OUT[: self.n_coarse] = self.DV_COMB_OUT[-self.n_coarse:]
        # Update present data
        self.DV_COMB_OUT[-self.n_coarse:] = comb_filter(
            self.DV_COMB_OUT[: self.n_coarse],
            self.DV_GEN[-self.n_coarse:],
            self.a_comb,
        )

    def one_turn_delay(self) -> None:
        r"""This function applies the complementary delay such that the correction is applied
        with exactly the delay of one turn."""

        # Store last turn delayed signal and compute current turn error signal
        self.DV_DELAYED[: self.n_coarse] = self.DV_DELAYED[-self.n_coarse:]
        self.DV_DELAYED[-self.n_coarse:] = self.DV_COMB_OUT[
                                           self.n_coarse - self.n_delay: -self.n_delay
                                           ]

    def mod_to_fr(self) -> None:
        r"""This function modulates the error signal to the resonant frequency of the cavity."""

        # Store last turn modulated signal
        self.DV_MOD_FR[: self.n_coarse] = self.DV_MOD_FR[-self.n_coarse:]
        # Note here that dphi_rf is already accumulated somewhere else (i.e. in the tracker).
        self.DV_MOD_FR[-self.n_coarse:] = modulator(
            self.DV_DELAYED[-self.n_coarse:],
            self.omega_carrier,
            self.omega_c,
            self.T_s,
            phi_0=self.dphi_mod,
            dt=self.dT,
        )

    def mov_avg(self) -> None:
        r"""This function applies the cavity filter, modelled as a moving average, to the modulated
        error signal."""

        # Store last turn moving average signal
        self.DV_MOV_AVG[: self.n_coarse] = self.DV_MOV_AVG[-self.n_coarse:]
        # Apply moving average filter for current turn
        self.DV_MOV_AVG[-self.n_coarse:] = moving_average(
            self.DV_MOD_FR[-self.n_mov_av - self.n_coarse + 1:], self.n_mov_av
        )

    # GENERATOR MODEL

    def mod_to_frf(self) -> None:
        r"""This function modulates the error signal from the resonant frequency of the cavity to the
        original carrier frequency, the RF frequency."""

        # Store last turn modulated signal
        self.DV_MOD_FRF[: self.n_coarse] = self.DV_MOD_FRF[-self.n_coarse:]
        # Note here that dphi_rf is already accumulated somewhere else (i.e. in the tracker).
        dphi_demod = (self.omega_c - self.omega_carrier) * self.TWC.tau
        self.DV_MOD_FRF[-self.n_coarse:] = self.open_fb * modulator(
            self.DV_MOV_AVG[-self.n_coarse:],
            self.omega_c,
            self.omega_carrier,
            self.T_s,
            phi_0=-(self.dphi_mod + dphi_demod),
            dt=self.dT,
        )

    def sum_and_gain(self) -> None:
        r"""Summing of the error signal from the LLRF-part of the model and the set point voltage.
        The generator current is then found by multiplying by the transmitter gain and R_gen. The feed-forward
        current will also be added to the generator current if enabled."""

        # Store generator current signal from the last turn
        self.I_GEN_COARSE[: self.n_coarse] = self.I_GEN_COARSE[-self.n_coarse:]
        # Compute current turn generator current
        self.I_GEN_COARSE[-self.n_coarse:] = (
                self.DV_MOD_FRF[-self.n_coarse:]
                + self.open_drive * self.V_SET[-self.n_coarse:]
        )
        # Apply amplifier gain
<<<<<<< HEAD
        self.I_GEN_COARSE[-self.n_coarse:] *= self.G_tx / self.TWC.R_gen
        if self.open_ff == 1:
            self.I_GEN_COARSE[-self.n_coarse:] = self.I_GEN_COARSE[
                                                 -self.n_coarse:
                                                 ] + self.G_ff * 5 * np.interp(
=======
        self.I_GEN_COARSE[-self.n_coarse :] *= self.G_tx / self.TWC.R_gen

        if self.open_ff == 1:
            self.I_GEN_COARSE[-self.n_coarse :] = self.I_GEN_COARSE[
                -self.n_coarse :
            ] + self.G_ff * np.interp(
>>>>>>> 387eccaa
                self.rf_centers,
                self.rf_centers[::5],
                self.I_FF_CORR_DEL[-self.n_coarse_ff:],
            )

    def gen_response(self) -> None:
        r"""Generator current is convolved with cavity response towards the generator to get the
        generator-induced voltage. Multiplied by the number of cavities to find the total generator-
        induced voltage."""

        # Store generator-induced from last turn
        self.V_IND_COARSE_GEN[: self.n_coarse] = self.V_IND_COARSE_GEN[-self.n_coarse:]
        # Compute current turn generator-induced voltage
<<<<<<< HEAD
        self.V_IND_COARSE_GEN[-self.n_coarse:] = (
                self.n_cavities
                * self.matr_conv(self.I_GEN_COARSE, self.TWC.h_gen)[-self.n_coarse:]
                * self.T_s
=======
        self.V_IND_COARSE_GEN[-self.n_coarse :] = (
            self.matr_conv(self.I_GEN_COARSE, self.TWC.h_gen)[-self.n_coarse :]
            * self.T_s
>>>>>>> 387eccaa
        )

    def matr_conv(self, I: NDArray, h: NDArray) -> NDArray:
        r"""Convolution of beam current with impulse response; uses a complete
        matrix with off-diagonal elements."""

        return scipy.signal.fftconvolve(I, h, mode="full")[: I.shape[0]]

    def call_conv(self, signal, kernel):
        r"""Routine to call optimised C++ convolution"""

        # Make sure that the buffers are stored contiguously
        signal = np.ascontiguousarray(signal)
        kernel = np.ascontiguousarray(kernel)

        result = np.zeros(len(kernel) + len(signal) - 1, dtype=complex)
        bm.convolve(signal, kernel, result=result, mode="full")

        return result

    def update_fb_variables(self) -> None:
        r"""Update variables in the feedback"""

        # Phase offset at the end of a 1-turn modulated signal (for demodulated, multiply by -1 as c and r reversed)
        self.phi_mod_0 = (
                (self.omega_carrier_prev - self.omega_c)
                * (self.T_s_prev * self.n_coarse)
                % (2 * np.pi)
        )
        self.dphi_mod += self.phi_mod_0
        self.dphi_mod = self.dphi_mod % (2 * np.pi)

        # Present delay time
        self.n_mov_av = int(self.TWC.tau / self.rf_station.t_rf[self.n_h, self.counter])
        self.n_delay = self.n_coarse - self.n_mov_av

        if self.open_ff == 1:
            self.n_ff_delay = round(
                0.5 * (self.n_ff - 1)
                + 0.5
                * self.TWC.tau
                / self.rfstation.t_rf[self.n_h, self.counter]
                / 5
            )

    # Power related functions
    def calc_power(self):
        r"""Method to compute the generator power"""

        return get_power_gen_i(np.copy(self.I_GEN_COARSE), 50)

    def wo_clamping(self):
        pass

    def w_clamping(self):
        pass


class SPSCavityFeedback:
    """Class determining the turn-by-turn total RF voltage and phase correction
    originating from the individual cavity feedbacks. Assumes two 4-section and
    two 5-section travelling wave cavities in the pre-LS2 scenario and four
    3-section and two 4-section cavities in the post-LS2 scenario. The voltage
    partitioning is proportional to the number of sections.

    Parameters
    ----------
    rf_station : class
        An RFStation type class
    profile : class
        A Profile type class
    G_ff : float or list
        FF gain [1]; if passed as a float, both 3- and 4-section (4- and
        5-section) cavities have the same G_ff in the post- (pre-)LS2
        scenario. If passed as a list, the first and second elements correspond
        to the G_ff of the 3- and 4-section (4- and 5-section) cavity
        feedback in the post- (pre-)LS2 scenario; default is 10
    G_llrf : float or list
        LLRF Gain [1]; convention same as G_ff; default is 10
    G_tx : float or list
        Transmitter gain [1] of the cavity feedback; convention same as G_ff;
        default is 0.5
    a_comb : float
        Comb filter ratio [1]; default is 15/16
    turns :  int
        Number of turns to pre-track without beam
    post_LS2 : bool
        Activates pre-LS2 scenario (False) or post-LS2 scenario (True); default
        is True
    V_part : float
        Voltage partitioning of the shorter cavities; has to be in the range
        (0,1). Default is None and will result in 6/10 for the 3-section
        cavities in the post-LS2 scenario and 4/9 for the 4-section cavities in
        the pre-LS2 scenario
    df : float or list
        Frequency difference between measured frequency and desired frequency;
        same convention as G_ff; default is 0
    Commissioning : class
        A SPSCavityLoopCommissioning type class; default is None. If this parameter is None, a new
        SPSCavityLoopCommissioning is used.
    """

    @handle_legacy_kwargs
    def __init__(
<<<<<<< HEAD
            self,
            rf_station: RFStation,
            profile: Profile,
            G_ff: float | list = 1,
            G_llrf: float | list = 10,
            G_tx: list[float, list] = 0.5,
            a_comb: Optional[float] = None,
            turns: int = 1000,
            post_LS2: bool = True,
            V_part: Optional[float] = None,
            df: list[float] = 0,
            Commissioning: Optional[SPSCavityLoopCommissioning] = None,
            n_h: int = 0,
    ) -> None:
        # Options for commissioning the feedback
        if Commissioning is None:
            Commissioning = SPSCavityLoopCommissioning()

        self.Commissioning = Commissioning
        self.rot_iq = Commissioning.rot_iq
=======
        self,
        RFStation: RFStation,
        Profile: Profile,
        G_ff=1,
        G_llrf=10,
        G_tx=1,
        a_comb=None,
        turns: int = 1000,
        post_LS2: bool = True,
        V_part=None,
        df=0,
        commissioning: list | SPSCavityLoopCommissioning = SPSCavityLoopCommissioning(),
        n_h: int = 0,
    ):
>>>>>>> 387eccaa

        self.rf_station = rf_station

        # Parse input for gains
        if hasattr(G_ff, "__iter__"):
            G_ff_1 = G_ff[0]
            G_ff_2 = G_ff[1]
        else:
            G_ff_1 = G_ff
            G_ff_2 = G_ff

        if hasattr(G_llrf, "__iter__"):
            G_llrf_1 = G_llrf[0]
            G_llrf_2 = G_llrf[1]
        else:
            G_llrf_1 = G_llrf
            G_llrf_2 = G_llrf

        if hasattr(G_tx, "__iter__"):
            G_tx_1 = G_tx[0]
            G_tx_2 = G_tx[1]
        else:
            G_tx_1 = G_tx
            G_tx_2 = G_tx

        if hasattr(df, "__iter__"):
            df_1 = df[0]
            df_2 = df[1]
        else:
            df_1 = df
            df_2 = df

        if hasattr(commissioning, "__iter__"):
            commissioning_1 = commissioning[0]
            commissioning_2 = commissioning[1]
        else:
            commissioning_1 = commissioning
            commissioning_2 = commissioning

        # Voltage partitioning has to be a fraction
        if V_part and V_part * (1 - V_part) < 0:
            raise RuntimeError(
                "SPS cavity feedback: voltage partitioning has to be in the range (0,1)!"
            )

        # Voltage partition proportional to the number of sections
        if post_LS2:
            if not a_comb:
                a_comb = 63 / 64

            if V_part is None:
                V_part = 6 / 10
            self.OTFB_1 = SPSOneTurnFeedback(
                rf_station=rf_station,
                profile=profile,
                n_sections=3,
                n_cavities=4,
                V_part=V_part,
                G_ff=float(G_ff_1),
                G_llrf=float(G_llrf_1),
                G_tx=float(G_tx_1),
                a_comb=float(a_comb),
                df=float(df_1),
                commissioning=commissioning_1,
                n_h=n_h,
            )
            self.OTFB_2 = SPSOneTurnFeedback(
                rf_station=rf_station,
                profile=profile,
                n_sections=4,
                n_cavities=2,
                V_part=1 - V_part,
                G_ff=float(G_ff_2),
                G_llrf=float(G_llrf_2),
                G_tx=float(G_tx_2),
                a_comb=float(a_comb),
                df=float(df_2),
                commissioning=commissioning_2,
                n_h=n_h,
            )
        else:
            if not a_comb:
                a_comb = 15 / 16

            if V_part is None:
                V_part = 4 / 9
            self.OTFB_1 = SPSOneTurnFeedback(
                rf_station=rf_station,
                profile=profile,
                n_sections=4,
                n_cavities=2,
                V_part=V_part,
                G_ff=float(G_ff_1),
                G_llrf=float(G_llrf_1),
                G_tx=float(G_tx_1),
                a_comb=float(a_comb),
                df=float(df_1),
                commissioning=commissioning_1,
                n_h=n_h,
            )
            self.OTFB_2 = SPSOneTurnFeedback(
                rf_station=rf_station,
                profile=profile,
                n_sections=5,
                n_cavities=2,
                V_part=1 - V_part,
                G_ff=float(G_ff_2),
                G_llrf=float(G_llrf_2),
                G_tx=float(G_tx_2),
                a_comb=float(a_comb),
                df=float(df_2),
                commissioning=commissioning_2,
                n_h=n_h,
            )

        # Set up logging
        self.logger = logging.getLogger(__class__.__name__)

        # Initialise OTFB without beam
        self.turns = int(turns)
        if turns < 1:
            # FeedbackError
            raise RuntimeError(
                "ERROR in SPSCavityFeedback: 'turns' has to" " be a positive integer!"
            )
        self.track_init(debug=commissioning_1.debug)

        self.logger.info("Class initialized")

    @property
    def rfstation(self):
        from warnings import warn
        warn("rfstation is deprecated, use rf_station", DeprecationWarning)
        return self.rf_station

    @rfstation.setter
    def rfstation(self, val):
        from warnings import warn
        warn("rfstation is deprecated, use rf_station", DeprecationWarning)
        self.rf_station = val

    def track(self) -> None:
        r"""Main tracking method for the SPSCavityFeedback. This tracks both cavity types
        with beam."""

        # Track the feedbacks for the two TWC types
        self.OTFB_1.track()
        self.OTFB_2.track()

        # Sum the fine-grid antenna voltage from the TWC types
        self.V_sum = (
                self.OTFB_1.V_ANT_FINE[-self.OTFB_1.profile.n_slices:]
                + self.OTFB_2.V_ANT_FINE[-self.OTFB_2.profile.n_slices:]
        )

        # Convert to amplitude and phase modulation
        self.V_corr, self.alpha_sum = cartesian_to_polar(self.V_sum)

        # Calculate OTFB correction w.r.t. RF voltage and phase in RFStation
        self.V_corr /= self.rf_station.voltage[
            self.OTFB_1.n_h, self.rf_station.counter[0]
        ]
        self.phi_corr = self.alpha_sum - np.angle(
            np.interp(
                self.OTFB_1.profile.bin_centers,
                self.OTFB_1.rf_centers,
                self.OTFB_1.V_SET[-self.OTFB_1.n_coarse:],
            )
        )

    def track_init(self, debug: bool = False) -> None:
        r"""Tracking of the SPSCavityFeedback without beam."""

        if debug:
            cmap = plt.get_cmap("jet")
            colors = cmap(np.linspace(0, 1, self.turns))
            plt.figure("Pre-tracking without beam")
            ax = plt.axes([0.18, 0.1, 0.8, 0.8])
            ax.grid()
            ax.set_ylabel("Voltage [V]")

        for i in range(self.turns):
            self.logger.debug("Pre-tracking w/o beam, iteration %d", i)
            self.OTFB_1.track_no_beam()
            if debug:
                ax.plot(
                    self.OTFB_1.profile.bin_centers * 1e6,
                    np.abs(self.OTFB_1.V_ANT_FINE[-self.OTFB_1.profile.n_slices:]),
                    color=colors[i],
                )
                ax.plot(
                    self.OTFB_1.rf_centers * 1e6,
<<<<<<< HEAD
                    np.abs(self.OTFB_1.V_ANT_COARSE[-self.OTFB_1.n_coarse:]),
=======
                    self.OTFB_1.n_cavities * np.abs(self.OTFB_1.V_ANT_COARSE[-self.OTFB_1.n_coarse :]),
>>>>>>> 387eccaa
                    color=colors[i],
                    linestyle="",
                    marker=".",
                )
            self.OTFB_2.track_no_beam()
        if debug:
            plt.show()

        # Interpolate from the coarse mesh to the fine mesh of the beam
        self.V_sum = np.interp(
            self.OTFB_1.profile.bin_centers,
            self.OTFB_1.rf_centers,
<<<<<<< HEAD
            self.OTFB_1.V_IND_COARSE_GEN[-self.OTFB_1.n_coarse:]
            + self.OTFB_2.V_IND_COARSE_GEN[-self.OTFB_2.n_coarse:],
=======
            self.OTFB_1.n_cavities * self.OTFB_1.V_IND_COARSE_GEN[-self.OTFB_1.n_coarse :]
            + self.OTFB_2.n_cavities * self.OTFB_2.V_IND_COARSE_GEN[-self.OTFB_2.n_coarse :],
>>>>>>> 387eccaa
        )

        # Convert to amplitude and phase
        self.V_corr, self.alpha_sum = cartesian_to_polar(self.V_sum)

        # Calculate OTFB correction w.r.t. RF voltage and phase in RFStation
        self.V_corr /= self.rf_station.voltage[
            self.OTFB_1.n_h, self.rf_station.counter[0]
        ]
        self.phi_corr = self.alpha_sum - np.angle(
            np.interp(
                self.OTFB_1.profile.bin_centers,
                self.OTFB_1.rf_centers,
                self.OTFB_1.V_SET[-self.OTFB_1.n_coarse:],
            )
        )


class LHCCavityLoop(CavityFeedback):
    r"""Cavity loop to regulate the RF voltage in the LHC ACS cavities.
    The loop contains a generator, a switch-and-protect device, an RF FB and a
    OTFB. The arrays of the LLRF system cover one turn with exactly one tenth
    of the harmonic (i.e.\ the typical sampling time is about 25 ns).

    Parameters
    ----------
    rf_station : class
        An RFStation type class
    profile : class
        Beam profile object
    n_cavities : int
        Number of cavities per beam; default is 8
    f_c : float
        Central cavity frequency [Hz]; default is 400.789e6 Hz
    G_gen : float
        Overall driver chain gain [1]; default is 1
    I_gen_offset : float
        Generator current offset [A]; default is 0
    n_pretrack : int
        Number of turns to pre-track without beam; default is 200
    Q_L : float
        Cavity loaded quality factor; default is 20000
    R_over_Q : float
        Cavity R/Q [Ohm]; default is 45 Ohms
    tau_loop : float
        Total loop delay [s]; default is 650e-9 s
    tau_otfb : float
        Total loop delay as seen by OTFB [s]; default is 1472e-9 s
    RFFB : class
        LHCCavityLoopCommissioning type class containing RF FB gains and delays. If this parameter is None, a new
        LHCCavityLoopCommissioning is used.
    """

    def __init__(
            self,
            rf_station: RFStation,
            profile: Profile,
            n_cavities: int = 8,
            f_c: float = 400.789e6,
            G_gen: float = 1,
            I_gen_offset: float = 0,
            n_pretrack: int = 200,
            Q_L: float = 20000,
            R_over_Q: float = 45,
            tau_loop: float = 650e-9,
            tau_otfb: float = 1472e-9,
            RFFB: Optional[LHCCavityLoopCommissioning] = None,
            n_h: int = 0,
    ) -> None:
        super().__init__(
            rf_station=rf_station, profile=profile, n_cavities=n_cavities, n_s=10, n_h=n_h
        )

        # Set up logging
        self.logger = logging.getLogger(__class__.__name__)

        # Options for commissioning the feedback
        if RFFB is None:
            RFFB = LHCCavityLoopCommissioning()

        # Import classes and parameters
        self.RFFB = RFFB
        self.I_gen_offset = I_gen_offset
        self.G_gen = G_gen
        self.n_pretrack = n_pretrack
        self.omega_c = 2 * np.pi * f_c
        # TODO: implement optimum loaded Q
        self.Q_L = Q_L
        self.R_over_Q = R_over_Q
        self.tau_loop = tau_loop
        self.tau_otfb = tau_otfb
        self.logger.debug("Cavity loaded Q is %.0f", self.Q_L)

        # Import RF FB properties
        self.open_drive = self.RFFB.open_drive
        self.open_drive_inv = self.RFFB.open_drive_inv
        self.open_loop = self.RFFB.open_loop
        self.open_otfb = self.RFFB.open_otfb
        self.open_rffb = self.RFFB.open_rffb
        self.open_tuner = self.RFFB.open_tuner
        self.clamping = self.RFFB.clamping
        self.alpha = self.RFFB.alpha
        self.d_phi_ad = self.RFFB.d_phi_ad
        self.G_a = self.RFFB.G_a
        self.G_d = self.RFFB.G_d
        self.G_o = self.RFFB.G_o
        self.tau_a = self.RFFB.tau_a
        self.tau_d = self.RFFB.tau_d
        self.tau_o = self.RFFB.tau_o
        self.mu = self.RFFB.mu
        self.power_thres = self.RFFB.power_thres
        self.v_swap_thres = (
                np.sqrt(2 * self.power_thres / (self.R_over_Q * self.Q_L)) / self.G_gen
        )
        self.excitation = self.RFFB.excitation
        self.excitation_otfb_1 = self.RFFB.excitation_otfb_1
        self.excitation_otfb_2 = self.RFFB.excitation_otfb_2

        self.logger.debug("Length of arrays in generator path %d", self.n_coarse)

        # Initialise FIR filter for OTFB
        self.fir_n_taps = 63
        self.fir_coeff = fir_filter_lhc_otfb_coeff(n_taps=self.fir_n_taps)
        self.logger.debug("Sum of FIR coefficients %.4e" % np.sum(self.fir_coeff))

        self.update_rf_variables()
        self.update_fb_variables()
        self.logger.debug("Relative detuning is %.4e", self.detuning)

        # Arrays
        self.V_EXC = np.zeros(2 * self.n_coarse, dtype=complex)
        self.V_FB_IN = np.zeros(2 * self.n_coarse, dtype=complex)
        self.V_AC_IN = np.zeros(2 * self.n_coarse, dtype=complex)
        self.V_AN_IN = np.zeros(2 * self.n_coarse, dtype=complex)
        self.V_AN_OUT = np.zeros(2 * self.n_coarse, dtype=complex)
        self.V_DI_OUT = np.zeros(2 * self.n_coarse, dtype=complex)
        self.V_OTFB = np.zeros(2 * self.n_coarse, dtype=complex)
        self.V_OTFB_INT = np.zeros(2 * self.n_coarse, dtype=complex)
        self.V_FIR_OUT = np.zeros(2 * self.n_coarse, dtype=complex)
        self.V_FB_OUT = np.zeros(2 * self.n_coarse, dtype=complex)
        self.V_SWAP_OUT = np.zeros(2 * self.n_coarse, dtype=complex)
        self.I_TEST = np.zeros(2 * self.n_coarse, dtype=complex)
        self.TUNER_INPUT = np.zeros(2 * self.n_coarse, dtype=complex)
        self.TUNER_INTEGRATED = np.zeros(2 * self.n_coarse, dtype=complex)

        self.V_ANT_FINE = np.zeros(self.profile.n_slices + 1, dtype=complex)
        self.I_GEN_FINE = np.zeros(self.profile.n_slices + 1, dtype=complex)

        # Pre-track without beam
        self.logger.debug("Track without beam for %d turns", self.n_pretrack)
        if self.excitation:
            self.excitation_otfb = False
            self.logger.debug("Injecting noise in voltage set point")
            self.track_no_beam_excitation(self.n_pretrack)
        elif self.excitation_otfb_1 or self.excitation_otfb_2:
            self.excitation_otfb = True
            self.logger.debug("Injecting noise at OTFB output")
            self.track_no_beam_excitation_otfb(self.n_pretrack)
        else:
            self.excitation_otfb = False
            self.logger.debug("Pre-tracking without beam")
            self.track_no_beam(self.n_pretrack)

        self.logger.info("LHCCavityLoop class initialized")

    def circuit_track(self, no_beam: bool = False):
        r"""Track the feedback model"""
        if not no_beam:
            self.I_BEAM_FINE *= -1j * np.exp(
                1j * (self.rf_station.phi_s[self.rf_station.counter[0]])
            )
            self.I_BEAM_COARSE[-self.n_coarse:] *= -1j * np.exp(
                1j * (self.rf_station.phi_s[self.rf_station.counter[0]])
            )

        # Track the different parts of the model
        self.update_arrays()
        self.update_set_point()
        self.track_one_turn()

        if not no_beam:
            # Resample generator current to the fine-grid
            self.I_GEN_FINE = np.interp(
                np.concatenate(
                    (
                        np.array([self.profile.bin_centers[0] - self.profile.bin_size]),
                        self.profile.bin_centers,
                    )
                ),
                self.rf_centers,
                self.I_GEN_COARSE[-self.n_coarse:],
            )

            # Compute the fine-grid antenna voltage through solving a sparse matrix equation
            self.cavity_response_fine_matrix()

            # Apply the tuner correction
            self.tuner()

    def cavity_response(self, samples: float) -> None:
        r"""ACS cavity reponse model"""

        self.V_ANT_COARSE[self.ind] = (
                self.I_GEN_COARSE[self.ind - 1] * self.R_over_Q * samples
                + self.V_ANT_COARSE[self.ind - 1]
                * (1 - 0.5 * samples / self.Q_L + 1j * self.detuning * samples)
                - self.I_BEAM_COARSE[self.ind - 1] * 0.5 * self.R_over_Q * samples
        )

    def cavity_response_fine_matrix(self):
        r"""ACS cavity response model in matrix form on the fine-grid"""

        # Number of samples on fine grid
        self.samples_fine = self.omega_rf * self.profile.bin_size

        # Find initial value of antenna voltage and generator current
        t_at_init = self.profile.bin_centers[0] - self.profile.bin_size
        V_A_init = interp1d(
            np.concatenate(
                (self.rf_centers - self.T_s * self.n_coarse, self.rf_centers)
            ),
            self.V_ANT_COARSE,
            fill_value="extrapolate",
        )(t_at_init)
        I_gen_init = interp1d(
            np.concatenate(
                (self.rf_centers - self.T_s * self.n_coarse, self.rf_centers)
            ),
            self.I_BEAM_COARSE,
            fill_value="extrapolate",
        )(t_at_init)

        self.V_ANT_FINE = cavity_response_sparse_matrix(
            I_beam=self.I_BEAM_FINE,
            I_gen=self.I_GEN_FINE,
            n_samples=self.profile.n_slices,
            V_ant_init=V_A_init,
            I_gen_init=I_gen_init,
            samples_per_rf=self.samples_fine,
            R_over_Q=self.R_over_Q,
            Q_L=self.Q_L,
            detuning=self.detuning,
        )

        self.V_ANT_FINE[-self.profile.n_slices:] = (
                self.n_cavities * self.V_ANT_FINE[-self.profile.n_slices:]
        )

    def generator_current(self) -> None:
        r"""Generator response

        Attributes
        I_TEST : complex array
            Test point for open loop measurements (when injecting a generator
            offset)
        """

        # From V_swap_out in closed loop, constant in open loop
        # TODO: missing terms for changing voltage and beam current
        self.I_TEST[self.ind] = self.G_gen * self.V_SWAP_OUT[self.ind]
        self.I_GEN_COARSE[self.ind] = (
                self.open_drive * self.I_TEST[self.ind]
                + self.open_drive_inv * self.I_gen_offset
        )

    def generator_power(self) -> NDArray:
        r"""Calculation of generator power from generator current"""

        return 0.5 * self.R_over_Q * self.Q_L * np.absolute(self.I_GEN_COARSE) ** 2

    def one_turn_feedback(self, T_s: float) -> None:
        r"""Apply effect of the OTFB on the analog branch"""

        # OTFB itself
        self.V_OTFB_INT[self.ind] = (
                self.alpha * self.V_OTFB_INT[self.ind - self.n_coarse]
                + self.G_o
                * (1 - self.alpha)
                * self.V_AC_IN[self.ind - self.n_coarse + self.n_otfb]
        )

        # FIR filter
        self.V_FIR_OUT[self.ind] = self.fir_coeff[0] * self.V_OTFB_INT[self.ind]
        for k in range(1, self.fir_n_taps):
            self.V_FIR_OUT[self.ind] += (
                    self.fir_coeff[k] * self.V_OTFB_INT[self.ind - k]
            )

        # AC coupling at output
        self.V_OTFB[self.ind] = (
                (1 - T_s / self.tau_o) * self.V_OTFB[self.ind - 1]
                + self.V_FIR_OUT[self.ind]
                - self.V_FIR_OUT[self.ind - 1]
        )

    def rf_feedback(self, T_s: float) -> None:
        r"""Analog and digital RF feedback response"""

        # Calculate voltage difference to act on
        self.V_FB_IN[self.ind] = (
                self.V_SET[self.ind - self.n_delay]
                - self.open_loop * self.V_ANT_COARSE[self.ind - self.n_delay]
        )

        # On the analog branch, OTFB can contribute
        self.V_AC_IN[self.ind] = (
                (1 - T_s / self.tau_o) * self.V_AC_IN[self.ind - 1]
                + self.V_FB_IN[self.ind]
                - self.V_FB_IN[self.ind - 1]
        )
        self.one_turn_feedback(T_s=T_s)

        self.V_AN_IN[self.ind] = (
                self.V_FB_IN[self.ind]
                + self.open_otfb * self.V_OTFB[self.ind]
                + int(bool(self.excitation_otfb)) * self.V_EXC[self.ind]
        )

        # Output of analog feedback (separate branch)
        self.V_AN_OUT[self.ind] = self.V_AN_OUT[self.ind - 1] * (
                1 - T_s / self.tau_a
        ) + self.G_a * (self.V_AN_IN[self.ind] - self.V_AN_IN[self.ind - 1])

        # Output of digital feedback (separate branch)
        self.V_DI_OUT[self.ind] = (
                self.V_DI_OUT[self.ind - 1] * (1 - T_s / self.tau_d)
                + T_s
                / self.tau_d
                * self.G_a
                * self.G_d
                * np.exp(1j * self.d_phi_ad)
                * self.V_FB_IN[self.ind - 1]
        )

        # Total output: sum of analog and digital feedback
        self.V_FB_OUT[self.ind] = self.open_rffb * (
                self.V_AN_OUT[self.ind] + self.V_DI_OUT[self.ind]
        )

    def update_set_point(self):
        r"""Updates the set point for the next turn based on the design RF
        voltage."""
        coeff = np.polyfit(
            [0, self.n_coarse + 1],
            [self.V_SET[-self.n_coarse], self.set_point_from_rfstation()[0]],
            1,
        )
        poly = np.poly1d(coeff)
        v_set_prev = poly(np.linspace(0, self.n_coarse, self.n_coarse))

        self.V_SET = np.concatenate((v_set_prev, self.set_point_from_rfstation()))

    def swap(self) -> None:
        r"""Model of the Switch and Protect module: clamping of the output
        power above a given input power."""

        # TODO: check implementation
        if self.clamping:
            self.V_SWAP_OUT[self.ind] = (
                    self.v_swap_thres
                    * smooth_step(
                np.abs(self.V_FB_OUT[self.ind]), x_max=self.v_swap_thres, N=0
            )
                    * np.exp(1j * np.angle(self.V_FB_OUT[self.ind]))
            )
        else:
            self.V_SWAP_OUT[self.ind] = self.V_FB_OUT[self.ind]

    def tuner(self):
        r"""Model of the tuner algorithm."""

        # Compute the detuning factor for the current turn
        dtune = (
                -(self.mu / 2)
                * (
                        np.min(self.TUNER_INTEGRATED[-self.n_coarse:].imag)
                        + np.max(self.TUNER_INTEGRATED[-self.n_coarse:].imag)
                )
                / (self.rf_station.voltage[self.n_h, self.counter] / self.n_cavities) ** 2
        )

        # Propagate the corrections to the detuning two the global parameters
        self.detuning = self.detuning + dtune * self.open_tuner
        self.d_omega = self.detuning * self.omega_c
        self.omega_c = self.omega_rf + self.d_omega

    def tuner_input(self) -> None:
        r"""Gathering data for the detuning algorithm"""

        # Calculating input signal
        self.TUNER_INPUT[self.ind] = self.I_GEN_COARSE[self.ind] * np.conj(
            self.V_ANT_COARSE[self.ind]
        )

        # Apply CIC-component
        self.TUNER_INTEGRATED[self.ind] = (
                (1 / 64)
                * (
                        self.TUNER_INPUT[self.ind]
                        - 2 * self.TUNER_INPUT[self.ind - 8]
                        + self.TUNER_INPUT[self.ind - 16]
                )
                + 2 * self.TUNER_INTEGRATED[self.ind - 1]
                - self.TUNER_INTEGRATED[self.ind - 2]
        )

    def track_one_turn(self) -> None:
        r"""Single-turn tracking, index by index."""

        for i in range(self.n_coarse):
            T_s = self.T_s
            self.ind = i + self.n_coarse
            self.cavity_response(samples=T_s * self.omega_rf)
            self.rf_feedback(T_s=T_s)
            self.swap()
            self.generator_current()
            self.tuner_input()

    def update_arrays(self):
        r"""Moves the array indices by one turn (n_coarse points) from the
        present turn to prepare the next turn. All arrays except for V_SET."""

        self.V_ANT_COARSE = np.concatenate(
            (self.V_ANT_COARSE[self.n_coarse:], np.zeros(self.n_coarse, dtype=complex))
        )
        self.V_FB_IN = np.concatenate(
            (self.V_FB_IN[self.n_coarse:], np.zeros(self.n_coarse, dtype=complex))
        )
        self.V_AC_IN = np.concatenate(
            (self.V_AC_IN[self.n_coarse:], np.zeros(self.n_coarse, dtype=complex))
        )
        self.V_AN_IN = np.concatenate(
            (self.V_AN_IN[self.n_coarse:], np.zeros(self.n_coarse, dtype=complex))
        )
        self.V_AN_OUT = np.concatenate(
            (self.V_AN_OUT[self.n_coarse:], np.zeros(self.n_coarse, dtype=complex))
        )
        self.V_DI_OUT = np.concatenate(
            (self.V_DI_OUT[self.n_coarse:], np.zeros(self.n_coarse, dtype=complex))
        )
        self.V_OTFB = np.concatenate(
            (self.V_OTFB[self.n_coarse:], np.zeros(self.n_coarse, dtype=complex))
        )
        self.V_OTFB_INT = np.concatenate(
            (self.V_OTFB_INT[self.n_coarse:], np.zeros(self.n_coarse, dtype=complex))
        )
        self.V_FIR_OUT = np.concatenate(
            (self.V_FIR_OUT[self.n_coarse:], np.zeros(self.n_coarse, dtype=complex))
        )
        self.V_FB_OUT = np.concatenate(
            (self.V_FB_OUT[self.n_coarse:], np.zeros(self.n_coarse, dtype=complex))
        )
        self.V_SWAP_OUT = np.concatenate(
            (self.V_SWAP_OUT[self.n_coarse:], np.zeros(self.n_coarse, dtype=complex))
        )
        self.I_GEN_COARSE = np.concatenate(
            (self.I_GEN_COARSE[self.n_coarse:], np.zeros(self.n_coarse, dtype=complex))
        )
        self.I_TEST = np.concatenate(
            (self.I_TEST[self.n_coarse:], np.zeros(self.n_coarse, dtype=complex))
        )
        self.TUNER_INPUT = np.concatenate(
            (self.TUNER_INPUT[self.n_coarse:], np.zeros(self.n_coarse, dtype=complex))
        )
        self.TUNER_INTEGRATED = np.concatenate(
            (
                self.TUNER_INTEGRATED[self.n_coarse:],
                np.zeros(self.n_coarse, dtype=complex),
            )
        )

    def update_fb_variables(self) -> None:
        r"""Update counter and frequency-dependent variables in a given turn"""

        # Delay time
        self.n_delay = round(self.tau_loop / self.T_s)
        self.n_fir = round(0.5 * (self.fir_n_taps - 1))
        self.n_otfb = round(self.tau_otfb / self.T_s) + self.n_fir

        # Present detuning
        self.d_omega = self.omega_c - self.omega_rf

        # Dimensionless quantities
        self.samples = self.omega_rf * self.T_s
        self.detuning = self.d_omega / self.omega_c

    def update_set_point_excitation(self, excitation: NDArray, turn: int):
        r"""Updates the set point for the next turn based on the excitation to
        be injected."""

        self.V_SET = np.concatenate(
            (
                self.V_SET[self.n_coarse:],
                excitation[turn * self.n_coarse: (turn + 1) * self.n_coarse],
            )
        )

    def track_no_beam_excitation(self, n_turns: int):
        r"""Pre-tracking for n_turns turns, without beam. With excitation; set
        point from white noise. V_EXC_IN and V_EXC_OUT can be used to measure
        the transfer function of the system at set point.

        Attributes
        ----------
        V_EXC_IN : complex array
            Noise being played in set point; n_coarse * n_turns elements
        V_EXC_OUT : complex array
            System reaction to noise (accumulated from V_ANT); n_coarse * n_turns
            elements
        """

        self.V_EXC_IN = 1000 * self.RFFB.generate_white_noise(self.n_coarse * n_turns)
        self.V_EXC_OUT = np.zeros(self.n_coarse * n_turns, dtype=complex)
        self.V_SET = np.concatenate(
            (np.zeros(self.n_coarse, dtype=complex), self.V_EXC_IN[0: self.n_coarse])
        )
        self.track_one_turn()
        self.V_EXC_OUT[0: self.n_coarse] = self.V_ANT_COARSE[
                                           self.n_coarse: 2 * self.n_coarse
                                           ]
        for n in range(1, n_turns):
            self.update_arrays()
            self.update_set_point_excitation(self.V_EXC_IN, n)
            self.track_one_turn()
            self.V_EXC_OUT[
            n * self.n_coarse: (n + 1) * self.n_coarse
            ] = self.V_ANT_COARSE[self.n_coarse: 2 * self.n_coarse]

    def track_no_beam_excitation_otfb(self, n_turns: int):
        r"""Pre-tracking for n_turns turns, without beam. With excitation; set
        point from white noise. V_EXC_IN and V_EXC_OUT can be used to measure
        the transfer function of the system at otfb.

        Attributes
        ----------
        V_EXC_IN : complex array
            Noise being played in set point; n_coarse * n_turns elements
        V_EXC_OUT : complex array
            System reaction to noise (accumulated from V_ANT); n_coarse * n_turns
            elements
        """

        self.V_EXC_IN = 10000 * self.RFFB.generate_white_noise(self.n_coarse * n_turns)
        self.V_EXC_OUT = np.zeros(self.n_coarse * n_turns, dtype=complex)
        self.V_SET = np.zeros(2 * self.n_coarse, dtype=complex)
        self.V_EXC = np.concatenate(
            (np.zeros(self.n_coarse, dtype=complex), self.V_EXC_IN[0: self.n_coarse])
        )

        self.track_one_turn()
        if self.excitation_otfb_1:
            self.V_EXC_OUT[: self.n_coarse] = self.V_FB_IN[
                                              self.n_coarse: 2 * self.n_coarse
                                              ]
        elif self.excitation_otfb_2:
            self.V_EXC_OUT[: self.n_coarse] = self.V_OTFB[self.ind]
        for n in range(1, n_turns):
            self.update_arrays()
            self.V_EXC = np.concatenate(
                (
                    np.zeros(self.n_coarse, dtype=complex),
                    self.V_EXC_IN[n * self.n_coarse: (n + 1) * self.n_coarse],
                )
            )

            for i in range(self.n_coarse):
                self.ind = i + self.n_coarse
                self.cavity_response(self.T_s * self.omega_rf)
                self.rf_feedback(self.T_s)
                self.swap()
                self.generator_current()
                if self.excitation_otfb_1:
                    self.V_EXC_OUT[n * self.n_coarse + i] = self.V_FB_IN[
                        self.n_coarse + i
                        ]
                elif self.excitation_otfb_2:
                    self.V_EXC_OUT[n * self.n_coarse + i] = self.V_OTFB[self.ind]

    @staticmethod
    def half_detuning(imag_peak_beam_current, R_over_Q, rf_frequency, voltage):
        """Optimum detuning for half-detuning scheme

        Parameters
        ----------
        imag_peak_beam_current : float
            Peak RF beam current
        R_over_Q : float
            Cavity R/Q
        rf_frequency : float
            RF frequency
        voltage : float
            RF voltage amplitude in the cavity

        Returns
        -------
        float
            Optimum detuning (revolution) frequency in the half-detuning scheme
        """

        return -0.25 * R_over_Q * imag_peak_beam_current / voltage * rf_frequency

    @staticmethod
    def half_detuning_power(peak_beam_current, voltage):
        """RF power consumption half-detuning scheme with optimum detuning

        Parameters
        ----------
        peak_beam_current : float
            Peak RF beam current
        voltage : float
            Cavity voltage

        Returns
        -------
        float
            Optimum detuning (revolution) frequency in the half-detuning scheme
        """

        return 0.125 * peak_beam_current * voltage

    @staticmethod
    def optimum_Q_L(detuning, rf_frequency):
        """Optimum loaded Q when no real part of RF beam current is present

        Parameters
        ----------
        detuning : float
            Detuning frequency
        rf_frequency : float
            RF frequency

        Returns
        -------
        float
            Optimum loaded Q
        """

        return np.fabs(0.5 * rf_frequency / detuning)

    @staticmethod
    def optimum_Q_L_beam(R_over_Q, real_peak_beam_current, voltage):
        """Optimum loaded Q when a real part of RF beam current is present

        Parameters
        ----------
        real_peak_beam_current : float
            Peak RF beam current
        R_over_Q : float
            Cavity R/Q
        voltage : float
            Cavity voltage

        Returns
        -------
        float
            Optimum loaded Q
        """

        return voltage / (R_over_Q * real_peak_beam_current)<|MERGE_RESOLUTION|>--- conflicted
+++ resolved
@@ -451,7 +451,6 @@
     """
 
     def __init__(
-<<<<<<< HEAD
             self,
             rf_station: RFStation,
             profile: Profile,
@@ -463,25 +462,9 @@
             G_tx: float = 1,
             a_comb: float = 63 / 64,
             df: float = 0,
-            Commissioning: Optional[SPSCavityLoopCommissioning] = None,
+            commissioning: Optional[SPSCavityLoopCommissioning] = None,
             n_h: int = 0,
     ) -> None:
-=======
-        self,
-        RFStation: RFStation,
-        Profile: Profile,
-        n_sections: int,
-        n_cavities: int = 4,
-        V_part: float = 4 / 9,
-        G_ff: float = 1,
-        G_llrf: float = 10,
-        G_tx: float = 1,
-        a_comb: float = 63 / 64,
-        df: float = 0,
-        commissioning: SPSCavityLoopCommissioning = None,
-        n_h: int = 0,
-    ):
->>>>>>> 387eccaa
         super().__init__(
             rf_station=rf_station, profile=profile, n_cavities=n_cavities, n_s=1, n_h=n_h
         )
@@ -551,11 +534,7 @@
                     0.5 * (self.n_ff - 1)
                     + 0.5
                     * self.TWC.tau
-<<<<<<< HEAD
-                    / self.rf_station.t_rf[self.n_h, self.rf_station.counter[0]]
-=======
                     / self.T_s
->>>>>>> 387eccaa
                     / 5
                 )
 
@@ -763,20 +742,12 @@
                 omega_i=self.omega_carrier,
                 omega_f=self.omega_c,
                 T_sampling=5 * self.T_s,
-<<<<<<< HEAD
-                phi_0=(self.dphi_mod + self.rf_station.dphi_rf[0]),
-            )
-
-            self.I_FF_CORR[: self.n_coarse_ff] = self.I_FF_CORR[-self.n_coarse_ff:]
-            self.I_FF_CORR[-self.n_coarse_ff:] = np.zeros(self.n_coarse_ff)
-=======
                 phi_0=self.dphi_mod,
                 dt=self.dT
             )
 
-            self.I_FF_CORR[: self.n_coarse_ff] = self.I_FF_CORR[-self.n_coarse_ff :]
-            self.I_FF_CORR[-self.n_coarse_ff :] = np.zeros(self.n_coarse_ff, dtype=complex)
->>>>>>> 387eccaa
+            self.I_FF_CORR[: self.n_coarse_ff] = self.I_FF_CORR[-self.n_coarse_ff:]
+            self.I_FF_CORR[-self.n_coarse_ff:] = np.zeros(self.n_coarse_ff, dtype=complex)
             for ind in range(self.n_coarse_ff, 2 * self.n_coarse_ff):
                 for k in range(self.n_ff):
                     self.I_FF_CORR[ind] += (
@@ -795,12 +766,8 @@
                 omega_i=self.omega_c,
                 omega_f=self.omega_carrier,
                 T_sampling=5 * self.T_s,
-<<<<<<< HEAD
-                phi_0=-(self.dphi_mod + self.rf_station.dphi_rf[0] + phi_delay),
-=======
                 phi_0=-(self.dphi_mod + phi_delay),
                 dt=self.dT
->>>>>>> 387eccaa
             )
 
             # Compensate for FIR filter delay
@@ -820,42 +787,22 @@
 
         if coarse:
             self.V_IND_COARSE_BEAM[: self.n_coarse] = self.V_IND_COARSE_BEAM[
-<<<<<<< HEAD
                                                       -self.n_coarse:
                                                       ]
             self.V_IND_COARSE_BEAM[-self.n_coarse:] = (
-                    self.n_cavities
-                    * self.matr_conv(self.I_BEAM_COARSE, self.TWC.h_beam_coarse)[
+                     self.matr_conv(self.I_BEAM_COARSE, self.TWC.h_beam_coarse)[
                       -self.n_coarse:
                       ]
                     * self.T_s
-=======
-                -self.n_coarse :
-            ]
-            self.V_IND_COARSE_BEAM[-self.n_coarse :] = (
-                self.matr_conv(self.I_BEAM_COARSE, self.TWC.h_beam_coarse)[
-                    -self.n_coarse :
-                ]
-                * self.T_s
->>>>>>> 387eccaa
             )
         else:
             # Only convolve the slices for the current turn because the fine grid points can be less
             # than one turn in length
-<<<<<<< HEAD
             self.V_IND_FINE_BEAM[-self.profile.n_slices:] = (
-                    self.n_cavities
-                    * self.matr_conv(
+                     self.matr_conv(
                 self.I_BEAM_FINE[-self.profile.n_slices:], self.TWC.h_beam
             )[-self.profile.n_slices:]
                     * self.profile.bin_size
-=======
-            self.V_IND_FINE_BEAM[-self.profile.n_slices :] = (
-                self.matr_conv(
-                    self.I_BEAM_FINE[-self.profile.n_slices :], self.TWC.h_beam
-                )[-self.profile.n_slices :]
-                * self.profile.bin_size
->>>>>>> 387eccaa
             )
 
     # INDIVIDUAL COMPONENTS ---------------------------------------------------
@@ -868,16 +815,9 @@
         # Read RF voltage from rf object
         self.V_set = self.set_point_from_rfstation()
         self.V_set = (
-<<<<<<< HEAD
-                self.n_cavities
-                * self.V_part
+                 self.V_part
                 * self.V_set
                 * np.exp(1j * (-0.5 * np.pi + np.angle(self.rot_iq)))
-=======
-            self.V_part
-            * self.V_set
-            * np.exp(1j * (-0.5 * np.pi + np.angle(self.rot_iq)))
->>>>>>> 387eccaa
         )
 
         # Convert to array
@@ -897,20 +837,12 @@
         and amplifies it with the LLRF gain."""
 
         # Store last turn error signal and update for current turn
-<<<<<<< HEAD
         self.DV_GEN[: self.n_coarse] = self.DV_GEN[-self.n_coarse:]
         self.DV_GEN[-self.n_coarse:] = self.G_llrf * (
                 self.V_SET[-self.n_coarse:]
-                - self.open_loop * self.V_ANT_COARSE[-self.n_coarse:]
+                - self.open_loop * (self.V_IND_COARSE_GEN[-self.n_coarse :]
+            + self.V_IND_COARSE_BEAM[-self.n_coarse:])
                 + self.excitation * self.NOISE[-self.n_coarse:]
-=======
-        self.DV_GEN[: self.n_coarse] = self.DV_GEN[-self.n_coarse :]
-        self.DV_GEN[-self.n_coarse :] = self.G_llrf * (
-            self.V_SET[-self.n_coarse :]
-            - self.open_loop * (self.V_IND_COARSE_GEN[-self.n_coarse :]
-            + self.V_IND_COARSE_BEAM[-self.n_coarse :])
-            + self.excitation * self.NOISE[-self.n_coarse :]
->>>>>>> 387eccaa
         )
         self.logger.debug(
             "In %s, average set point voltage %.6f MV",
@@ -1008,20 +940,11 @@
                 + self.open_drive * self.V_SET[-self.n_coarse:]
         )
         # Apply amplifier gain
-<<<<<<< HEAD
         self.I_GEN_COARSE[-self.n_coarse:] *= self.G_tx / self.TWC.R_gen
         if self.open_ff == 1:
             self.I_GEN_COARSE[-self.n_coarse:] = self.I_GEN_COARSE[
                                                  -self.n_coarse:
-                                                 ] + self.G_ff * 5 * np.interp(
-=======
-        self.I_GEN_COARSE[-self.n_coarse :] *= self.G_tx / self.TWC.R_gen
-
-        if self.open_ff == 1:
-            self.I_GEN_COARSE[-self.n_coarse :] = self.I_GEN_COARSE[
-                -self.n_coarse :
-            ] + self.G_ff * np.interp(
->>>>>>> 387eccaa
+                                                 ] + self.G_ff * np.interp(
                 self.rf_centers,
                 self.rf_centers[::5],
                 self.I_FF_CORR_DEL[-self.n_coarse_ff:],
@@ -1035,16 +958,9 @@
         # Store generator-induced from last turn
         self.V_IND_COARSE_GEN[: self.n_coarse] = self.V_IND_COARSE_GEN[-self.n_coarse:]
         # Compute current turn generator-induced voltage
-<<<<<<< HEAD
         self.V_IND_COARSE_GEN[-self.n_coarse:] = (
-                self.n_cavities
-                * self.matr_conv(self.I_GEN_COARSE, self.TWC.h_gen)[-self.n_coarse:]
+                 self.matr_conv(self.I_GEN_COARSE, self.TWC.h_gen)[-self.n_coarse:]
                 * self.T_s
-=======
-        self.V_IND_COARSE_GEN[-self.n_coarse :] = (
-            self.matr_conv(self.I_GEN_COARSE, self.TWC.h_gen)[-self.n_coarse :]
-            * self.T_s
->>>>>>> 387eccaa
         )
 
     def matr_conv(self, I: NDArray, h: NDArray) -> NDArray:
@@ -1149,43 +1065,24 @@
 
     @handle_legacy_kwargs
     def __init__(
-<<<<<<< HEAD
-            self,
-            rf_station: RFStation,
-            profile: Profile,
-            G_ff: float | list = 1,
-            G_llrf: float | list = 10,
-            G_tx: list[float, list] = 0.5,
-            a_comb: Optional[float] = None,
-            turns: int = 1000,
-            post_LS2: bool = True,
-            V_part: Optional[float] = None,
-            df: list[float] = 0,
-            Commissioning: Optional[SPSCavityLoopCommissioning] = None,
-            n_h: int = 0,
+        self,
+        rf_station: RFStation,
+        profile: Profile,
+        G_ff: float | list = 1,
+        G_llrf: float | list = 10,
+        G_tx: list[float, list] = 0.5,
+        a_comb: Optional[float] = None,
+        turns: int = 1000,
+        post_LS2: bool = True,
+        V_part: Optional[float] = None,
+        df: list[float] = 0,
+        commissioning:  Optional[list |SPSCavityLoopCommissioning] = None,
+        n_h: int = 0,
     ) -> None:
         # Options for commissioning the feedback
-        if Commissioning is None:
-            Commissioning = SPSCavityLoopCommissioning()
-
-        self.Commissioning = Commissioning
-        self.rot_iq = Commissioning.rot_iq
-=======
-        self,
-        RFStation: RFStation,
-        Profile: Profile,
-        G_ff=1,
-        G_llrf=10,
-        G_tx=1,
-        a_comb=None,
-        turns: int = 1000,
-        post_LS2: bool = True,
-        V_part=None,
-        df=0,
-        commissioning: list | SPSCavityLoopCommissioning = SPSCavityLoopCommissioning(),
-        n_h: int = 0,
-    ):
->>>>>>> 387eccaa
+        if commissioning is None:
+            commissioning = SPSCavityLoopCommissioning()
+
 
         self.rf_station = rf_station
 
@@ -1378,11 +1275,7 @@
                 )
                 ax.plot(
                     self.OTFB_1.rf_centers * 1e6,
-<<<<<<< HEAD
-                    np.abs(self.OTFB_1.V_ANT_COARSE[-self.OTFB_1.n_coarse:]),
-=======
-                    self.OTFB_1.n_cavities * np.abs(self.OTFB_1.V_ANT_COARSE[-self.OTFB_1.n_coarse :]),
->>>>>>> 387eccaa
+                    self.OTFB_1.n_cavities * np.abs(self.OTFB_1.V_ANT_COARSE[-self.OTFB_1.n_coarse:]),
                     color=colors[i],
                     linestyle="",
                     marker=".",
@@ -1395,13 +1288,8 @@
         self.V_sum = np.interp(
             self.OTFB_1.profile.bin_centers,
             self.OTFB_1.rf_centers,
-<<<<<<< HEAD
-            self.OTFB_1.V_IND_COARSE_GEN[-self.OTFB_1.n_coarse:]
-            + self.OTFB_2.V_IND_COARSE_GEN[-self.OTFB_2.n_coarse:],
-=======
-            self.OTFB_1.n_cavities * self.OTFB_1.V_IND_COARSE_GEN[-self.OTFB_1.n_coarse :]
-            + self.OTFB_2.n_cavities * self.OTFB_2.V_IND_COARSE_GEN[-self.OTFB_2.n_coarse :],
->>>>>>> 387eccaa
+            self.OTFB_1.n_cavities * self.OTFB_1.V_IND_COARSE_GEN[-self.OTFB_1.n_coarse:]
+            + self.OTFB_2.n_cavities * self.OTFB_2.V_IND_COARSE_GEN[-self.OTFB_2.n_coarse:],
         )
 
         # Convert to amplitude and phase
