import numpy as np
from matplotlib import pyplot as plt

from blond3._core.backends.backend import backend, Numpy32Bit
<<<<<<< HEAD
from blond3.beam_preparation.empiric_matcher import EmpiricMatcher
from blond3.cycles.magnetic_cycle import MagneticCyclePerTurn
=======
from blond3.cycles.energy_cycle import EnergyCyclePerTurn
import pickle
>>>>>>> 98404dca

backend.change_backend(Numpy32Bit)
backend.set_specials("numba")

from blond3 import (
    Beam,
    proton,
    Ring,
    Simulation,
    SingleHarmonicCavity,
    DriftSimple,
    BiGaussian,
    CavityPhaseObservation,
)
import logging

logging.basicConfig(level=logging.INFO)
<<<<<<< HEAD
ring = Ring(
    circumference=26658.883,
)

cavity1 = SingleHarmonicCavity()
cavity1.harmonic = 35640
cavity1.voltage = 6e6
cavity1.phi_rf = 0

N_TURNS = int(1e3)
energy_cycle = MagneticCyclePerTurn(
    value_init=450e9,
    values_after_turn=np.linspace(450e9, 450e9, N_TURNS),
    reference_particle=proton,
)

drift1 = DriftSimple(
    share_of_circumference=1.0,
)
drift1.transition_gamma = 55.759505
beam1 = Beam(n_particles=1e9, particle_type=proton)

=======
try:
    __dict__.update(pickle.load("my_loclals"))
except FileNotFoundError:
    ring = Ring(
        circumference=26658.883,
    )
>>>>>>> 98404dca

    cavity1 = SingleHarmonicCavity()
    cavity1.harmonic = 35640
    cavity1.voltage = 6e6
    cavity1.phi_rf = 0

    N_TURNS = int(1e3)
    energy_cycle = EnergyCyclePerTurn(
        value_init=450e9, values_after_turn=np.linspace(450e9, 450e9, N_TURNS)
    )

<<<<<<< HEAD
sim.prepare_beam(
    preparation_routine=BiGaussian(
        sigma_dt=0.4e-9 / 4,
        sigma_dE=1e9 / 4,
        reinsertion=False,
        seed=1,
        n_macroparticles=1e3,
    ),
    beam=beam1,
)
de = 777538700.0 * 2
dt = 1.8306269e-09
"""sim.prepare_beam(
    preparation_routine=EmpiricMatcher(
        grid_base_dt=np.linspace(0, 1.5 * dt, 100),
        grid_base_dE=np.linspace(-de, de, 100),
        n_macroparticles=1e6,
        seed=0,
    ),
    beam=beam1,
)
plt.hist2d(beam1.read_partial_dt(), beam1.read_partial_dE(), bins=200)
plt.show()
"""
=======
    drift1 = DriftSimple(
        share_of_circumference=1.0,
    )
    drift1.transition_gamma = 55.759505
    sr1, sr2, sr3 = sr_global.get_children()

    ring.add_elements(
        (
            drift1,
            sr1,
            cavity1,
            drift2,
            sr2,
            cavity2,
            drift3,
            sr3,
            cavity3,
        )
    )
    beam1 = Beam(n_particles=1e9, particle_type=proton)

    sim = Simulation.from_locals(locals())
    sim.print_one_turn_execution_order()

    sim.on_prepare_beam(
        preparation_routine=BiGaussian(
            sigma_dt=0.4e-9 / 4,
            sigma_dE=1e9 / 4,
            reinsertion=False,
            seed=1,
            n_macroparticles=1e3,
        )
    )
    pickle.save("my_loclals", locals())
>>>>>>> 98404dca

phase_observation = CavityPhaseObservation(each_turn_i=1, cavity=cavity1)


# bunch_observation = BunchObservation(each_turn_i=10, batch_size=) # todo
# batches
def custom_action(simulation: Simulation):
    if simulation.turn_i.value % 10 != 0:
        return

    plt.scatter(
        simulation.beams[0].read_partial_dt(), simulation.beams[0].read_partial_dE()
    )
    plt.draw()
    plt.pause(0.1)
    plt.clf()


# sim.profiling(turn_i_init=0, profile_start_turn_i=10, n_turns=10000)
# sys.exit(0)
try:
    sim.load_results(turn_i_init=0, n_turns=N_TURNS, observe=[phase_observation])
except FileNotFoundError as exc:
    sim.run_simulation(
        beams=(beam1,),
        turn_i_init=0,
        n_turns=N_TURNS,
        observe=[phase_observation],
        # callback=custom_action,
    )
plt.plot(phase_observation.phases)
# plt.show()<|MERGE_RESOLUTION|>--- conflicted
+++ resolved
@@ -2,13 +2,8 @@
 from matplotlib import pyplot as plt
 
 from blond3._core.backends.backend import backend, Numpy32Bit
-<<<<<<< HEAD
-from blond3.beam_preparation.empiric_matcher import EmpiricMatcher
-from blond3.cycles.magnetic_cycle import MagneticCyclePerTurn
-=======
 from blond3.cycles.energy_cycle import EnergyCyclePerTurn
 import pickle
->>>>>>> 98404dca
 
 backend.change_backend(Numpy32Bit)
 backend.set_specials("numba")
@@ -26,37 +21,12 @@
 import logging
 
 logging.basicConfig(level=logging.INFO)
-<<<<<<< HEAD
-ring = Ring(
-    circumference=26658.883,
-)
-
-cavity1 = SingleHarmonicCavity()
-cavity1.harmonic = 35640
-cavity1.voltage = 6e6
-cavity1.phi_rf = 0
-
-N_TURNS = int(1e3)
-energy_cycle = MagneticCyclePerTurn(
-    value_init=450e9,
-    values_after_turn=np.linspace(450e9, 450e9, N_TURNS),
-    reference_particle=proton,
-)
-
-drift1 = DriftSimple(
-    share_of_circumference=1.0,
-)
-drift1.transition_gamma = 55.759505
-beam1 = Beam(n_particles=1e9, particle_type=proton)
-
-=======
 try:
     __dict__.update(pickle.load("my_loclals"))
 except FileNotFoundError:
     ring = Ring(
         circumference=26658.883,
     )
->>>>>>> 98404dca
 
     cavity1 = SingleHarmonicCavity()
     cavity1.harmonic = 35640
@@ -68,32 +38,6 @@
         value_init=450e9, values_after_turn=np.linspace(450e9, 450e9, N_TURNS)
     )
 
-<<<<<<< HEAD
-sim.prepare_beam(
-    preparation_routine=BiGaussian(
-        sigma_dt=0.4e-9 / 4,
-        sigma_dE=1e9 / 4,
-        reinsertion=False,
-        seed=1,
-        n_macroparticles=1e3,
-    ),
-    beam=beam1,
-)
-de = 777538700.0 * 2
-dt = 1.8306269e-09
-"""sim.prepare_beam(
-    preparation_routine=EmpiricMatcher(
-        grid_base_dt=np.linspace(0, 1.5 * dt, 100),
-        grid_base_dE=np.linspace(-de, de, 100),
-        n_macroparticles=1e6,
-        seed=0,
-    ),
-    beam=beam1,
-)
-plt.hist2d(beam1.read_partial_dt(), beam1.read_partial_dE(), bins=200)
-plt.show()
-"""
-=======
     drift1 = DriftSimple(
         share_of_circumference=1.0,
     )
@@ -128,14 +72,15 @@
         )
     )
     pickle.save("my_loclals", locals())
->>>>>>> 98404dca
 
+# sim.beams[0].plot_hist2d()
+# plt.show()
 phase_observation = CavityPhaseObservation(each_turn_i=1, cavity=cavity1)
 
 
 # bunch_observation = BunchObservation(each_turn_i=10, batch_size=) # todo
 # batches
-def custom_action(simulation: Simulation):
+def my_callback(simulation: Simulation):
     if simulation.turn_i.value % 10 != 0:
         return
 
@@ -153,11 +98,10 @@
     sim.load_results(turn_i_init=0, n_turns=N_TURNS, observe=[phase_observation])
 except FileNotFoundError as exc:
     sim.run_simulation(
-        beams=(beam1,),
         turn_i_init=0,
         n_turns=N_TURNS,
         observe=[phase_observation],
-        # callback=custom_action,
+        # callback=my_callback,
     )
 plt.plot(phase_observation.phases)
 # plt.show()