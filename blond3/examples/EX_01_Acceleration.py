--- conflicted
+++ resolved
@@ -21,64 +21,6 @@
 import logging
 
 logging.basicConfig(level=logging.INFO)
-<<<<<<< HEAD
-ring = Ring(26658.883)
-
-cavity1 = SingleHarmonicCavity()
-cavity1.harmonic = 35640
-cavity1.voltage = 6e6
-cavity1.phi_rf = 0
-
-N_TURNS = int(1e3)
-
-energy_cycle = MagneticCyclePerTurn(
-    value_init=450e9,
-    values_after_turn=np.linspace(450e9, 450e9, N_TURNS),
-    reference_particle=proton,
-)
-
-drift1 = DriftSimple(
-    orbit_length=26658.883,
-)
-drift1.transition_gamma = 55.759505
-beam1 = Beam(
-    n_particles=1e9,
-    particle_type=proton,
-)
-
-
-sim = Simulation.from_locals(locals())
-sim.print_one_turn_execution_order()
-BIGAUS = True
-if BIGAUS:
-    sim.prepare_beam(
-        beam=beam1,
-        preparation_routine=BiGaussian(
-            sigma_dt=0.4e-9 / 4,
-            sigma_dE=1e9 / 4,
-            reinsertion=False,
-            seed=1,
-            n_macroparticles=1e3,
-        ),
-    )
-else:
-    sim.prepare_beam(
-        beam=beam1,
-        preparation_routine=EmpiricMatcher(
-            grid_base_dt=np.linspace(0, 2.5e-9, 100),
-            grid_base_dE=np.linspace(-(777538700.0 * 2), 777538700.0 * 2, 100),
-            n_macroparticles=1e6,
-            seed=0,
-            maxiter_intensity_effects=0,
-        ),
-    )
-
-phase_observation = CavityPhaseObservation(
-    each_turn_i=1,
-    cavity=cavity1,
-)
-bunch_observation = BunchObservation(each_turn_i=1)
-=======
 try:
     __dict__.update(pickle.load("my_loclals"))
 except FileNotFoundError:
@@ -134,7 +76,6 @@
 # sim.beams[0].plot_hist2d()
 # plt.show()
 phase_observation = CavityPhaseObservation(each_turn_i=1, cavity=cavity1)
->>>>>>> dbc3b43e
 
 
 # bunch_observation = BunchObservation(each_turn_i=10, batch_size=) # todo
@@ -154,11 +95,7 @@
 # sim.profiling(turn_i_init=0, profile_start_turn_i=10, n_turns=10000)
 # sys.exit(0)
 try:
-    sim.load_results(
-        turn_i_init=0,
-        n_turns=N_TURNS,
-        observe=[phase_observation],
-    )
+    sim.load_results(turn_i_init=0, n_turns=N_TURNS, observe=[phase_observation])
 except FileNotFoundError as exc:
     sim.run_simulation(
         turn_i_init=0,
@@ -166,24 +103,5 @@
         observe=[phase_observation],
         # callback=my_callback,
     )
-<<<<<<< HEAD
-ANIMATE = False
-if ANIMATE:
-    plt.plot(phase_observation.phases)
-    plt.figure()
-    for i in range(N_TURNS):
-        plt.clf()
-        plt.hist2d(
-            bunch_observation.dts[i, :],
-            bunch_observation.dEs[i, :],
-            bins=256,
-            range=[[0, 2.5e-9], [-4e8, 4e8]],
-        )
-        plt.draw()
-        plt.pause(0.1)
-
-    plt.show()
-=======
 plt.plot(phase_observation.phases)
-# plt.show()
->>>>>>> dbc3b43e
+# plt.show()