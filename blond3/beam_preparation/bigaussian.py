from __future__ import annotations

import warnings
from typing import TYPE_CHECKING

import numpy as np

from .base import MatchingRoutine
from .._core.backends.backend import backend
from .._core.helpers import int_from_float_with_warning
from ..acc_math.analytic.hammilton import is_in_separatrix, calc_phi_s_single_harmonic

if TYPE_CHECKING:  # pragma: no cover
    from typing import Optional

    from .._core.simulation.simulation import Simulation
    from .._core.beam.base import BeamBaseClass


def _get_dE_from_dt_core(
    beta: float,
    dt_amplitude: float,
    energy: float,
    eta0: float,
    harmonic: float,
    omega_rf: float,
    particle_charge: float,
    phi_rf: float,
    phi_s: float,
    voltage: float,
) -> float:
    # RF wave is shifted by Pi below transition
    if eta0 < 0:
        phi_rf -= np.pi
    # Calculate dE_amplitude from dt_amplitude using single-harmonic Hamiltonian
    voltage = particle_charge * voltage
    phi_b = omega_rf * dt_amplitude + phi_s
    dE_amplitude = np.sqrt(
        voltage
        * energy
        * beta**2
        * (np.cos(phi_b) - np.cos(phi_s) + (phi_b - phi_s) * np.sin(phi_s))
        / (np.pi * harmonic * np.fabs(eta0))
    )
    return dE_amplitude


def _get_dE_from_dt(
    simulation: Simulation,
    beam: BeamBaseClass,
    dt_amplitude: float,
) -> float:
    r"""A routine to evaluate the dE amplitude from dt following a single
    RF Hamiltonian.

    Returns
    -------
    dE_amplitude : float
        Full amplitude of the particle oscillation, in [eV]

    """
    from .. import MultiHarmonicCavity
    from ..physics.cavities import SingleHarmonicCavity
    from ..physics.drifts import DriftSimple

    drift: DriftSimple = simulation.ring.elements.get_element(DriftSimple)
    try:
        rf_station: SingleHarmonicCavity = simulation.ring.elements.get_element(
            SingleHarmonicCavity
        )
        main_harmonic_idx = None
    except AssertionError:
        rf_station: MultiHarmonicCavity = simulation.ring.elements.get_element(
            MultiHarmonicCavity
        )
        main_harmonic_idx = rf_station.main_harmonic_idx

    counter = simulation.turn_i.value  # todo might need to be set
    drift.apply_schedules(turn_i=counter, reference_time=beam.reference_time)
    rf_station.apply_schedules(turn_i=counter, reference_time=beam.reference_time)
    energy = beam.reference_total_energy
    beta = beam.reference_beta
    harmonic = rf_station.harmonic
    omega_rf = rf_station.calc_omega(
        beam_beta=beam.reference_beta,
        ring_circumference=simulation.ring.circumference,
    )
    phi_rf = rf_station.phi_rf
<<<<<<< HEAD
    voltage = rf_station.voltage
    if main_harmonic_idx is not None:
        harmonic = harmonic[main_harmonic_idx]
        omega_rf = omega_rf[main_harmonic_idx]
        phi_rf = phi_rf[main_harmonic_idx]
        voltage = voltage[main_harmonic_idx]
    warnings.warn("assuming wrongly phi_s = phi_rf for development, to be resolved")
    phi_s = calc_phi_s_single_harmonic(
        charge=beam.particle_type.charge,
        voltage=voltage,
        phase=phi_rf,
        energy_gain=simulation.magnetic_cycle.get_target_total_energy(
            1, 0, 0, particle_type=beam.particle_type
        )
        - beam.reference_total_energy,
        above_transition=False,  # FIXME
    )
=======
    warnings.warn("assuming wrongly phi_s = phi_rf for development, to be resolved")
    phi_s = phi_rf  # TODO rf_station.phi_s[counter]
>>>>>>> dbc3b43e
    eta0 = drift.eta_0(gamma=beam.reference_gamma)
    particle_charge = beam.particle_type.charge

    return _get_dE_from_dt_core(
        beta=float(beta),
        dt_amplitude=dt_amplitude,
        energy=float(energy),
        eta0=eta0,
        harmonic=float(harmonic),
        omega_rf=float(omega_rf),
        particle_charge=particle_charge,
        phi_rf=float(phi_rf),
        phi_s=float(phi_s),
        voltage=float(voltage),
    )


class BiGaussian(MatchingRoutine):
    def __init__(
        self,
        n_macroparticles: int | float,
        sigma_dt: float,
        sigma_dE: Optional[float] = None,
        reinsertion: bool = False,
        seed: int = 0,
    ):
        """Beam matching routine to generate a 2D Gaussian particle distribution

        Parameters
        ----------
        n_macroparticles
            Number of macroparticles to be generated
        sigma_dt
            Normal distribution length, in [s]
        sigma_dE
            Normal distribution height, in [eV]
        reinsertion
            If True, only particles within the separatrix are generated
        seed
            Random seed parameter
        """
        super().__init__()
        self.n_macroparticles = int_from_float_with_warning(
            n_macroparticles, warning_stacklevel=2
        )
        self._sigma_dt = sigma_dt
        self._sigma_dE = sigma_dE
        self._reinsertion = reinsertion
        self._seed = seed

    def prepare_beam(
        self,
        simulation: Simulation,
        beam: BeamBaseClass,
    ) -> None:
        """Populates the `Beam` object with macro-particles

        Parameters
        ----------
        simulation
            Simulation context manager
        """

        from .. import MultiHarmonicCavity
        from ..physics.cavities import SingleHarmonicCavity
        from ..physics.drifts import DriftSimple

        super().prepare_beam(
            simulation=simulation,
            beam=beam,
        )
        try:
            rf_station: SingleHarmonicCavity = simulation.ring.elements.get_element(
                SingleHarmonicCavity
            )
            main_harmonic = None
        except AssertionError:
            rf_station: MultiHarmonicCavity = simulation.ring.elements.get_element(
                MultiHarmonicCavity
            )
            main_harmonic = rf_station.main_harmonic_idx
        drift: DriftSimple = simulation.ring.elements.get_element(DriftSimple)
        rf_station.apply_schedules(
            turn_i=0,
            reference_time=0,
        )
        drift.apply_schedules(
            turn_i=0,
            reference_time=0,
        )

        if self._sigma_dE is None:
            sigma_dE = _get_dE_from_dt(
                beam=beam,
                simulation=simulation,
                dt_amplitude=self._sigma_dt,
            )
            # IMPORT
            assert not np.isnan(sigma_dE), "BUG, fix phi_s"
        else:
            sigma_dE = self._sigma_dE

        omega_rf = rf_station.calc_omega(
            beam_beta=beam.reference_beta,
            ring_circumference=simulation.ring.circumference,
        )
        phi_rf = rf_station.phi_rf
        harmonic = rf_station.harmonic
        voltage = rf_station.voltage

        if main_harmonic is not None:
            omega_rf = omega_rf[main_harmonic]
            phi_rf = phi_rf[main_harmonic]
            harmonic = harmonic[main_harmonic]
            voltage = voltage[main_harmonic]
        phi_s = calc_phi_s_single_harmonic(
            charge=beam.particle_type.charge,
            voltage=voltage,
            phase=phi_rf,
            energy_gain=simulation.magnetic_cycle.get_target_total_energy(
                0, 0, 0, particle_type=beam.particle_type
            )
            - beam.reference_total_energy,
            above_transition=False,
        )
        # call to legacy
        eta0 = drift.eta_0(gamma=beam.reference_gamma)

        # RF wave is shifted by Pi below transition
        if eta0 < 0:
            phi_rf -= np.pi

        # Generate coordinates. For reproducibility, a separate random number stream is used for dt and dE
        rng_dt = np.random.default_rng(self._seed)
        rng_dE = np.random.default_rng(self._seed + 1)

        dt = (
            self._sigma_dt
            * rng_dt.normal(size=self.n_macroparticles).astype(
                dtype=backend.float, order="C", copy=False
            )
            + (phi_s - phi_rf) / omega_rf
        )
        dE = sigma_dE * rng_dE.normal(size=self.n_macroparticles).astype(
            dtype=backend.float, order="C"
        )

        # Re-insert if necessary
        if self._reinsertion:
            while True:
                sel = (
                    is_in_separatrix(
                        charge=beam.particle_type.charge,
                        harmonic=harmonic,
                        voltage=voltage,
                        omega_rf=omega_rf,
                        phi_rf_d=phi_rf,
                        phi_s=phi_s,
                        etas=[eta0],
                        beta=beam.reference_beta,
                        total_energy=beam.reference_total_energy,
                        ring_circumference=simulation.ring.circumference,
                        dt=dt,
                        dE=dE,
                    )
                    == False
                )

                n_new = np.sum(sel)
                if n_new == 0:
                    break
                dt[sel] = (
                    self._sigma_dt
                    * rng_dt.normal(size=n_new).astype(
                        dtype=backend.float, order="C", copy=False
                    )
                    + (phi_s - phi_rf) / omega_rf
                )

                dE[sel] = sigma_dE * rng_dE.normal(size=n_new).astype(
                    dtype=backend.float, order="C"
                )
        beam.setup_beam(dt=dt, dE=dE)<|MERGE_RESOLUTION|>--- conflicted
+++ resolved
@@ -8,10 +8,11 @@
 from .base import MatchingRoutine
 from .._core.backends.backend import backend
 from .._core.helpers import int_from_float_with_warning
-from ..acc_math.analytic.hammilton import is_in_separatrix, calc_phi_s_single_harmonic
+from ..physics.cavities import SingleHarmonicCavity
+from ..physics.drifts import DriftSimple
 
 if TYPE_CHECKING:  # pragma: no cover
-    from typing import Optional
+    from typing import Optional, Type
 
     from .._core.simulation.simulation import Simulation
     from .._core.beam.base import BeamBaseClass
@@ -47,7 +48,7 @@
 
 def _get_dE_from_dt(
     simulation: Simulation,
-    beam: BeamBaseClass,
+    beam: Type[BeamBaseClass],
     dt_amplitude: float,
 ) -> float:
     r"""A routine to evaluate the dE amplitude from dt following a single
@@ -59,57 +60,27 @@
         Full amplitude of the particle oscillation, in [eV]
 
     """
-    from .. import MultiHarmonicCavity
-    from ..physics.cavities import SingleHarmonicCavity
-    from ..physics.drifts import DriftSimple
-
     drift: DriftSimple = simulation.ring.elements.get_element(DriftSimple)
-    try:
-        rf_station: SingleHarmonicCavity = simulation.ring.elements.get_element(
-            SingleHarmonicCavity
-        )
-        main_harmonic_idx = None
-    except AssertionError:
-        rf_station: MultiHarmonicCavity = simulation.ring.elements.get_element(
-            MultiHarmonicCavity
-        )
-        main_harmonic_idx = rf_station.main_harmonic_idx
+    rf_station: SingleHarmonicCavity = simulation.ring.elements.get_element(
+        SingleHarmonicCavity
+    )
 
     counter = simulation.turn_i.value  # todo might need to be set
     drift.apply_schedules(turn_i=counter, reference_time=beam.reference_time)
     rf_station.apply_schedules(turn_i=counter, reference_time=beam.reference_time)
+    harmonic = rf_station.harmonic
     energy = beam.reference_total_energy
     beta = beam.reference_beta
-    harmonic = rf_station.harmonic
     omega_rf = rf_station.calc_omega(
         beam_beta=beam.reference_beta,
-        ring_circumference=simulation.ring.circumference,
+        closed_orbit_length=simulation.ring.closed_orbit_length,
     )
     phi_rf = rf_station.phi_rf
-<<<<<<< HEAD
-    voltage = rf_station.voltage
-    if main_harmonic_idx is not None:
-        harmonic = harmonic[main_harmonic_idx]
-        omega_rf = omega_rf[main_harmonic_idx]
-        phi_rf = phi_rf[main_harmonic_idx]
-        voltage = voltage[main_harmonic_idx]
-    warnings.warn("assuming wrongly phi_s = phi_rf for development, to be resolved")
-    phi_s = calc_phi_s_single_harmonic(
-        charge=beam.particle_type.charge,
-        voltage=voltage,
-        phase=phi_rf,
-        energy_gain=simulation.magnetic_cycle.get_target_total_energy(
-            1, 0, 0, particle_type=beam.particle_type
-        )
-        - beam.reference_total_energy,
-        above_transition=False,  # FIXME
-    )
-=======
     warnings.warn("assuming wrongly phi_s = phi_rf for development, to be resolved")
     phi_s = phi_rf  # TODO rf_station.phi_s[counter]
->>>>>>> dbc3b43e
     eta0 = drift.eta_0(gamma=beam.reference_gamma)
     particle_charge = beam.particle_type.charge
+    voltage = rf_station.voltage
 
     return _get_dE_from_dt_core(
         beta=float(beta),
@@ -161,7 +132,7 @@
     def prepare_beam(
         self,
         simulation: Simulation,
-        beam: BeamBaseClass,
+        beam: Type[BeamBaseClass],
     ) -> None:
         """Populates the `Beam` object with macro-particles
 
@@ -170,25 +141,14 @@
         simulation
             Simulation context manager
         """
-
-        from .. import MultiHarmonicCavity
-        from ..physics.cavities import SingleHarmonicCavity
-        from ..physics.drifts import DriftSimple
-
         super().prepare_beam(
             simulation=simulation,
             beam=beam,
         )
-        try:
-            rf_station: SingleHarmonicCavity = simulation.ring.elements.get_element(
-                SingleHarmonicCavity
-            )
-            main_harmonic = None
-        except AssertionError:
-            rf_station: MultiHarmonicCavity = simulation.ring.elements.get_element(
-                MultiHarmonicCavity
-            )
-            main_harmonic = rf_station.main_harmonic_idx
+
+        rf_station: SingleHarmonicCavity = simulation.ring.elements.get_element(
+            SingleHarmonicCavity
+        )
         drift: DriftSimple = simulation.ring.elements.get_element(DriftSimple)
         rf_station.apply_schedules(
             turn_i=0,
@@ -206,33 +166,15 @@
                 dt_amplitude=self._sigma_dt,
             )
             # IMPORT
-            assert not np.isnan(sigma_dE), "BUG, fix phi_s"
         else:
             sigma_dE = self._sigma_dE
 
         omega_rf = rf_station.calc_omega(
             beam_beta=beam.reference_beta,
-            ring_circumference=simulation.ring.circumference,
+            closed_orbit_length=simulation.ring.closed_orbit_length,
         )
         phi_rf = rf_station.phi_rf
-        harmonic = rf_station.harmonic
-        voltage = rf_station.voltage
-
-        if main_harmonic is not None:
-            omega_rf = omega_rf[main_harmonic]
-            phi_rf = phi_rf[main_harmonic]
-            harmonic = harmonic[main_harmonic]
-            voltage = voltage[main_harmonic]
-        phi_s = calc_phi_s_single_harmonic(
-            charge=beam.particle_type.charge,
-            voltage=voltage,
-            phase=phi_rf,
-            energy_gain=simulation.magnetic_cycle.get_target_total_energy(
-                0, 0, 0, particle_type=beam.particle_type
-            )
-            - beam.reference_total_energy,
-            above_transition=False,
-        )
+        phi_s = np.deg2rad(30 + 180)  # TODO rf_station.phi_s[counter]  # TODO
         # call to legacy
         eta0 = drift.eta_0(gamma=beam.reference_gamma)
 
@@ -258,27 +200,11 @@
         # Re-insert if necessary
         if self._reinsertion:
             while True:
-                sel = (
-                    is_in_separatrix(
-                        charge=beam.particle_type.charge,
-                        harmonic=harmonic,
-                        voltage=voltage,
-                        omega_rf=omega_rf,
-                        phi_rf_d=phi_rf,
-                        phi_s=phi_s,
-                        etas=[eta0],
-                        beta=beam.reference_beta,
-                        total_energy=beam.reference_total_energy,
-                        ring_circumference=simulation.ring.circumference,
-                        dt=dt,
-                        dE=dE,
-                    )
-                    == False
-                )
+                sel = is_in_separatrix(ring, rf_station, beam, dt, dE) == False
 
                 n_new = np.sum(sel)
                 if n_new == 0:
-                    break
+                    return
                 dt[sel] = (
                     self._sigma_dt
                     * rng_dt.normal(size=n_new).astype(
