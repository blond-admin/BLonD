--- conflicted
+++ resolved
@@ -35,13 +35,9 @@
     ----------
     ring
         Ring a.k.a. synchrotron
-<<<<<<< HEAD
-    magnetic_cycle
-=======
     beams
         Base class to host particle coordinates and timing information
     energy_cycle
->>>>>>> 5246d1b8
         Container object to handle the scheduled energy gain
         per turn or by time
 
@@ -61,8 +57,6 @@
         beams: Tuple[BeamBaseClass, ...],
         energy_cycle: NumpyArray | EnergyCycleBase,
     ):
-        from .intensity_effect_manager import IntensityEffectManager
-
         super().__init__()
         self._ring: Ring = ring
         assert beams != (), f"{beams=}"
@@ -76,7 +70,6 @@
 
         self.turn_i = DynamicParameter(None)
         self.section_i = DynamicParameter(None)
-        self.intensity_effect_manager = IntensityEffectManager(simulation=self)
 
         self._exec_on_init_simulation()
 
@@ -255,15 +248,9 @@
 
         beams = get_elements(locals_list, BeamBaseClass)
 
-<<<<<<< HEAD
-        _magnetic_cycle = get_elements(locals_list, MagneticCycleBase)
-        assert len(_magnetic_cycle) == 1, f"Found {len(_magnetic_cycle)} energy cycles"
-        magnetic_cycle = _magnetic_cycle[0]
-=======
         _energy_cycles = get_elements(locals_list, EnergyCycleBase)
         assert len(_energy_cycles) == 1, f"Found {len(_energy_cycles)} energy cycles"
         energy_cycle = _energy_cycles[0]
->>>>>>> 5246d1b8
 
         elements = get_elements(locals_list, BeamPhysicsRelevant)
         ring.add_elements(elements=elements, reorder=True)
@@ -272,11 +259,7 @@
         logger.debug(f"{beams=}")
         logger.debug(f"{elements=}")
 
-<<<<<<< HEAD
-        sim = Simulation(ring=ring, magnetic_cycle=magnetic_cycle)
-=======
         sim = Simulation(ring=ring, beams=beams, energy_cycle=energy_cycle)
->>>>>>> 5246d1b8
         logger.info(sim.ring.elements.get_order_info())
         return sim
 
