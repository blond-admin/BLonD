from __future__ import annotations

import importlib
import sys
from abc import ABC, abstractmethod
from typing import TYPE_CHECKING, Type, Union, Literal

import numpy as np

if TYPE_CHECKING:  # pragma: no cover
    from numpy.typing import NDArray as NumpyArray
    from cupy.typing import NDArray as CupyArray


class Specials(ABC):
    @staticmethod
    @abstractmethod
    def loss_box(self, a, b, c, d) -> None:  # TODO
        pass

    @staticmethod
    @abstractmethod
    def kick_single_harmonic(
        dt: NumpyArray | CupyArray,
        dE: NumpyArray | CupyArray,
        voltage: float,
        omega_rf: float,
        phi_rf: float,
        charge: float,
        acceleration_kick: float,
    ):
        pass

    @staticmethod
    @abstractmethod
    def kick_multi_harmonic(
        dt: NumpyArray | CupyArray,
        dE: NumpyArray | CupyArray,
        voltage: NumpyArray,
        omega_rf: NumpyArray,
        phi_rf: NumpyArray,
        charge: float,
        n_rf: int,
        acceleration_kick: float,
    ):
        pass

    @staticmethod
    @abstractmethod
    def drift_simple(
        dt: NumpyArray,
        dE: NumpyArray,
        T: float,
        eta_0: float,
        beta: float,
        energy: float,
    ):
        pass

    @staticmethod
    @abstractmethod
    def drift_legacy(
        dt: NumpyArray,
        dE: NumpyArray,
        T: float,
        alpha_order: int,
        eta_0: float,
        eta_1: float,
        eta_2: float,
        beta: float,
        energy: float,
    ):
        pass

    @staticmethod
    @abstractmethod
    def drift_exact(
        dt: NumpyArray,
        dE: NumpyArray,
        T: float,
        alpha_0: float,
        alpha_1: float,
        alpha_2: float,
        beta: float,
        energy: float,
    ):
        pass

    @staticmethod
    @abstractmethod
    def kick_induced_voltage(
        dt: NumpyArray,
        dE: NumpyArray,
        voltage: NumpyArray,
        bin_centers: NumpyArray,
        charge: float,
        acceleration_kick: float,
    ):
        pass

    @staticmethod
    @abstractmethod
    def histogram(
<<<<<<< HEAD
        array_read: NumpyArray,
        array_write: NumpyArray,
        start: float,
        stop: float,
=======
        array_read: NumpyArray, array_write: NumpyArray, start: float, stop: float
>>>>>>> 98404dca
    ):
        return


class BackendBaseClass(ABC):
    def __init__(
        self,
        float_: Union[np.float32, np.float64],
        int_: np.int32 | np.int64,
        complex_: Union[np.complex128, np.complex64],
    ):
        self.float: Union[np.float32, np.float64] = float_
        self.int: np.int32 | np.int64 = int_
        self.complex: np.complex128 | np.complex64 = complex_

        self.twopi = self.float(2 * np.pi)

        from .python.callables import PythonSpecials

        self.specials = PythonSpecials()

        # Callables
        self.array = None
        self.gradient = None
        self.linspace = None
        self.histogram = None
        self.zeros = None

    def change_backend(
        self, new_backend: Type[Numpy32Bit, Numpy64Bit, Cupy32Bit, Cupy64Bit]
    ):
        _new_backend = new_backend()
        self.__dict__ = _new_backend.__dict__
        self.__class__ = _new_backend.__class__

    @abstractmethod
    def set_specials(self, mode):
        pass


def fresh_import(module_path, obj_name):
    if module_path in sys.modules:
        del sys.modules[module_path]
    module = importlib.import_module(module_path)
    return getattr(module, obj_name)


class NumpyBackend(BackendBaseClass):
    def __init__(
        self,
        float_: Union[np.float32, np.float64],
        int_: np.int32 | np.int64,
        complex_: Union[np.complex128, np.complex64],
    ):
        super().__init__(float_, int_, complex_)
        self.array = np.array
        self.gradient = np.gradient
        self.linspace = np.linspace
        self.histogram = np.histogram
        self.zeros = np.zeros

    def set_specials(
        self,
        mode: Literal[
            "python",
            "cpp",
            "numba",
            "fortran",
        ],
    ):
        if mode == "python":
            from .python.callables import PythonSpecials

            self.specials = PythonSpecials()
        elif mode == "cpp":
            from .cpp.callables import CppSpecials

            self.specials = CppSpecials()
        elif mode == "numba":
            # like
            # from .numba.callables import NumbaSpecials
            # but reimport, so that dtypes are in line with the current backend
            NumbaSpecials = fresh_import(
                "blond3._core.backends.numba.callables",
                "NumbaSpecials",
            )
            self.specials = NumbaSpecials()
        elif mode == "fortran":
            from blond3._core.backends.fortran.callables import FortranSpecials

            assert self.float == np.float64
            self.specials = FortranSpecials
        else:
            raise ValueError(mode)


class Numpy32Bit(NumpyBackend):
    def __init__(self):
        super().__init__(np.float32, np.int32, np.complex64)


class Numpy64Bit(NumpyBackend):
    def __init__(self):
        super().__init__(np.float64, np.int64, np.complex128)


class CupyBackend(BackendBaseClass):
    def __init__(
        self,
        float_: Union[np.float32, np.float64],
        int_: np.int32 | np.int64,
        complex_: Union[np.complex128, np.complex64],
    ):
        super().__init__(float_, int_, complex_)
        self.array = np.array
        self.gradient = np.gradient

        from .cuda.callables import CudaSpecials

        self.specials = CudaSpecials()

    def set_specials(self, mode: Literal["cuda"]):
        if mode == "cuda":
            from .cuda.callables import CudaSpecials

            self.specials = CudaSpecials()
        else:
            raise ValueError(mode)


class Cupy32Bit(CupyBackend):
    def __init__(self):
        super().__init__(np.float32, np.int32, np.complex64)


class Cupy64Bit(CupyBackend):
    def __init__(self):
        super().__init__(np.float64, np.int64, np.complex128)


default = Numpy32Bit()  # use .change_backend(...) to change it anywhere
backend: Numpy32Bit = default<|MERGE_RESOLUTION|>--- conflicted
+++ resolved
@@ -101,14 +101,7 @@
     @staticmethod
     @abstractmethod
     def histogram(
-<<<<<<< HEAD
-        array_read: NumpyArray,
-        array_write: NumpyArray,
-        start: float,
-        stop: float,
-=======
         array_read: NumpyArray, array_write: NumpyArray, start: float, stop: float
->>>>>>> 98404dca
     ):
         return
 
