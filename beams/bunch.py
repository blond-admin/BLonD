--- conflicted
+++ resolved
@@ -15,28 +15,13 @@
 import h5py
 
 
-<<<<<<< HEAD
-#TODO: have bunch: n_particles, n_macroparticles, charge, energy, mass
-#          slices: n_particles, n_macroparticles - ask Gianni about PyECLOUD; relation n_particles / n_macroparticles:
-#          n_particles = sum(charge[i] for i in range(n_macroparticles))?; remember charge is quantized, mass is not
-# n_particles: the physical number of particles in a bunch/slice
-# n_macroparticles: the numerical number of particles (number of macroparticles) in a bunch/slice
-# (n_)charge: the number of charges in each macroparticle
-def bunch_matched_and_sliced(n_particles, charge, energy, intensity, mass,
-=======
 def bunch_matched_and_sliced(n_macroparticles, charge, energy, intensity, mass,
->>>>>>> bf11116d
                              epsn_x, epsn_y, ltm, bunch_length, bucket, matching,
                              n_slices, nsigmaz, slicemode='cspace'):
 
     # bunch = Bunch.from_empty(1e3, charge, energy, intensity, mass)
-<<<<<<< HEAD
-    # x, xp, y, yp, dz, dp = random.gsl_quasirandom(bunch)
-    bunch = Bunch.from_gaussian(n_particles, charge, energy, intensity, mass)
-=======
     # x, xp, y, yp, dz, dp = random.gsl_quasirandom(bunch)  
     bunch = Bunch.from_gaussian(n_macroparticles, charge, energy, intensity, mass)
->>>>>>> bf11116d
     bunch.match_transverse(epsn_x, epsn_y, ltm)
     bunch.match_longitudinal(bunch_length, bucket, matching)
     bunch.set_slices(Slices(n_slices, nsigmaz, slicemode))
@@ -52,7 +37,7 @@
     bunch.unmatched_inbucket(sigma_dz, sigma_dp, bucket)
     bunch.set_slices(Slices(n_slices, nsigmaz, slicemode))
     bunch.update_slices()
-
+    
     return bunch
 
 def bunch_from_file(filename, step, charge, energy, intensity, mass,
@@ -91,15 +76,12 @@
         yp = np.copy(yp)
         dz = np.copy(dz)
         dp = np.copy(dp)
-
-        self = cls(x, xp, y, yp, dz, dp)
-<<<<<<< HEAD
-=======
+        
+        self = cls(x, xp, y, yp, dz, dp)
         
         self.n_macroparticles = len(x)
         self.n_macroparticles_lost = 0
         self.identity = identity
->>>>>>> bf11116d
 
         return self
 
@@ -152,14 +134,10 @@
         dp = np.random.randn(n_macroparticles)
 
         self = cls(x, xp, y, yp, dz, dp)
-<<<<<<< HEAD
-
-=======
 		
         self.n_macroparticles = len(x)
         self.n_macroparticles_lost = 0
         self.identity = np.arange(n_macroparticles) + 1
->>>>>>> bf11116d
         self.set_scalar_quantities(charge, energy, intensity, mass)
 
         return self
@@ -185,10 +163,6 @@
 
     def set_scalar_quantities(self, charge, energy, intensity, mass):
 
-        # (self, n_macroparticles, n_particles, charge, energy, mass):
-
-        # self.n_macroparticles = n_macroparticles
-        # self.n_particles = n_particles
         self.charge = charge
         self.gamma = energy * 1e9 * charge * e / (mass * c ** 2) # + 1 only for below PS
         self.beta = np.sqrt(1 - 1 / self.gamma ** 2)
@@ -208,45 +182,12 @@
 
         unmatched_inbucket(self, sigma_dz, sigma_dp, bucket)
 
-    #~ @profile
+    # @profile
     def compute_statistics(self):
 
         if not hasattr(self, 'slices'):
             print "*** WARNING: bunch not yet sliced! Aborting..."
             sys.exit(-1)
-<<<<<<< HEAD
-
-        i1 = np.append(np.cumsum(self.slices.charge[:-1]), self.slices.charge[-1])
-        i0 = np.zeros(len(i1), dtype='int')
-        i0[1:-1] =  i1[:-2]
-
-        for i in xrange(self.slices.n_slices + 3):
-            x = self.x[i0[i]:i1[i]]
-            xp = self.xp[i0[i]:i1[i]]
-            y = self.y[i0[i]:i1[i]]
-            yp = self.yp[i0[i]:i1[i]]
-            dz = self.dz[i0[i]:i1[i]]
-            dp = self.dp[i0[i]:i1[i]]
-
-            self.slices.mean_x[i] = cp.mean(x)
-            self.slices.mean_xp[i] = cp.mean(xp)
-            self.slices.mean_y[i] = cp.mean(y)
-            self.slices.mean_yp[i] = cp.mean(yp)
-            self.slices.mean_dz[i] = cp.mean(dz)
-            self.slices.mean_dp[i] = cp.mean(dp)
-
-            self.slices.sigma_x[i] = cp.std(x)
-            self.slices.sigma_y[i] = cp.std(y)
-            self.slices.sigma_dz[i] = cp.std(dz)
-            self.slices.sigma_dp[i] = cp.std(dp)
-
-            self.slices.epsn_x[i] = cp.emittance(x, xp) * self.gamma * self.beta * 1e6
-            self.slices.epsn_y[i] = cp.emittance(y, yp) * self.gamma * self.beta * 1e6
-            self.slices.epsn_z[i] = 4 * np.pi \
-                                  * self.slices.sigma_dz[i] * self.slices.sigma_dp[i] \
-                                  * self.mass * self.gamma * self.beta * c / e
-
-=======
      
         # determine the start and end indices of each slices 
         i1 = np.append(np.cumsum(self.slices.n_macroparticles[:-2]), np.cumsum(self.slices.n_macroparticles[-2:]))
@@ -280,7 +221,6 @@
 								  * self.slices.sigma_dz[i] * self.slices.sigma_dp[i] \
 								  * self.mass * self.gamma * self.beta * c / e
 								  							  
->>>>>>> bf11116d
     def set_slices(self, slices):
 
         self.slices = slices
