# coding: utf8
# Copyright 2014-2017 CERN. This software is distributed under the
# terms of the GNU General Public Licence version 3 (GPL Version 3), 
# copied verbatim in the file LICENCE.md.
# In applying this licence, CERN does not waive the privileges and immunities 
# granted to it by virtue of its status as an Intergovernmental Organization or
# submit itself to any jurisdiction.
# Project website: http://blond.web.cern.ch/

"""
Example for llrf.filters and llrf.cavity_feedback

:Authors: **Birk Emil Karlsen-Bæck**, **Helga Timko**
"""

import logging
import os

import matplotlib.pyplot as plt
import numpy as np
from IPython.core.pylabtools import figsize
from matplotlib import gridspec

from blond.beam.beam import Beam, Proton
from blond.beam.distributions import bigaussian
from blond.beam.profile import CutOptions, Profile
from blond.input_parameters.rf_parameters import RFStation
from blond.input_parameters.ring import Ring
from blond.llrf.cavity_feedback import (SPSCavityLoopCommissioning,
                                        SPSCavityFeedback)
from blond.plots.plot_beams import plot_long_phase_space
from blond.toolbox.logger import Logger
from blond.trackers.tracker import RingAndRFTracker

# CERN SPS --------------------------------------------------------------------
# Machine and RF parameters
C = 2 * np.pi * 1100.009    # Ring circumference [m]
gamma_t = 18.0              # Gamma at transition
alpha = 1/gamma_t**2        # Momentum compaction factor
p_s = 25.92e9               # Synchronous momentum at injection [eV]
h = [4620]                  # 200 MHz system harmonic
V = [4.5e6]                 # 200 MHz RF voltage
phi = [0.]                  # 200 MHz RF phase

# Beam and tracking parameters
N_m = 1e4                   # Number of macro-particles per bunch for tracking
N_b = 1.e11                 # Bunch intensity [ppb]
N_t = 25                    # Number of turns to track
N_pretrack = 25             # Number of turns to pre-track
n_bunches = 144             # Number of bunches
bunch_spacing = 5           # In RF buckets
# CERN SPS --------------------------------------------------------------------

# Plot settings
plt.rc('axes', labelsize=16, labelweight='normal')
plt.rc('lines', linewidth=1.5, markersize=6)
plt.rc('font', family='sans-serif')  
plt.rc('legend', fontsize=12)  
# Colors
jet = plt.get_cmap('jet')
colors = jet(np.linspace(0, 1, N_t))


# Logger for messages on console & in file
Logger(debug=True)

# Set up machine parameters
ring = Ring(C, alpha, p_s, particle=Proton(), n_turns=N_t)
logging.info("...... Machine parameters set!")

# Set up RF parameters
rf = RFStation(ring, h, V, phi, n_rf=1)
logging.info("RF frequency %.6e Hz", rf.omega_rf[0, 0] / (2 * np.pi))
logging.info("Revolution period %.6e s", rf.t_rev[0])
logging.info("...... RF parameters set!")

# Single bunch
bunch = Beam(ring, N_m, N_b)
bigaussian(ring, rf, bunch, 3.2e-9/4, seed=1234, reinsertion=True)
logging.info("Bunch spacing %.3e s", rf.t_rf[0, 0] * bunch_spacing)


# Create beam
beam = Beam(ring, n_bunches * N_m, n_bunches * N_b)
for i in range(n_bunches):
    beam.dt[int(i * N_m):int((i + 1) * N_m)] = bunch.dt + i * rf.t_rf[0, 0] * bunch_spacing
    beam.dE[int(i * N_m):int((i + 1) * N_m)] = bunch.dE

<<<<<<< HEAD
profile = Profile(beam, cut_options= CutOptions(cut_left=0.e-9,
                                                cut_right=rf.t_rev[0],
                                                n_slices=46200))
=======
profile = Profile(beam, CutOptions=CutOptions(cut_left=0.e-9,
                                              cut_right=rf.t_rev[0],
                                              n_slices=46200))
>>>>>>> 387eccaa
profile.track()
logging.debug("Beam q/m ratio %.3e", profile.beam.ratio)


OTFB = SPSCavityFeedback(
    rf, profile, G_llrf=5, a_comb=15/16, turns=N_pretrack, post_LS2=False,
    commissioning=SPSCavityLoopCommissioning(debug=True, open_ff=True)
)

tracker = RingAndRFTracker(rf, beam, cavity_feedback=OTFB, interpolation=True,
                           profile=profile)

if not os.path.exists("fig"):
    os.mkdir("fig")

plot_long_phase_space(ring, rf, beam, 0, 5e-9, -2e8, 2e8,
                      dirname='fig', alpha=0.5, color=colors[0])


map = [profile] + [OTFB] + [tracker]

scale_fig = 1
# Plot 1: cavity voltage
fig1, ax = plt.subplots(2, 1, figsize=(8 * scale_fig, 10 * scale_fig), sharex='all')
ax1_1 = ax[0]
ax1_2 = ax[1]
plt.setp(ax1_1.get_xticklabels(), visible=False)
# remove last tick label for the second subplot
yticks = ax1_1.yaxis.get_major_ticks()
yticks[0].set_visible(False)
plt.subplots_adjust(hspace=.0)
ax1_1.set_ylabel(r"$Re(V_{\mathsf{cav}})$ [MV]")
ax1_2.set_xlabel(r"Time [$\mu$s]")
ax1_2.set_ylabel(r"$Im(V_{\mathsf{cav}})$ [MV]")
ax1_1.set_ylim((-1, 5))
ax1_2.set_ylim((-7, 0))
ax1_1.plot(1e6 * profile.bin_centers, 1e-6 * OTFB.V_sum.real, color='grey')
ax1_1.fill_between(1e6 * profile.bin_centers, 0, 1e-6 * OTFB.V_sum.real,
                   alpha=0.2, color='grey')
ax1_2.plot(1e6 * profile.bin_centers, 1e-6 * OTFB.V_sum.imag, color='grey')
ax1_2.fill_between(1e6 * profile.bin_centers, 0, 1e-6 * OTFB.V_sum.imag,
                   alpha=0.2, color='grey')

# Plot 2: beam-induced voltage
fig2, ax = plt.subplots(2, 1, figsize=(8 * scale_fig, 10 * scale_fig), sharex='all')
ax2_1 = ax[0]
ax2_2 = ax[1]
plt.setp(ax2_1.get_xticklabels(), visible=False)
# remove last tick label for the second subplot
yticks = ax2_1.yaxis.get_major_ticks()
yticks[0].set_visible(False)
plt.subplots_adjust(hspace=.0)
ax2_1.set_ylabel(r"$Re(V_{\mathsf{ind,beam}})$ [MV]")
ax2_2.set_xlabel(r"Time [$\mu$s]")
ax2_2.set_ylabel(r"$Im(V_{\mathsf{ind,beam}})$ [MV]")
ax2_1.set_ylim((-1, 5))
ax2_2.set_ylim((-1, 0.4))
 
 
OTFB.OTFB_1.V_ind_beam = np.zeros(profile.n_slices)
OTFB.OTFB_2.V_ind_beam = np.zeros(profile.n_slices)


ax1_1.annotate('Beam in', xy=(0, 0), xytext=(0.95, 0.95),
               textcoords='figure fraction', horizontalalignment='right',
               verticalalignment='center')

logging.info("...... Starting to track!")
for i in range(N_t):

    logging.info("Turn %d", i)
    # Track
    for m in map:
        m.track()

    ax1_1.plot(1e6 * profile.bin_centers, 1e-6 * OTFB.V_sum.real, color=colors[i])
    ax1_1.fill_between(1e6 * profile.bin_centers, 0, 1e-6 * OTFB.V_sum.real, alpha=0.2, color=colors[i])
    ax1_2.plot(1e6 * profile.bin_centers, 1e-6 * OTFB.V_sum.imag, color=colors[i])
    ax1_2.fill_between(1e6 * profile.bin_centers, 0, 1e-6 * OTFB.V_sum.imag, alpha=0.2, color=colors[i])
    fig1.savefig("fig/V_ant_"+"%d" % (i + 1)+".pdf")

    ax2_1.plot(1e6 * profile.bin_centers,
               1e-6 * OTFB.OTFB_1.V_IND_FINE_BEAM.real + 1e-6 * OTFB.OTFB_2.V_IND_FINE_BEAM.real,
               color=colors[i]
    )
    ax2_1.fill_between(1e6 * profile.bin_centers,
                       0,
                       1e-6 * OTFB.OTFB_1.V_IND_FINE_BEAM.real + 1e-6 * OTFB.OTFB_2.V_IND_FINE_BEAM.real,
                       alpha=0.2, color=colors[i]
    )
    ax2_2.plot(1e6 * profile.bin_centers,
               1e-6 * OTFB.OTFB_1.V_IND_FINE_BEAM.imag + 1e-6 * OTFB.OTFB_2.V_IND_FINE_BEAM.imag,
               color=colors[i]
    )
    ax2_2.fill_between(1e6 * profile.bin_centers,
                       0,
                       1e-6 * OTFB.OTFB_1.V_IND_FINE_BEAM.imag + 1e-6 * OTFB.OTFB_2.V_IND_FINE_BEAM.imag,
                       alpha=0.2, color=colors[i]
    )
    fig2.savefig("fig/V_ind_beam_"+"%d" % (i+1)+".pdf")

    # This plot is slow, comment out to speed up
    plot_long_phase_space(ring, rf, beam, 0, 5e-9, -2e8, 2e8,
                          dirname='fig', alpha=0.5, color=colors[i])

    
logging.info("")
logging.info("Done!")

       
<|MERGE_RESOLUTION|>--- conflicted
+++ resolved
@@ -86,15 +86,9 @@
     beam.dt[int(i * N_m):int((i + 1) * N_m)] = bunch.dt + i * rf.t_rf[0, 0] * bunch_spacing
     beam.dE[int(i * N_m):int((i + 1) * N_m)] = bunch.dE
 
-<<<<<<< HEAD
 profile = Profile(beam, cut_options= CutOptions(cut_left=0.e-9,
                                                 cut_right=rf.t_rev[0],
                                                 n_slices=46200))
-=======
-profile = Profile(beam, CutOptions=CutOptions(cut_left=0.e-9,
-                                              cut_right=rf.t_rev[0],
-                                              n_slices=46200))
->>>>>>> 387eccaa
 profile.track()
 logging.debug("Beam q/m ratio %.3e", profile.beam.ratio)
 
