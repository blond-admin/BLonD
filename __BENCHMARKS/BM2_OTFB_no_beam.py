# coding: utf8
# Copyright 2014-2017 CERN. This software is distributed under the
# terms of the GNU General Public Licence version 3 (GPL Version 3), 
# copied verbatim in the file LICENCE.md.
# In applying this licence, CERN does not waive the privileges and immunities 
# granted to it by virtue of its status as an Intergovernmental Organization or
# submit itself to any jurisdiction.
# Project website: http://blond.web.cern.ch/

"""
Example for llrf.filters and llrf.cavity_feedback

:Authors: **Birk Emil Karlsen-Bæck**, **Helga Timko**
"""

import logging

import matplotlib.pyplot as plt
import numpy as np

from blond.beam.beam import Beam, Proton
from blond.beam.distributions import bigaussian
from blond.beam.profile import CutOptions, Profile
from blond.input_parameters.rf_parameters import RFStation
from blond.input_parameters.ring import Ring
from blond.llrf.cavity_feedback import (SPSCavityLoopCommissioning,
                                        SPSCavityFeedback)
from blond.toolbox.logger import Logger

# CERN SPS --------------------------------------------------------------------
# Machine and RF parameters
C = 2 * np.pi * 1100.009    # Ring circumference [m]
gamma_t = 18.0              # Gamma at transition
alpha = 1/gamma_t**2        # Momentum compaction factor
p_s = 25.92e9               # Synchronous momentum at injection [eV]
h = [4620]                  # 200 MHz system harmonic
V = [4.5e6]                 # 200 MHz RF voltage
# With this setting, amplitude in the two four-section cavity must converge to
# 4.5 MV * 4/18 * 2 = 2.0 MV
phi = [0.]                  # 200 MHz RF phase

# Beam and tracking parameters
N_m = 1e5                   # Number of macro-particles for tracking
N_b = 1.e11                 # Bunch intensity [ppb]
N_t = 1                     # Number of turns to track
# CERN SPS --------------------------------------------------------------------

# Plot settings
plt.rc('axes', labelsize=16, labelweight='normal')
plt.rc('lines', linewidth=1.5, markersize=6)
plt.rc('font', family='sans-serif')  
plt.rc('legend', fontsize=12)  

CLOSED_LOOP = True
OPEN_LOOP = True
OPEN_FB = True
POST_LS2 = False

# Logger for messages on console & in file
Logger(debug=True)

# Set up machine parameters
ring = Ring(C, alpha, p_s, particle=Proton(), n_turns=N_t)
logging.info("...... Machine parameters set!")

# Set up RF parameters
rf = RFStation(ring, h, V, phi, n_rf=1)
logging.debug("RF frequency %.6e Hz", rf.omega_rf[0, 0] / (2 * np.pi))
logging.debug("Revolution period %.6e s", rf.t_rev[0])
logging.info("...... RF parameters set!")

# Define beam and fill it
beam = Beam(ring, N_m, N_b)
bigaussian(ring, rf, beam, 3.2e-9/4, seed=1234, reinsertion=True)
logging.info("......Beam set!")
logging.info("Number of particles %d" % len(beam.dt))
logging.info("Time coordinates are in range %.4e to %.4e s" % (np.min(beam.dt), np.max(beam.dt)))

<<<<<<< HEAD
profile = Profile(beam, cut_options= CutOptions(cut_left=0.e-9,
                                                cut_right=rf.t_rev[0], n_slices=4620))
=======
profile = Profile(beam, CutOptions=CutOptions(cut_left=0.e-9,
                  cut_right=rf.t_rev[0], n_slices=4620))
>>>>>>> 387eccaa
profile.track()

if CLOSED_LOOP:
    logging.info("...... CLOSED LOOP test")
    Commissioning = SPSCavityLoopCommissioning(debug=True, open_loop=False, open_fb=False,
                                               open_drive=False, open_ff=True)
    OTFB = SPSCavityFeedback(
        rf, profile, G_llrf=10, G_tx=1, a_comb=15/16,
        turns=50, post_LS2=POST_LS2, commissioning=Commissioning
    )
    logging.info("Final voltage %.8e V"
                 % np.average(np.absolute(OTFB.OTFB_1.V_ANT_COARSE[-10])))

if OPEN_LOOP:
    logging.info("...... OPEN LOOP test")
    Commissioning = SPSCavityLoopCommissioning(debug=True, open_loop=True, open_fb=False,
                                               open_drive=True, open_ff=True)
    OTFB = SPSCavityFeedback(
        rf, profile, G_llrf=10, G_tx=1, a_comb=15/16,
        turns=50, post_LS2=POST_LS2, commissioning=Commissioning
    )
    logging.info("Final voltage %.8e V"
                 % np.average(np.absolute(OTFB.OTFB_1.V_ANT_COARSE[-10])))

if OPEN_FB:
    logging.info("...... OPEN FEEDBACK test")
    Commissioning = SPSCavityLoopCommissioning(
        debug=True, open_loop=False, open_fb=True,
        open_drive=False, open_ff=True
    )
    OTFB = SPSCavityFeedback(
        rf, profile, G_llrf=10, G_tx=1, a_comb=15/16,
        turns=50, post_LS2=POST_LS2, commissioning=Commissioning
    )
    logging.info("Final voltage %.8e V"
                 % np.average(np.absolute(OTFB.OTFB_1.V_ANT_COARSE[-10])))

logging.info("")
logging.info("Done!")
<|MERGE_RESOLUTION|>--- conflicted
+++ resolved
@@ -76,13 +76,8 @@
 logging.info("Number of particles %d" % len(beam.dt))
 logging.info("Time coordinates are in range %.4e to %.4e s" % (np.min(beam.dt), np.max(beam.dt)))
 
-<<<<<<< HEAD
 profile = Profile(beam, cut_options= CutOptions(cut_left=0.e-9,
                                                 cut_right=rf.t_rev[0], n_slices=4620))
-=======
-profile = Profile(beam, CutOptions=CutOptions(cut_left=0.e-9,
-                  cut_right=rf.t_rev[0], n_slices=4620))
->>>>>>> 387eccaa
 profile.track()
 
 if CLOSED_LOOP:
