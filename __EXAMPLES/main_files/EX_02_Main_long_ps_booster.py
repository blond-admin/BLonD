--- conflicted
+++ resolved
@@ -183,17 +183,10 @@
     # Plots
     if (i % n_turns_between_two_plots) == 0:
 
-<<<<<<< HEAD
-        plot_impedance_vs_frequency(ind_volt_freq, figure_index=i, cut_up_down=(0,1000), cut_left_right=(0,3e9), show_plot=False,
-                                    plot_total_impedance=False, style='-', plot_interpolated_impedances=False, plot_spectrum=False, dirname=this_directory + '../output_files/EX_02_fig')
-
-        plot_induced_voltage_vs_bin_centers(total_induced_voltage, style='.', dirname=this_directory + '../output_files/EX_02_fig',  show_plot=False)
-=======
         plot_impedance_vs_frequency(ind_volt_freq, figure_index=i, cut_up_down=(0,1000), cut_left_right=(0,3e9), show_plots=False,
                                     plot_total_impedance=False, style='-', plot_interpolated_impedances=False, plot_spectrum=False, dirname=this_directory + '../output_files/EX_02_fig')
 
         plot_induced_voltage_vs_bin_centers(total_induced_voltage, style='.', dirname=this_directory + '../output_files/EX_02_fig', show_plots=False)
->>>>>>> 59cc1247
 
 # For testing purposes
 test_string += '{:+10.10e}\t{:+10.10e}\t{:+10.10e}\t{:+10.10e}\n'.format(
