--- conflicted
+++ resolved
@@ -96,18 +96,12 @@
 # DEFINE SLICES ---------------------------------------------------------------
 
 number_slices = 3000
-<<<<<<< HEAD
 slice_beam = Profile(
     beam,
     CutOptions(
-        cut_left=0, cut_right=21 * bucket_length, n_slices=number_slices
+        cut_left=0, cut_right=31 * bucket_length, n_slices=number_slices
     ),
 )
-=======
-slice_beam = Profile(beam, CutOptions(cut_left=0,
-                                      cut_right=31 * bucket_length,
-                                      n_slices=number_slices))
->>>>>>> 89e31db3
 
 # LOAD IMPEDANCE TABLES -------------------------------------------------------
 
@@ -134,9 +128,8 @@
 
 n_bunches = 4
 bunch_spacing_buckets = 10
-<<<<<<< HEAD
-intensity_list = [1e11, 1e11, 1e11]
-minimum_n_macroparticles = [5e5, 5e5, 5e5]
+intensity_list = [1e11, 1e11, 1e11, 1e11]
+minimum_n_macroparticles = [5e5, 5e5, 5e5, 5e5]
 distribution_options_list = {
     "bunch_length": 1e-9,
     "type": "parabolic_amplitude",
@@ -154,19 +147,6 @@
     minimum_n_macroparticles=minimum_n_macroparticles,
     seed=31331,
 )
-=======
-intensity_list = [1e11, 1e11, 1e11, 1e11]
-minimum_n_macroparticles = [5e5, 5e5, 5e5, 5e5]
-distribution_options_list = {'bunch_length': 1e-9,
-                             'type': 'parabolic_amplitude',
-                             'density_variable': 'Hamiltonian'}
-
-matched_from_distribution_density_multibunch(beam, general_params,
-                                             full_tracker, distribution_options_list,
-                                             n_bunches, bunch_spacing_buckets,
-                                             intensity_list=intensity_list,
-                                             minimum_n_macroparticles=minimum_n_macroparticles, seed=31331)
->>>>>>> 89e31db3
 
 plt.figure()
 slice_beam.track()
