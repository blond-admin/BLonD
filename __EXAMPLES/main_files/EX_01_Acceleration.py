
# Copyright 2014-2017 CERN. This software is distributed under the
# terms of the GNU General Public Licence version 3 (GPL Version 3),
# copied verbatim in the file LICENCE.md.
# In applying this licence, CERN does not waive the privileges and immunities
# granted to it by virtue of its status as an Intergovernmental Organization or
# submit itself to any jurisdiction.
# Project website: http://blond.web.cern.ch/

'''
Example input for simulation of acceleration
No intensity effects

:Authors: **Helga Timko**
'''
#  General Imports

import os

import matplotlib as mpl
import numpy as np

from blond.beam.beam import Beam, Proton
from blond.beam.distributions import bigaussian
from blond.beam.profile import CutOptions, FitOptions, Profile
from blond.input_parameters.rf_parameters import RFStation
#  BLonD Imports
from blond.input_parameters.ring import Ring
from blond.monitors.monitors import BunchMonitor
from blond.plots.plot import Plot
from blond.trackers.tracker import RingAndRFTracker

# To check if executing correctly, rather than to run the full simulation
DRAFT_MODE = False or bool(int(bool(int(os.environ.get("BLOND_EXAMPLES_DRAFT_MODE", False)))))
mpl.use('Agg')

this_directory = os.path.dirname(os.path.realpath(__file__)) + '/'

os.makedirs(this_directory + '../output_files/EX_01_fig', exist_ok=True)


# Simulation parameters -------------------------------------------------------
# Bunch parameters
N_b = 1e9           # Intensity
N_p = 1001 if DRAFT_MODE else  50000  # Macro-particles
tau_0 = 0.4e-9          # Initial bunch length, 4 sigma [s]

# Machine and RF parameters
C = 26658.883        # Machine circumference [m]
p_i = 450e9         # Synchronous momentum [eV/c]
p_f = 460.005e9      # Synchronous momentum, final
h = 35640            # Harmonic number
V = 6e6                # RF voltage [V]
dphi = 0             # Phase modulation/offset
gamma_t = 55.759505  # Transition gamma
alpha = 1. / gamma_t / gamma_t        # First order mom. comp. factor

# Tracking details
N_t = 2000           # Number of turns to track
dt_plt = 200         # Time steps between plots


# Simulation setup ------------------------------------------------------------
print("Setting up the simulation...")
print("")


# Define general parameters
<<<<<<< HEAD
ring = Ring(C, alpha, np.linspace(p_i, p_f, 2001), Proton(), N_t)
a = ring.ring_length
=======
ring = Ring(C, alpha, np.linspace(p_i, p_f, N_t+1), Proton(), N_t)

>>>>>>> f36c0c7c
# Define beam and distribution
beam = Beam(ring, N_p, N_b)


# Define RF station parameters and corresponding tracker
rf = RFStation(ring, [h], [V], [dphi])
long_tracker = RingAndRFTracker(rf, beam)


bigaussian(ring, rf, beam, tau_0 / 4, reinsertion=True, seed=1)
# parabolic(ring, rf, beam, tau_0, seed=1)


# Need slices for the Gaussian fit
profile = Profile(beam, CutOptions(n_slices=100),
                  FitOptions(fit_option='gaussian'))

# Define what to save in file
bunchmonitor = BunchMonitor(ring, rf, beam,
                            this_directory + '../output_files/EX_01_output_data', profile=profile)

format_options = {'dirname': this_directory + '../output_files/EX_01_fig'}
plots = Plot(ring, rf, beam, dt_plt, N_t, 0, 0.0001763 * h,
             -400e6, 400e6, xunit='rad', separatrix_plot=True,
             profile=profile, h5file=this_directory + '../output_files/EX_01_output_data',
             format_options=format_options)

# For testing purposes
test_string = ''
test_string += '{:<17}\t{:<17}\t{:<17}\t{:<17}\n'.format(
    'mean_dE', 'std_dE', 'mean_dt', 'std_dt')
test_string += '{:+10.10e}\t{:+10.10e}\t{:+10.10e}\t{:+10.10e}\n'.format(
    np.mean(beam.dE), np.std(beam.dE), np.mean(beam.dt), np.std(beam.dt))


# Accelerator map
map_ = [long_tracker] + [profile] + [bunchmonitor] + [plots]
print("Map set")
print("")

# Tracking --------------------------------------------------------------------
if DRAFT_MODE:
    N_t = 20
for i in range(1, N_t + 1):
    print(f'{i=}')

    # Plot has to be done before tracking (at least for cases with separatrix)
    if (i % dt_plt) == 0:
        print("Outputting at time step %d..." % i)
        print("   Beam momentum %.6e eV" % beam.momentum)
        print("   Beam gamma %3.3f" % beam.gamma)
        print("   Beam beta %3.3f" % beam.beta)
        print("   Beam energy %.6e eV" % beam.energy)
        print("   Four-times r.m.s. bunch length %.4e s" % (4. * beam.sigma_dt))
        print("   Gaussian bunch length %.4e s" % profile.bunchLength)
        print("")

    # Track
    for m in map_:
        m.track()

    # Define losses according to separatrix and/or longitudinal position
    beam.losses_separatrix(ring, rf)
    beam.losses_longitudinal_cut(0., 2.5e-9)

# For testing purposes
test_string += '{:+10.10e}\t{:+10.10e}\t{:+10.10e}\t{:+10.10e}\n'.format(
    np.mean(beam.dE), np.std(beam.dE), np.mean(beam.dt), np.std(beam.dt))
with open(this_directory + '../output_files/EX_01_test_data.txt', 'w') as f:
    f.write(test_string)

print("Done!")<|MERGE_RESOLUTION|>--- conflicted
+++ resolved
@@ -66,13 +66,8 @@
 
 
 # Define general parameters
-<<<<<<< HEAD
-ring = Ring(C, alpha, np.linspace(p_i, p_f, 2001), Proton(), N_t)
+ring = Ring(C, alpha, np.linspace(p_i, p_f, N_t+1), Proton(), N_t)
 a = ring.ring_length
-=======
-ring = Ring(C, alpha, np.linspace(p_i, p_f, N_t+1), Proton(), N_t)
-
->>>>>>> f36c0c7c
 # Define beam and distribution
 beam = Beam(ring, N_p, N_b)
 
