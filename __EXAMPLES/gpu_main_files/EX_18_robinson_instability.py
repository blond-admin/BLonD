
# Copyright 2014-2017 CERN. This software is distributed under the
# terms of the GNU General Public Licence version 3 (GPL Version 3),
# copied verbatim in the file LICENCE.md.
# In applying this licence, CERN does not waive the privileges and immunities
# granted to it by virtue of its status as an Intergovernmental Organization or
# submit itself to any jurisdiction.
# Project website: http://blond.web.cern.ch/

'''
Example script to take into account intensity effects with multi-turn wakes
Example for the PSB with a narrow-band resonator, to check Robinson instability

:Authors: **Juan F. Esteban Mueller**
'''

import os
import time

import matplotlib as mpl
import numpy as np
import pylab as plt
from scipy.constants import c, e, m_p

import blond.utils.bmath as bm
from blond.beam.beam import Beam, Proton
from blond.beam.distributions import matched_from_distribution_function
from blond.beam.profile import CutOptions, Profile
from blond.impedances.impedance import InducedVoltageFreq, TotalInducedVoltage
from blond.impedances.impedance_sources import Resonators
from blond.input_parameters.rf_parameters import RFStation
from blond.input_parameters.ring import Ring
from blond.trackers.tracker import FullRingAndRF, RingAndRFTracker

DRAFT_MODE = bool(int(os.environ.get("BLOND_EXAMPLES_DRAFT_MODE", False)))
# To check if executing correctly, rather than to run the full simulation

mpl.use('Agg')


this_directory = os.path.dirname(os.path.realpath(__file__)) + '/'

USE_GPU = os.environ.get('USE_GPU', '0')
if len(USE_GPU) and int(USE_GPU):
    USE_GPU = True
else:
    USE_GPU = False


os.makedirs(this_directory + '../gpu_output_files/EX_18_fig', exist_ok=True)


# SIMULATION PARAMETERS -------------------------------------------------------

# Beam parameters
n_particles = 1e11
n_macroparticles = 1001 if DRAFT_MODE else 1e5
kin_beam_energy = 1.4e9     # [eV]


distribution_type = 'parabolic_line'
bunch_length = 100e-9        # [s]


# Machine and RF parameters
radius = 25.0
gamma_transition = 4.4
C = 2 * np.pi * radius      # [m]

# Tracking details
n_turns = int(10000)
n_turns_between_two_plots = 500

# Derived parameters
E_0 = m_p * c**2 / e            # [eV]
tot_beam_energy = E_0 + kin_beam_energy                # [eV]
sync_momentum = np.sqrt(tot_beam_energy**2 - E_0**2)    # [eV/c]

gamma = tot_beam_energy / E_0
beta = np.sqrt(1.0 - 1.0 / gamma**2.0)

momentum_compaction = 1 / gamma_transition**2

# Cavities parameters
n_rf_systems = 1
harmonic_numbers = 1
voltage_program = 8e3  # [V]
phi_offset = -np.pi


# DEFINE RING------------------------------------------------------------------

general_params = Ring(C, momentum_compaction,
                      sync_momentum, Proton(), n_turns)

RF_sct_par = RFStation(general_params, [harmonic_numbers], [voltage_program],
                       [phi_offset], n_rf_systems)

beam = Beam(general_params, n_macroparticles, n_particles)
ring_RF_section = RingAndRFTracker(RF_sct_par, beam)

full_tracker = FullRingAndRF([ring_RF_section])

fs = RF_sct_par.omega_s0[0] / 2 / np.pi

bucket_length = 2.0 * np.pi / RF_sct_par.omega_rf[0, 0]

# DEFINE SLICES ---------------------------------------------------------------

number_slices = 100
slice_beam = Profile(beam, CutOptions(cut_left=0,
                                      cut_right=bucket_length, n_slices=number_slices))

# LOAD IMPEDANCE TABLES -------------------------------------------------------

R_S = 1e5
# - unstable, + stable
frequency_R = RF_sct_par.omega_rf[0, 0] / 2.0 / np.pi - fs
Q = 1000

resonator = Resonators(R_S, frequency_R, Q)

# Robinson instability growth rate
Rp = R_S / (1 + 1j * Q * ((RF_sct_par.omega_rf[0, 0] / 2.0 / np.pi + fs) /
                          frequency_R - frequency_R / (RF_sct_par.omega_rf[0, 0] / 2.0 / np.pi + fs)))
Rm = R_S / (1 + 1j * Q * ((RF_sct_par.omega_rf[0, 0] / 2.0 / np.pi - fs) /
                          frequency_R - frequency_R / (RF_sct_par.omega_rf[0, 0] / 2.0 / np.pi - fs)))

etta = 1.0 / gamma_transition**2 - 1.0 / gamma**2

tau_RS = m_p * c**2.0 * 2.0 * gamma * \
    RF_sct_par.t_rev[0]**2.0 * RF_sct_par.omega_s0[0] / \
    (e**2.0 * n_particles * etta * RF_sct_par.omega_rf[0, 0] *
     np.real(Rp - Rm))

print('Robinson instability growth rate = {0:1.3f} turns'.format(tau_RS /
                                                                 RF_sct_par.t_rev[0]))


# INDUCED VOLTAGE FROM IMPEDANCE ----------------------------------------------

imp_list = [resonator]

ind_volt_freq = InducedVoltageFreq(beam, slice_beam, imp_list,
                                   rf_station=RF_sct_par, frequency_resolution=5e2,
                                   multi_turn_wake=True, mtw_mode='time')

total_ind_volt = TotalInducedVoltage(beam, slice_beam, [ind_volt_freq])

f_rf = RF_sct_par.omega_rf[0, 0] / 2.0 / np.pi
plt.figure()
plt.plot(ind_volt_freq.freq * 1e-6, np.abs(ind_volt_freq.total_impedance *
                                           slice_beam.bin_size), lw=2)
plt.plot([f_rf * 1e-6] * 2, plt.ylim(), 'k', lw=2)
plt.plot([f_rf * 1e-6 + fs * 1e-6] * 2, plt.ylim(), 'k--', lw=2)
plt.plot([f_rf * 1e-6 - fs * 1e-6] * 2, plt.ylim(), 'k--', lw=2)
plt.xlim(1.74, 1.76)
plt.legend(('Impedance', 'RF frequency', 'Synchrotron sidebands'), loc=0,
           fontsize='medium')
plt.xlabel('Frequency [MHz]')
plt.ylabel(r'Impedance [$\Omega$]')
plt.savefig(this_directory + '../gpu_output_files/EX_18_fig/impedance.png')
plt.close()


# BEAM GENERATION -------------------------------------------------------------

matched_from_distribution_function(beam, full_tracker,
                                   distribution_type=distribution_type,
<<<<<<< HEAD
                                   bunch_length=bunch_length, n_iterations=20,
                                   total_induced_voltage=total_ind_volt, seed=10)
=======
                                   bunch_length=bunch_length, n_iterations=3  if DRAFT_MODE else 20,
                                   TotalInducedVoltage=total_ind_volt, seed=10)
>>>>>>> f36c0c7c

# For testing purposes
test_string = ''
test_string += '{:<17}\t{:<17}\t{:<17}\t{:<17}\n'.format(
    'mean_dE', 'std_dE', 'mean_dt', 'std_dt')
test_string += '{:+10.10e}\t{:+10.10e}\t{:+10.10e}\t{:+10.10e}\n'.format(
    np.mean(beam.dE), np.std(beam.dE), np.mean(beam.dt), np.std(beam.dt))


# ACCELERATION MAP ------------------------------------------------------------

map_ = [slice_beam] + [total_ind_volt] + [ring_RF_section]

if USE_GPU:
    bm.use_gpu()
    slice_beam.to_gpu()
    total_ind_volt.to_gpu()
    ring_RF_section.to_gpu()


t0 = time.time()

bunch_center = np.zeros(n_turns)
bunch_std = np.zeros(n_turns)


# TRACKING --------------------------------------------------------------------
if DRAFT_MODE:
    n_turns = 5
for i in range(n_turns):

    # print(i)
    for m in map_:
        m.track()

    bunch_center[i] = float(beam.dt.mean())
    bunch_std[i] = float(beam.dt.std())

    if i % n_turns_between_two_plots == 0:
        if USE_GPU:
            # Only need beam object
            bm.use_cpu()
            beam.to_cpu(recursive=False)

        plt.figure()
        plt.plot(beam.dt * 1e9, beam.dE * 1e-6, '.')
        plt.xlabel('Time [ns]')
        plt.ylabel('Energy [MeV]')
        plt.savefig(this_directory + '../gpu_output_files/EX_18_fig/phase_space_{0:d}.png'.format(i))
        plt.close()

        if USE_GPU:
            bm.use_gpu()
            beam.to_gpu(recursive=False)


print(time.time() - t0)


if USE_GPU:
    bm.use_cpu()
    slice_beam.to_cpu()
    total_ind_volt.to_cpu()
    ring_RF_section.to_cpu()

plt.figure()
plt.plot(bunch_center * 1e9)
plt.xlabel('Turns')
plt.ylabel('Bunch center [ns]')
plt.savefig(this_directory + '../gpu_output_files/EX_18_fig/bunch_center.png')
plt.close()
plt.figure()
plt.plot(bunch_std * 1e9)
plt.xlabel('Turns')
plt.ylabel('Bunch length [ns]')
plt.savefig(this_directory + '../gpu_output_files/EX_18_fig/bunch_length.png')
plt.close()

# For testing purposes
test_string += '{:+10.10e}\t{:+10.10e}\t{:+10.10e}\t{:+10.10e}\n'.format(
    np.mean(beam.dE), np.std(beam.dE), np.mean(beam.dt), np.std(beam.dt))
with open(this_directory + '../gpu_output_files/EX_18_test_data.txt', 'w') as f:
    f.write(test_string)
print(test_string)


print("Done!")<|MERGE_RESOLUTION|>--- conflicted
+++ resolved
@@ -167,13 +167,8 @@
 
 matched_from_distribution_function(beam, full_tracker,
                                    distribution_type=distribution_type,
-<<<<<<< HEAD
-                                   bunch_length=bunch_length, n_iterations=20,
+                                   bunch_length=bunch_length, n_iterations=3  if DRAFT_MODE else 20,
                                    total_induced_voltage=total_ind_volt, seed=10)
-=======
-                                   bunch_length=bunch_length, n_iterations=3  if DRAFT_MODE else 20,
-                                   TotalInducedVoltage=total_ind_volt, seed=10)
->>>>>>> f36c0c7c
 
 # For testing purposes
 test_string = ''
