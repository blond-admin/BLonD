# coding: utf8
# Copyright 2014-2017 CERN. This software is distributed under the
# terms of the GNU General Public Licence version 3 (GPL Version 3),
# copied verbatim in the file LICENCE.md.
# In applying this licence, CERN does not waive the privileges and immunities
# granted to it by virtue of its status as an Intergovernmental Organization or
# submit itself to any jurisdiction.
# Project website: http://blond.web.cern.ch/

'''
Example input for simulation of ion dynamics
No intensity effects

:Authors: **Alexandre Lasheen**
'''


import os

import matplotlib as mpl
import numpy as np
from scipy.constants import physical_constants

<<<<<<< HEAD
from blond.beam.beam import Beam, Particle
from blond.beam.distributions import bigaussian
from blond.beam.profile import CutOptions, Profile
from blond.input_parameters.rf_parameters import RFStation
from blond.input_parameters.ring import Ring
from blond.monitors.monitors import BunchMonitor
from blond.plots.plot import Plot
from blond.trackers.tracker import RingAndRFTracker
from blond.utils import bmath as bm
from blond.utils.mpi_config import mpiprint, WORKER
=======
DRAFT_MODE = bool(int(os.environ.get("BLOND_EXAMPLES_DRAFT_MODE", False)))
# To check if executing correctly, rather than to run the full simulation
>>>>>>> f36c0c7c

# Atomic Mass Unit [eV]
u = physical_constants['atomic mass unit-electron volt relationship'][0]


mpl.use('Agg')


bm.use_mpi()
print = mpiprint

this_directory = os.path.dirname(os.path.realpath(__file__)) + '/'

os.makedirs(this_directory + '../mpi_output_files/EX_07_fig', exist_ok=True)


# Simulation parameters --------------------------------------------------------
# Bunch parameters
N_b = 5.0e11                 # Design Intensity in SIS100
N_p = 1001 if DRAFT_MODE else 50000                  # Macro-particles
tau_0 = 100.0e-9             # Initial bunch length, 4 sigma [s]
Z = 28.                      # Charge state of Uranium
m_p = 238.05078826 * u         # Isotope mass of U-238

# Machine and RF parameters
C = 1083.6                   # Machine circumference [m]
p_i = 153.37e9               # Synchronous momentum [eV/c]
p_f = 535.62e9               # Synchronous momentum, final 535.62e9
h = 10                       # Harmonic number
V = 280.e3                   # RF voltage [V]
dphi = np.pi                 # Phase modulation/offset
gamma_t = 15.59              # Transition gamma
alpha = 1. / gamma_t / gamma_t   # First order mom. comp. factor

# Tracking details
N_t = 45500                 # Number of turns to track
dt_plt = 5000                # Time steps between plots


# Simulation setup -------------------------------------------------------------
print("Setting up the simulation...")
print("")


# Define general parameters


general_params = Ring(C, alpha, np.linspace(p_i, p_f, N_t + 1),
                      Particle(m_p, Z), n_turns=N_t)

# Define beam and distribution
beam = Beam(general_params, N_p, N_b)
print("Particle mass is %.3e eV" % general_params.particle.mass)
print("Particle charge is %d e" % general_params.particle.charge)

linspace_test = np.linspace(p_i, p_f, N_t + 1)
momentum_test = general_params.momentum
beta_test = general_params.beta
gamma_test = general_params.gamma
energy_test = general_params.energy
mass_test = general_params.particle.mass  # [eV]
charge_test = general_params.particle.charge  # e*Z

# Define RF station parameters and corresponding tracker
rf_params = RFStation(general_params, [h], [V], [dphi])
print("Initial bucket length is %.3e s" % (2. * np.pi / rf_params.omega_rf[0, 0]))
print("Final bucket length is %.3e s" % (2. * np.pi / rf_params.omega_rf[0, N_t]))

phi_s_test = rf_params.phi_s  # : *Synchronous phase
omega_RF_d_test = rf_params.omega_rf_d  # : *Design RF frequency of the RF systems in the station [GHz]*
omega_RF_test = rf_params.omega_rf  #: *Initial, actual RF frequency of the RF systems in the station [GHz]*
phi_RF_test = rf_params.omega_rf  # : *Initial, actual RF phase of each harmonic system*
E_increment_test = rf_params.delta_E  # Energy increment (acceleration/deceleration) between two turns,


long_tracker = RingAndRFTracker(rf_params, beam)

eta_0_test = rf_params.eta_0  # : *Slippage factor (0th order) for the given RF section*
eta_1_test = rf_params.eta_1  # : *Slippage factor (1st order) for the given RF section*
eta_2_test = rf_params.eta_2  # : *Slippage factor (2nd order) for the given RF section*
alpha_order_test = rf_params.alpha_order

bigaussian(general_params, rf_params, beam, tau_0 / 4,
           reinsertion='on', seed=1)


# Need slices for the Gaussian fit
slice_beam = Profile(beam, CutOptions(n_slices=100))

# Accelerator map
map_ = [long_tracker] + [slice_beam]

if DRAFT_MODE:
    # Tracking details
    N_t = 45                 # Number of turns to track
    dt_plt = 5                # Time steps between plots
if WORKER.is_master:

    # Define what to save in file
    bunchmonitor = BunchMonitor(general_params, rf_params, beam,
                                this_directory + '../mpi_output_files/EX_07_output_data',
                                profile=slice_beam)

    format_options = {'dirname': this_directory + '../mpi_output_files/EX_07_fig'}
    plots = Plot(general_params, rf_params, beam, dt_plt, N_t, 0, 8.e-7,
                 -400e6, 400e6, separatrix_plot=True, profile=slice_beam,
                 h5file=this_directory + '../mpi_output_files/EX_07_output_data',
                 format_options=format_options)
    map_ += [bunchmonitor, plots]

    # For testing purposes
    test_string = ''
    test_string += '{:<17}\t{:<17}\t{:<17}\t{:<17}\n'.format(
        'mean_dE', 'std_dE', 'mean_dt', 'std_dt')
    test_string += '{:+10.10e}\t{:+10.10e}\t{:+10.10e}\t{:+10.10e}\n'.format(
        np.mean(beam.dE), np.std(beam.dE), np.mean(beam.dt), np.std(beam.dt))

print("Map set")
print("")


beam.split()
# Tracking ---------------------------------------------------------------------
for i in range(1, N_t + 1):

    # Plot has to be done before tracking (at least for cases with separatrix)
    if (i % dt_plt) == 0:
        print("Outputting at time step %d..." % i)
        print("   Beam momentum %.6e eV" % beam.momentum)
        print("   Beam gamma %3.3f" % beam.gamma)
        print("   Beam beta %3.3f" % beam.beta)
        print("   Beam energy %.6e eV" % beam.energy)
        print("   Four-times r.m.s. bunch length %.4e s" % (4. * beam.sigma_dt))
        print("")

    # Track
    for m in map_:
        m.track()

    # Define losses according to separatrix
    beam.losses_separatrix(general_params, rf_params)
    beam.gather_losses()

beam.gather()
WORKER.finalize()

# For testing purposes
test_string += '{:+10.10e}\t{:+10.10e}\t{:+10.10e}\t{:+10.10e}\n'.format(
    np.mean(beam.dE), np.std(beam.dE), np.mean(beam.dt), np.std(beam.dt))
with open(this_directory + '../mpi_output_files/EX_07_test_data.txt', 'w') as f:
    f.write(test_string)


print("Done!")<|MERGE_RESOLUTION|>--- conflicted
+++ resolved
@@ -21,7 +21,6 @@
 import numpy as np
 from scipy.constants import physical_constants
 
-<<<<<<< HEAD
 from blond.beam.beam import Beam, Particle
 from blond.beam.distributions import bigaussian
 from blond.beam.profile import CutOptions, Profile
@@ -32,10 +31,9 @@
 from blond.trackers.tracker import RingAndRFTracker
 from blond.utils import bmath as bm
 from blond.utils.mpi_config import mpiprint, WORKER
-=======
+
 DRAFT_MODE = bool(int(os.environ.get("BLOND_EXAMPLES_DRAFT_MODE", False)))
 # To check if executing correctly, rather than to run the full simulation
->>>>>>> f36c0c7c
 
 # Atomic Mass Unit [eV]
 u = physical_constants['atomic mass unit-electron volt relationship'][0]
