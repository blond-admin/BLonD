--- conflicted
+++ resolved
@@ -175,18 +175,11 @@
 
     """
 
-<<<<<<< HEAD
-    def __init__(self, ring_length, alpha, synchronous_data, Particle,
-                 n_turns=None, synchronous_data_type='momentum',
-                 bending_radius=None, n_stations=1, RampOptions=RampOptions()):
-        print("Markus' BLonD")
-=======
     def __init__(self, ring_length, alpha_0, synchronous_data, Particle,
                  n_turns=1, synchronous_data_type='momentum',
                  bending_radius=None, n_sections=1, alpha_1=None, alpha_2=None,
                  RingOptions=RingOptions()):
 
->>>>>>> 30d8d39a
         # Conversion of initial inputs to expected types
         self.n_turns = int(n_turns)
         self.n_sections = int(n_sections)
