--- conflicted
+++ resolved
@@ -18,14 +18,7 @@
 
 import matplotlib.pyplot as plt
 import numpy as np
-<<<<<<< HEAD
 from parameterized import parameterized
-=======
-try:
-    np.trapezoid
-except AttributeError:
-    np.trapezoid = np.trapz
->>>>>>> 99e1f969
 from scipy.constants import e as elCharge
 
 from blond.beam.beam import Electron
@@ -39,6 +32,10 @@
     TravelingWaveCavity,
 )
 
+try:
+    np.trapezoid
+except AttributeError:
+    np.trapezoid = np.trapz
 
 class Test_FftHandler(unittest.TestCase):
     def setUp(self):
