# coding: utf8
# Copyright 2014-2017 CERN. This software is distributed under the
# terms of the GNU General Public Licence version 3 (GPL Version 3),
# copied verbatim in the file LICENCE.md.
# In applying this licence, CERN does not waive the privileges and immunities
# granted to it by virtue of its status as an Intergovernmental Organization or
# submit itself to any jurisdiction.
# Project website: http://blond.web.cern.ch/

"""
Unit-tests for the RFSectionParameters class.
Run as python test_rf_params_object.py in console or via travis
:Authors: **Joel Repond**, **Markus Schwarz**
"""

import unittest

import numpy

from blond.beam.beam import Beam, Electron, Proton
from blond.input_parameters.rf_parameters import RFStation, calculate_phi_s
from blond.input_parameters.ring import Ring
from blond.llrf.rf_modulation import PhaseModulation as PMod


class testRFParamClass(unittest.TestCase):
    # Run before every test
    def setUp(self):
        # Bunch parameters
        # -----------------

        N_turn = 200
        N_b = 1e9  # Intensity
        N_p = int(2e6)  # Macro-particles

        # Machine parameters
        # --------------------
        C = 6911.5038  # Machine circumference [m]
        p = 450e9  # Synchronous momentum [eV/c]
        gamma_t = 17.95142852  # Transition gamma
        alpha = 1.0 / gamma_t**2  # First order mom. comp. factor

        # Define general parameters
        # --------------------------
        self.ring = Ring(C, alpha, p, Proton(), N_turn)

        # Define beam
        # ------------
        self.beam = Beam(self.ring, N_p, N_b)

        # Define RF section
        # -----------------
        self.rf_params = RFStation(self.ring, [4620], [7e6], [0.0])

    # Run after every test

    def tearDown(self):
        del self.ring
        del self.beam
        del self.rf_params

    def test_variables_types(self):
        self.assertIsInstance(
            self.rf_params.n_turns,
            int,
            msg="RFSectionParameters: n_turn is not an int",
        )
        self.assertIsInstance(
            self.rf_params.ring_circumference,
            float,
            msg="RFSectionParameters: ring_circumference is not a float",
        )
        self.assertIsInstance(
            self.rf_params.section_length,
            float,
            msg="RFSectionParameters: section_length is not a float",
        )
        self.assertIsInstance(
            self.rf_params.length_ratio,
            float,
            msg="RFSectionParameters: length_ratio is not a float",
        )

        self.assertIsInstance(
            self.rf_params.t_rev,
            numpy.ndarray,
            msg="RFSectionParameters: t_rev is not a numpy.ndarray",
        )
        self.assertIn(
            "float",
            type(self.rf_params.t_rev[0]).__name__,
            msg="RFSectionParameters: t_rev array does not contain float",
        )

        self.assertIsInstance(
            self.rf_params.momentum,
            numpy.ndarray,
            msg="RFSectionParameters: momentum is not a numpy.ndarray",
        )
        self.assertIn(
            "float",
            type(self.rf_params.momentum[0]).__name__,
            msg="RFSectionParameters: momentum array does not contain float",
        )

        self.assertIsInstance(
            self.rf_params.beta,
            numpy.ndarray,
            msg="RFSectionParameters: beta is not a numpy.ndarray",
        )
        self.assertIn(
            "float",
            type(self.rf_params.beta[0]).__name__,
            msg="RFSectionParameters: beta array does not contain float",
        )

        self.assertIsInstance(
            self.rf_params.gamma,
            numpy.ndarray,
            msg="RFSectionParameters: gamma is not a numpy.ndarray",
        )
        self.assertIn(
            "float",
            type(self.rf_params.gamma[0]).__name__,
            msg="RFSectionParameters: gamma array does not contain float",
        )

        self.assertIsInstance(
            self.rf_params.energy,
            numpy.ndarray,
            msg="RFSectionParameters: energy is not a numpy.ndarray",
        )
        self.assertIn(
            "float",
            type(self.rf_params.energy[0]).__name__,
            msg="RFSectionParameters: energy array does not contain float",
        )

        self.assertIsInstance(
            self.rf_params.delta_E,
            numpy.ndarray,
            msg="RFSectionParameters: delta_E is not a numpy.ndarray",
        )
        self.assertIn(
            "float",
            type(self.rf_params.delta_E[0]).__name__,
            msg="RFSectionParameters: delta_E array does not contain float",
        )

        self.assertIsInstance(
            self.rf_params.alpha_order,
            int,
            msg="RFSectionParameters: alpha_order is not an int",
        )

        self.assertIsInstance(
            self.rf_params.eta_0,
            numpy.ndarray,
            msg="RFSectionParameters: eta_0 is not a numpy.ndarray",
        )
        self.assertIn(
            "float",
            type(self.rf_params.eta_0[0]).__name__,
            msg="RFSectionParameters: eta_0 array does not contain float",
        )

        self.assertIsInstance(
            self.rf_params.n_rf,
            int,
            msg="RFSectionParameters: n_rf is not an int",
        )

        self.assertIsInstance(
            self.rf_params.eta_0,
            numpy.ndarray,
            msg="RFSectionParameters: eta_0 is not a numpy.ndarray",
        )
        self.assertIn(
            "float",
            type(self.rf_params.eta_0[0]).__name__,
            msg="RFSectionParameters: eta_0 array does not contain float",
        )

        self.assertIsInstance(
            self.rf_params.harmonic,
            numpy.ndarray,
            msg="RFSectionParameters: harmonic is not a numpy.ndarray",
        )
        self.assertIn(
            "float",
            type(self.rf_params.harmonic[0][0]).__name__,
            msg="RFSectionParameters: harmonic array does not contain float",
        )

        self.assertIsInstance(
            self.rf_params.voltage,
            numpy.ndarray,
            msg="RFSectionParameters: voltage is not a numpy.ndarray",
        )
        self.assertIn(
            "float",
            type(self.rf_params.voltage[0][0]).__name__,
            msg="RFSectionParameters: voltage array does not contain float",
        )

        self.assertIsInstance(
            self.rf_params.phi_rf_d,
            numpy.ndarray,
            msg="RFSectionParameters: phi_rf_d is not a numpy.ndarray",
        )
        self.assertIn(
            "float",
            type(self.rf_params.phi_rf_d[0][0]).__name__,
            msg="RFSectionParameters: phi_rf_d array does not contain float",
        )

        #        self.assertIsInstance(self.rf_params.phi_noise, numpy.ndarray,
        #                      msg='RFSectionParameters: phi_noise is not a numpy.ndarray')
        #        self.assertIn('float', type(self.rf_params.phi_noise[0][0]).__name__,
        #                              msg='RFSectionParameters: phi_noise array does not contain float')

        self.assertIsInstance(
            self.rf_params.omega_rf,
            numpy.ndarray,
            msg="RFSectionParameters: omega_rf is not a numpy.ndarray",
        )
        self.assertIn(
            "float",
            type(self.rf_params.omega_rf[0][0]).__name__,
            msg="RFSectionParameters: omega_rf array does not contain float",
        )

    def test_phi_modulation(self):
        timebase = numpy.linspace(0, 1, 10000)
        frequency = 2e2
        amplitude = numpy.pi / 2
        offset = 0
        harmonic = 36961

        with self.assertRaises(
            ValueError,
            msg="""Incorrect harmonic should
                               raise ValueError""",
        ):
            modulator1 = PMod(timebase, frequency, amplitude, offset, harmonic)
            self.rf_params = RFStation(
                self.ring,
                [4620, 36960],
                [7e6, 1e6],
                [0.0, 0],
                phi_modulation=modulator1,
                n_rf=2,
            )

        harmonic = 36960
        modulator1 = PMod(timebase, frequency, amplitude, offset, harmonic)

        with self.assertRaises(
            TypeError,
            msg="""Treatment in RFStation requires
                                PhaseModulation not be iterable""",
        ):
            iter(modulator1)

        self.rf_params = RFStation(
            self.ring,
            [4620, 36960],
            [7e6, 1e6],
            [0.0, 0],
            phi_modulation=modulator1,
            n_rf=2,
        )

        self.rf_params = RFStation(
            self.ring,
            [4620, 36960],
            [7e6, 1e6],
            [0.0, 0],
            phi_modulation=[modulator1] * 2,
            n_rf=2,
        )

        with self.assertRaises(
            RuntimeError,
            msg="""Two systems with the same harmonic
                               should return RuntimeError when using 
                               PhaseModulation""",
        ):
            self.rf_params = RFStation(
                self.ring,
                [4620, 36960, 36960],
                [7e6, 1e6, 0],
                [0.0, 0, 0],
                phi_modulation=[modulator1] * 2,
                n_rf=3,
            )

        modulator2 = PMod(
            timebase, frequency * 2, amplitude / 2, offset, harmonic
        )

        self.rf_params = RFStation(
            self.ring,
            [4620, 36960],
            [7e6, 1e6],
            [0.0, 0],
            phi_modulation=[modulator1, modulator2],
            n_rf=2,
        )

    def test_RFSectionParameters_eta_tracking(self):
        # To be written
        pass

    def test_rf_parameters_calculate_Q_s(self):
        # To be written
        pass

    def test_rf_parameters_calculate_phi_s(self):
        self.assertEqual(
            calculate_phi_s(self.rf_params, particle=Proton())[0],
            numpy.pi,
            msg="Wrong phi_s for Proton",
        )
        self.assertEqual(
            calculate_phi_s(self.rf_params, particle=Electron())[0],
            0.0,
            msg="Wrong phi_s for Electron",
        )

    # Tests of empty RF station
    def test_rf_parameters_is_empty_station(self):
        # create empty RF station
        rf_params = RFStation(self.ring, [4620], [0], [0.0])
        self.assertTrue(rf_params.empty)

    def test_rf_parameters_no_phi_s_for_empty_station(self):
        # create empty RF station
        rf_params = RFStation(self.ring, [4620], [0], [0.0])
        self.assertFalse(hasattr(rf_params, "phi_s"))

    def test_rf_parameters_no_Q_s_for_empty_station(self):
        # create empty RF station
        rf_params = RFStation(self.ring, [4620], [0], [0.0])
        self.assertFalse(hasattr(rf_params, "Q_s"))

    def test_rf_parameters_no_omegaS0_s_for_empty_station(self):
        # create empty RF station
<<<<<<< HEAD
        rf_params = RFStation(self.ring, [4620], [0], [0.0])
        self.assertFalse(hasattr(rf_params, "omega_s0"))
=======
        rf_params = RFStation(self.ring, [4620], [0], [0.])
        self.assertFalse(hasattr(rf_params, 'omega_s0'))

    def test_comp_voltage_waveform(self):

        mainh = 4620
        rf_params = RFStation(self.ring, [mainh, mainh*2], [7E6, 2E6],
                              [0., 0.], 2)

        time_arr = numpy.linspace(0, self.ring.t_rev[0]/mainh,
                                  1000)

        computed_time, computed_voltage = rf_params.compute_voltage_waveform(time_arr)

        numpy.testing.assert_array_equal(computed_time, time_arr)

        expected_voltage = numpy.zeros_like(time_arr)
        for i in range(rf_params.n_rf):
            voltage = rf_params.voltage[i, 0]
            phase = rf_params.phi_rf_d[i, 0]
            omega = rf_params.omega_rf_d[i, 0]
            expected_voltage += voltage * numpy.sin(omega * time_arr[:] + phase)

        numpy.testing.assert_array_almost_equal(computed_voltage, expected_voltage)

>>>>>>> 89e31db3


if __name__ == "__main__":
    unittest.main()<|MERGE_RESOLUTION|>--- conflicted
+++ resolved
@@ -346,23 +346,20 @@
 
     def test_rf_parameters_no_omegaS0_s_for_empty_station(self):
         # create empty RF station
-<<<<<<< HEAD
         rf_params = RFStation(self.ring, [4620], [0], [0.0])
         self.assertFalse(hasattr(rf_params, "omega_s0"))
-=======
-        rf_params = RFStation(self.ring, [4620], [0], [0.])
-        self.assertFalse(hasattr(rf_params, 'omega_s0'))
 
     def test_comp_voltage_waveform(self):
-
         mainh = 4620
-        rf_params = RFStation(self.ring, [mainh, mainh*2], [7E6, 2E6],
-                              [0., 0.], 2)
-
-        time_arr = numpy.linspace(0, self.ring.t_rev[0]/mainh,
-                                  1000)
-
-        computed_time, computed_voltage = rf_params.compute_voltage_waveform(time_arr)
+        rf_params = RFStation(
+            self.ring, [mainh, mainh * 2], [7e6, 2e6], [0.0, 0.0], 2
+        )
+
+        time_arr = numpy.linspace(0, self.ring.t_rev[0] / mainh, 1000)
+
+        computed_time, computed_voltage = rf_params.compute_voltage_waveform(
+            time_arr
+        )
 
         numpy.testing.assert_array_equal(computed_time, time_arr)
 
@@ -371,11 +368,13 @@
             voltage = rf_params.voltage[i, 0]
             phase = rf_params.phi_rf_d[i, 0]
             omega = rf_params.omega_rf_d[i, 0]
-            expected_voltage += voltage * numpy.sin(omega * time_arr[:] + phase)
-
-        numpy.testing.assert_array_almost_equal(computed_voltage, expected_voltage)
-
->>>>>>> 89e31db3
+            expected_voltage += voltage * numpy.sin(
+                omega * time_arr[:] + phase
+            )
+
+        numpy.testing.assert_array_almost_equal(
+            computed_voltage, expected_voltage
+        )
 
 
 if __name__ == "__main__":
