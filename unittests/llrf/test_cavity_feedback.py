--- conflicted
+++ resolved
@@ -6,21 +6,12 @@
 # granted to it by virtue of its status as an Intergovernmental Organization or
 # submit itself to any jurisdiction.
 # Project website: http://blond.web.cern.ch/
-<<<<<<< HEAD
-
-'''
-Unittest for llrf.cavity_feedback
-
-:Authors: **Birk Emil Karlsen-Bæck**, **Helga Timko**
-'''
-=======
 
 """
 Unittest for llrf.cavity_feedback
 
 :Authors: **Birk Emil Karlsen-Baeck**, **Helga Timko**
 """
->>>>>>> b620e5ee
 
 import unittest
 import numpy as np
@@ -54,7 +45,6 @@
 
         N_t = 1                     # Number of turns to track
 
-<<<<<<< HEAD
         self.ring = Ring(C, alpha, p_s, Particle=Proton(), n_turns=N_t)
         self.rf = RFStation(self.ring, h, V, phi)
 
@@ -368,339 +358,6 @@
                                    'is different from expected values!')
 
 class TestSPSOneTurnFeedback(unittest.TestCase):
-=======
-class TestCavityFeedback(unittest.TestCase):
->>>>>>> b620e5ee
-
-    def setUp(self):
-        C = 2*np.pi*1100.009        # Ring circumference [m]
-        gamma_t = 18.0              # Gamma at transition
-        alpha = 1/gamma_t**2        # Momentum compaction factor
-        p_s = 25.92e9               # Synchronous momentum at injection [eV]
-        h = 4620                    # 200 MHz system harmonic
-        phi = 0.                    # 200 MHz RF phase
-
-        # With this setting, amplitude in the two four-section, five-section
-        # cavities must converge, respectively, to
-        # 2.0 MV = 4.5 MV * 4/18 * 2
-        # 2.5 MV = 4.5 MV * 5/18 * 2
-        V = 4.5e6                   # 200 MHz RF voltage
-
-        N_t = 1                     # Number of turns to track
-
-        self.ring = Ring(C, alpha, p_s, Particle=Proton(), n_turns=N_t)
-        self.rf = RFStation(self.ring, h, V, phi)
-
-        N_m = 1e6                   # Number of macro-particles for tracking
-        N_b = 72*1.0e11             # Bunch intensity [ppb]
-
-        # Gaussian beam profile
-        self.beam = Beam(self.ring, N_m, N_b)
-        sigma = 1.0e-9
-        bigaussian(self.ring, self.rf, self.beam, sigma, seed=1234,
-                   reinsertion=False)
-
-        n_shift = 1550  # how many rf-buckets to shift beam
-        self.beam.dt += n_shift * self.rf.t_rf[0, 0]
-
-        self.profile = Profile(
-            self.beam, CutOptions=CutOptions(
-                cut_left=(n_shift-1.5)*self.rf.t_rf[0, 0],
-                cut_right=(n_shift+2.5)*self.rf.t_rf[0, 0],
-                n_slices=4*64))
-        self.profile.track()
-
-        # Cavities
-        l_cav = 43*0.374
-        v_g = 0.0946
-        tau = l_cav/(v_g*c)*(1 + v_g)
-        f_cav = 200.222e6
-        n_cav = 2   # factor 2 because of two four/five-sections cavities
-        short_cavity = TravelingWaveCavity(l_cav**2 * n_cav * 27.1e3 / 8,
-                                           f_cav, 2*np.pi*tau)
-        shortInducedVoltage = InducedVoltageTime(self.beam, self.profile,
-                                                 [short_cavity])
-        l_cav = 54*0.374
-        tau = l_cav/(v_g*c)*(1 + v_g)
-        long_cavity = TravelingWaveCavity(l_cav**2 * n_cav * 27.1e3 / 8, f_cav,
-                                          2*np.pi*tau)
-        longInducedVoltage = InducedVoltageTime(self.beam, self.profile,
-                                                [long_cavity])
-        self.induced_voltage = TotalInducedVoltage(
-            self.beam, self.profile, [shortInducedVoltage, longInducedVoltage])
-        self.induced_voltage.induced_voltage_sum()
-
-        self.cavity_tracker = RingAndRFTracker(
-            self.rf, self.beam, Profile=self.profile, interpolation=True,
-            TotalInducedVoltage=self.induced_voltage)
-
-        self.OTFB = SPSCavityFeedback(
-            self.rf, self.beam, self.profile, G_llrf=5, G_tx=0.5, a_comb=15/16,
-            turns=50, post_LS2=False,
-            Commissioning=CavityFeedbackCommissioning(open_FF=True))
-
-        self.OTFB_tracker = RingAndRFTracker(self.rf, self.beam,
-                                             Profile=self.profile,
-                                             TotalInducedVoltage=None,
-                                             CavityFeedback=self.OTFB,
-                                             interpolation=True)
-
-    def test_FB_pre_tracking(self):
-
-        digit_round = 3
-
-        Vind4_mean = np.mean(np.absolute(self.OTFB.OTFB_1.V_coarse_tot))/1e6
-        Vind4_std = np.std(np.absolute(self.OTFB.OTFB_1.V_coarse_tot))/1e6
-        Vind4_mean_exp = 1.99886351363
-        Vind4_std_exp = 2.148426e-6
-
-        Vind5_mean = np.mean(np.absolute(self.OTFB.OTFB_2.V_coarse_tot))/1e6
-
-        Vind5_std = np.std(np.absolute(self.OTFB.OTFB_2.V_coarse_tot))/1e6
-
-        Vind5_mean_exp = 2.49906605189
-        Vind5_std_exp = 2.221665e-6
-
-        self.assertAlmostEqual(Vind4_mean, Vind4_mean_exp,
-                               places=digit_round,
-                               msg='In TestCavityFeedback test_FB_pretracking: ' +
-                               'mean value of four-section cavity differs')
-        self.assertAlmostEqual(Vind4_std, Vind4_std_exp,
-                               places=digit_round,
-                               msg='In TestCavityFeedback test_FB_pretracking: standard ' +
-                               'deviation of four-section cavity differs')
-
-        self.assertAlmostEqual(Vind5_mean, Vind5_mean_exp,
-                               places=digit_round,
-                               msg='In TestCavityFeedback test_FB_pretracking: ' +
-                               'mean value of five-section cavity differs')
-        self.assertAlmostEqual(Vind5_std, Vind5_std_exp,
-                               places=digit_round,
-                               msg='In TestCavityFeedback test_FB_pretracking: standard '
-                               + 'deviation of five-section cavity differs')
-
-    def test_FB_pre_tracking_IQ_v1(self):
-        rtol = 1e-3         # relative tolerance
-        atol = 0            # absolute tolerance
-        # interpolate from coarse mesh to fine mesh
-        V_fine_tot_4 = np.interp(
-            self.profile.bin_centers, self.OTFB.OTFB_1.rf_centers,
-            self.OTFB.OTFB_1.V_coarse_ind_gen)
-        V_fine_tot_5 = np.interp(
-            self.profile.bin_centers, self.OTFB.OTFB_2.rf_centers,
-            self.OTFB.OTFB_2.V_coarse_ind_gen)
-
-        V_tot_4 = V_fine_tot_4/1e6
-        V_tot_5 = V_fine_tot_5/1e6
-
-        V_sum = self.OTFB.V_sum/1e6
-
-        # expected generator voltage is only in Q
-        V_tot_4_exp = 2.0j*np.ones(256)
-        V_tot_5_exp = 2.5j*np.ones(256)
-        V_sum_exp = 4.5j*np.ones(256)
-
-        np.testing.assert_allclose(V_tot_4, V_tot_4_exp,
-                                   rtol=rtol, atol=atol,
-                                   err_msg='In TestCavityFeedback test_FB_pretracking_IQ: total voltage ' +
-                                   'in four-section cavity differs')
-
-        np.testing.assert_allclose(V_tot_5, V_tot_5_exp,
-                                   rtol=rtol, atol=atol,
-                                   err_msg='In TestCavityFeedback test_FB_pretracking_IQ: total voltage ' +
-                                   'in five-section cavity differs')
-
-        np.testing.assert_allclose(V_sum, V_sum_exp,
-                                   rtol=rtol, atol=atol,
-                                   err_msg='In TestCavityFeedback test_FB_pretracking_IQ: voltage sum ' +
-                                   ' differs')
-
-    def test_rf_voltage(self):
-
-        digit_round = 7
-
-        # compute voltage
-        self.cavity_tracker.rf_voltage_calculation()
-
-        # compute voltage after OTFB pre-tracking
-        self.OTFB_tracker.rf_voltage_calculation()
-
-        # Since there is a systematic offset between the voltages,
-        # compare the maxium of the ratio
-        max_ratio = np.max(self.cavity_tracker.rf_voltage
-                           / self.OTFB_tracker.rf_voltage)
-        max_ratio = max_ratio
-
-        max_ratio_exp = 1.0016540193319539
-        self.assertAlmostEqual(max_ratio, max_ratio_exp,
-                               places=digit_round,
-                               msg='In TestCavityFeedback test_rf_voltage: '
-                               + 'RF-voltages differ')
-
-    def test_beam_loading(self):
-        digit_round = 7
-
-        # Compute voltage with beam loading
-        self.cavity_tracker.rf_voltage_calculation()
-        cavity_tracker_total_voltage = self.cavity_tracker.rf_voltage \
-            + self.cavity_tracker.totalInducedVoltage.induced_voltage
-
-        self.OTFB.track()
-        self.OTFB_tracker.rf_voltage_calculation()
-        OTFB_tracker_total_voltage = self.OTFB_tracker.rf_voltage
-
-        max_ratio = np.max(cavity_tracker_total_voltage /
-                           OTFB_tracker_total_voltage)
-        max_ration_exp = 1.0055233047525063
-
-        self.assertAlmostEqual(max_ratio, max_ration_exp, places=digit_round,
-                               msg='In TestCavityFeedback test_beam_loading: '
-                               + 'total voltages differ')
-
-    def test_Vsum_IQ(self):
-        rtol = 1e-7         # relative tolerance
-        atol = 0              # absolute tolerance
-
-        self.OTFB.track()
-
-        V_sum = self.OTFB.V_sum/1e6
-
-        V_sum_exp = np.array([2.5827763187e-04+4.497826566j ,  2.5827763187e-04+4.497826566j ,
-            2.5827763187e-04+4.497826566j ,  2.5827763187e-04+4.497826566j ,
-            2.5827763187e-04+4.497826566j ,  2.5827763187e-04+4.497826566j ,
-            2.5827763187e-04+4.497826566j ,  2.5827763187e-04+4.497826566j ,
-            2.5827763187e-04+4.497826566j ,  2.5827763187e-04+4.497826566j ,
-            2.5827763187e-04+4.497826566j ,  2.5827763186e-04+4.497826566j ,
-            2.5827763186e-04+4.497826566j ,  2.5827763186e-04+4.497826566j ,
-            2.5827763186e-04+4.497826566j ,  2.5827763186e-04+4.497826566j ,
-            2.5827763186e-04+4.497826566j ,  2.5827763187e-04+4.497826566j ,
-            2.5827763186e-04+4.497826566j ,  2.5827763187e-04+4.497826566j ,
-            2.5827763186e-04+4.497826566j ,  2.5827763186e-04+4.497826566j ,
-            2.5827763186e-04+4.497826566j ,  2.5827763186e-04+4.497826566j ,
-            2.5827763186e-04+4.497826566j ,  2.5827763186e-04+4.497826566j ,
-            2.5827763186e-04+4.497826566j ,  2.5827763186e-04+4.497826566j ,
-            2.5827763186e-04+4.497826566j ,  2.5827763186e-04+4.497826566j ,
-            2.5827763186e-04+4.497826566j ,  2.5827763186e-04+4.497826566j ,
-            2.5827763186e-04+4.497826566j ,  2.5827763186e-04+4.497826566j ,
-            2.5827763186e-04+4.497826566j ,  2.5827763186e-04+4.497826566j ,
-            2.5827763186e-04+4.497826566j ,  2.5827763186e-04+4.497826566j ,
-            2.5827763186e-04+4.497826566j ,  2.5827763186e-04+4.497826566j ,
-            2.5827763186e-04+4.497826566j ,  2.5827763186e-04+4.497826566j ,
-            2.5827763186e-04+4.497826566j ,  2.5827763186e-04+4.497826566j ,
-            2.5827763186e-04+4.497826566j ,  2.5827763186e-04+4.497826566j ,
-            2.5827763186e-04+4.497826566j ,  2.5827763185e-04+4.497826566j ,
-            2.5827763185e-04+4.497826566j ,  2.5827763186e-04+4.497826566j ,
-            2.5827763185e-04+4.497826566j ,  2.5827763185e-04+4.497826566j ,
-            2.5827763185e-04+4.497826566j ,  2.5827763185e-04+4.497826566j ,
-            2.5827763186e-04+4.497826566j ,  2.5827763185e-04+4.497826566j ,
-            2.5827763185e-04+4.497826566j ,  2.5827763185e-04+4.497826566j ,
-            2.5827763185e-04+4.497826566j ,  2.5827763185e-04+4.497826566j ,
-            2.5827763185e-04+4.497826566j ,  2.5827763185e-04+4.497826566j ,
-            2.5827763185e-04+4.497826566j ,  2.5827763185e-04+4.497826566j ,
-            2.5827763185e-04+4.497826566j ,  2.5827763185e-04+4.497826566j ,
-            2.5827763185e-04+4.497826566j ,  2.7211082903e-04+4.4978315156j,
-            3.1250362304e-04+4.4978490279j,  3.5165856346e-04+4.4978691422j,
-            3.7604825623e-04+4.497885444j ,  4.0960534138e-04+4.4979139243j,
-            4.4122258209e-04+4.4979445351j,  4.6856908981e-04+4.4979790123j,
-            5.1625702452e-04+4.4980530059j,  5.9040367398e-04+4.4981963582j,
-            6.7887023817e-04+4.4984137831j,  7.5904893974e-04+4.4986807294j,
-            8.2700402474e-04+4.4990411418j,  8.7582505677e-04+4.4995964993j,
-            8.6994404643e-04+4.5003886916j,  7.5045903432e-04+4.5014972574j,
-            4.3912456953e-04+4.5030058729j, -1.8600403500e-04+4.5050084589j,
-           -1.1622444406e-03+4.5073509979j, -2.6792961680e-03+4.510132916j ,
-           -4.9961691195e-03+4.5135600289j, -8.4133537603e-03+4.5176631561j,
-           -1.3338780932e-02+4.5225295511j, -2.0294488240e-02+4.5281591475j,
-           -3.0386532228e-02+4.534786012j , -4.3938181865e-02+4.5419516034j,
-           -6.1132819357e-02+4.5489680266j, -8.1997700093e-02+4.555224796j ,
-           -1.0908920882e-01+4.5603819179j, -1.4355354441e-01+4.563641761j ,
-           -1.8547605734e-01+4.5633974273j, -2.3587594114e-01+4.5582228127j,
-           -2.9450459410e-01+4.5462841072j, -3.6298551422e-01+4.5251466487j,
-           -4.4144673453e-01+4.4922598897j, -5.2864469287e-01+4.4452108361j,
-           -6.2409501545e-01+4.3808677563j, -7.2823812612e-01+4.2946179162j,
-           -8.4108073134e-01+4.1807386917j, -9.5833446725e-01+4.0368637895j,
-           -1.0745640376e+00+3.8616018131j, -1.1865884525e+00+3.6501645292j,
-           -1.2883489836e+00+3.4025749042j, -1.3747012172e+00+3.1138816921j,
-           -1.4401444574e+00+2.779426695j , -1.4761084477e+00+2.4028289162j,
-           -1.4748944532e+00+1.9850557907j, -1.4286473441e+00+1.5284378922j,
-           -1.3289802158e+00+1.0348188495j, -1.1687970402e+00+0.5112753421j,
-           -9.4301279117e-01-0.0303928583j, -6.4421157600e-01-0.5859581106j,
-           -2.6756604191e-01-1.1470275079j,  1.8797976613e-01-1.6997257125j,
-            7.1991811737e-01-2.229842275j ,  1.3268637215e+00-2.7259522866j,
-            2.0072428849e+00-3.1788356601j,  2.7576198052e+00-3.5780623532j,
-            3.5626421776e+00-3.910426641j ,  4.4044185457e+00-4.164562411j ,
-            5.2860593337e+00-4.3382136891j,  6.1975280356e+00-4.4267736087j,
-            7.1131024791e+00-4.4257941618j,  8.0172589410e+00-4.3357168878j,
-            8.8979905908e+00-4.1595593025j,  9.7471694742e+00-3.9007504938j,
-            1.0556332353e+01-3.5644671627j,  1.1302204198e+01-3.1653817869j,
-            1.1978432945e+01-2.7122544408j,  1.2583653215e+01-2.214881745j ,
-            1.3111542557e+01-1.6857213733j,  1.3564375350e+01-1.1327477406j,
-            1.3937488096e+01-0.5734824569j,  1.4232635792e+01-0.0198698203j,
-            1.4456282704e+01+0.5218254956j,  1.4613743064e+01+1.0432039982j,
-            1.4710869799e+01+1.5341295769j,  1.4755258991e+01+1.9940972717j,
-            1.4754875217e+01+2.4166162655j,  1.4717028262e+01+2.7942558651j,
-            1.4649727975e+01+3.1297934963j,  1.4559635450e+01+3.4244797961j,
-            1.4454306808e+01+3.6777300792j,  1.4340466575e+01+3.8896579027j,
-            1.4222822357e+01+4.0649958801j,  1.4106706208e+01+4.2059792929j,
-            1.3994943602e+01+4.3172579991j,  1.3888950886e+01+4.4038968093j,
-            1.3789806400e+01+4.4698748453j,  1.3699260758e+01+4.5182083265j,
-            1.3619464079e+01+4.5513193917j,  1.3549894368e+01+4.5725377973j,
-            1.3490642575e+01+4.5846114651j,  1.3440962949e+01+4.5898280233j,
-            1.3398020086e+01+4.5902344013j,  1.3361834669e+01+4.587269337j ,
-            1.3333035076e+01+4.5822676661j,  1.3309945479e+01+4.5760843538j,
-            1.3291507676e+01+4.5694497063j,  1.3277184880e+01+4.5629416638j,
-            1.3266021743e+01+4.5568244337j,  1.3257425068e+01+4.5513230024j,
-            1.3250804652e+01+4.5465163095j,  1.3245657754e+01+4.5423680337j,
-            1.3241804048e+01+4.5391726907j,  1.3238935683e+01+4.5368872108j,
-            1.3236534668e+01+4.534963213j ,  1.3234483934e+01+4.5334110108j,
-            1.3232694545e+01+4.5321552208j,  1.3231076317e+01+4.5311697743j,
-            1.3229581752e+01+4.530646752j ,  1.3228131824e+01+4.5305065364j,
-            1.3226714601e+01+4.5304598301j,  1.3225322516e+01+4.5304194047j,
-            1.3223940546e+01+4.5304446878j,  1.3222581996e+01+4.530481022j ,
-            1.3221175647e+01+4.5306250559j,  1.3219721045e+01+4.530860676j ,
-            1.3218268568e+01+4.5310981753j,  1.3216831753e+01+4.5313311328j,
-            1.3215384039e+01+4.5315739034j,  1.3213900918e+01+4.5318428696j,
-            1.3212417791e+01+4.5321117752j,  1.3210934659e+01+4.5323806201j,
-            1.3209451521e+01+4.5326494045j,  1.3207968378e+01+4.5329181282j,
-            1.3206499904e+01+4.5331875122j,  1.3205031421e+01+4.533456836j ,
-            1.3203548258e+01+4.5337253784j,  1.3202065089e+01+4.5339938601j,
-            1.3200581916e+01+4.5342622812j,  1.3199098736e+01+4.5345306417j,
-            1.3197615552e+01+4.5347989416j,  1.3196132362e+01+4.5350671808j,
-            1.3194649166e+01+4.5353353595j,  1.3193165965e+01+4.5356034775j,
-            1.3191682758e+01+4.5358715349j,  1.3190199546e+01+4.5361395317j,
-            1.3188716329e+01+4.5364074679j,  1.3187233106e+01+4.5366753435j,
-            1.3185749878e+01+4.5369431585j,  1.3184266644e+01+4.5372109128j,
-            1.3182783405e+01+4.5374786066j,  1.3181300161e+01+4.5377462397j,
-            1.3179816911e+01+4.5380138122j,  1.3178333655e+01+4.5382813241j,
-            1.3176850394e+01+4.5385487754j,  1.3175367128e+01+4.538816166j ,
-            1.3173883856e+01+4.5390834961j,  1.3172400579e+01+4.5393507655j,
-            1.3170917296e+01+4.5396179743j,  1.3169434008e+01+4.5398851225j,
-            1.3167950715e+01+4.5401522101j,  1.3166467416e+01+4.5404192371j,
-            1.3164984112e+01+4.5406862034j,  1.3163500802e+01+4.5409531092j,
-            1.3162017487e+01+4.5412199543j,  1.3160534167e+01+4.5414867388j,
-            1.3159050841e+01+4.5417534627j,  1.3157567510e+01+4.542020126j ,
-            1.3156084173e+01+4.5422867287j,  1.3154600831e+01+4.5425532707j,
-            1.3153117483e+01+4.5428197521j,  1.3151634130e+01+4.5430861729j,
-            1.3150150772e+01+4.5433525331j,  1.3148667409e+01+4.5436188327j,
-            1.3147184039e+01+4.5438850717j,  1.3145700665e+01+4.54415125j  ,
-            1.3144217285e+01+4.5444173677j,  1.3142733900e+01+4.5446834249j,
-            1.3141250509e+01+4.5449494213j,  1.3139767113e+01+4.5452153572j,
-            1.3138283712e+01+4.5454812325j,  1.3136800305e+01+4.5457470471j,
-            1.3135316893e+01+4.5460128011j,  1.3133833476e+01+4.5462784945j,
-            1.3132350053e+01+4.5465441273j,  1.3130866624e+01+4.5468096995j,
-            1.3129383191e+01+4.5470752111j,  1.3127899752e+01+4.547340662j ,
-            1.3126416308e+01+4.5476060523j,  1.3124932858e+01+4.547871382j ,
-            1.3123449403e+01+4.5481366511j,  1.3121965942e+01+4.5484018595j,
-            1.3120482476e+01+4.5486670074j,  1.3118999005e+01+4.5489320946j,
-            1.3117515529e+01+4.5491971212j,  1.3116032047e+01+4.5494620872j,
-            1.3114548560e+01+4.5497269925j,  1.3113065067e+01+4.5499918373j])
-
-        np.testing.assert_allclose(V_sum_exp, V_sum,
-                                   rtol=rtol, atol=atol,
-                                   err_msg='In TestCavityFeedback test_Vsum_IQ: total voltage ' +
-                                   'is different from expected values!')
-
-
-class TestSPSCavityFeedback(unittest.TestCase):
 
     def setUp(self):
         # Parameters ----------------------------------------------------------
