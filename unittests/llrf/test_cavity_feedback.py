--- conflicted
+++ resolved
@@ -588,13 +588,8 @@
 
     def setUp(self):
         # Set up machine parameters
-<<<<<<< HEAD
         self.ring = Ring(2 * np.pi * 1100.009, 1 / 18.0 ** 2, 25.92e9, particle=Proton(),
                          n_turns=1)
-=======
-        self.ring = Ring(2 * np.pi * 1100.009, 1/18.0**2, 25.92e9, Particle=Proton(),
-                    n_turns=1)
->>>>>>> 387eccaa
         # Set up RF parameters
         self.rf = RFStation(self.ring, [4620], [4.5e6], [0.], n_rf=1)
         self.rf.omega_rf[0, 0] = 200.222e6 * 2 * np.pi
