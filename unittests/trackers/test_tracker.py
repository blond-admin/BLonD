--- conflicted
+++ resolved
@@ -27,12 +27,8 @@
 from blond.input_parameters.rf_parameters import RFStation
 from blond.input_parameters.ring import Ring
 from blond.llrf.rf_modulation import PhaseModulation as PMod
-<<<<<<< HEAD
 from blond.trackers.tracker import RingAndRFTracker, FullRingAndRF
-=======
-from blond.trackers.tracker import RingAndRFTracker
 from blond.utils import bmath
->>>>>>> 810cda83
 
 
 def orig_rf_volt_comp(tracker):
@@ -258,54 +254,6 @@
                 self.rf.phi_modulation[0][0][i], msg="""Phi modulation not added correctly in tracker""")
 
 
-<<<<<<< HEAD
-
-
-
-class TestFullRingAndRF(unittest.TestCase):
-    @unittest.skip
-    def setUp(self):
-        # TODO: implement test for `__init__`
-        self.full_ring_and_rf = FullRingAndRF(RingAndRFSection_list=None)
-    @unittest.skip
-    def test___init__(self):
-        pass # calls __init__ in  self.setUp
-
-    @unittest.skip
-    def test_potential_well_generation(self):
-        # TODO: implement test for `potential_well_generation`
-        self.full_ring_and_rf.potential_well_generation(turn=None, n_points=None, main_harmonic_option=None, dt_margin_percent=None, time_array=None)
-
-
-class TestRingAndRFTracker(unittest.TestCase):
-    @unittest.skip
-    def setUp(self):
-        # TODO: implement test for `__init__`
-        self.ring_and_rf_tracker = RingAndRFTracker(RFStation=None, Beam=None, solver=None, BeamFeedback=None, NoiseFeedback=None, CavityFeedback=None, periodicity=None, interpolation=None, Profile=None, TotalInducedVoltage=None)
-    @unittest.skip
-    def test___init__(self):
-        pass # calls __init__ in  self.setUp
-
-    @unittest.skip
-    def test_rf_voltage_calculation(self):
-        # TODO: implement test for `rf_voltage_calculation`
-        self.ring_and_rf_tracker.rf_voltage_calculation()
-
-    @unittest.skip
-    def test_to_cpu(self):
-        # TODO: implement test for `to_cpu`
-        self.ring_and_rf_tracker.to_cpu(recursive=None)
-
-    @unittest.skip
-    def test_to_gpu(self):
-        # TODO: implement test for `to_gpu`
-        self.ring_and_rf_tracker.to_gpu(recursive=None)
-
-    @unittest.skip
-    def test_track(self):
-        # TODO: implement test for `track`
-        self.ring_and_rf_tracker.track()
-=======
 class Test:
     n_turns = 2000
     turn = 0
@@ -412,7 +360,49 @@
         # otherwise testcase has no sense
         self.assertTrue(runtime_old > runtime_new)
 
->>>>>>> 810cda83
-
+
+class TestFullRingAndRF(unittest.TestCase):
+    @unittest.skip
+    def setUp(self):
+        # TODO: implement test for `__init__`
+        self.full_ring_and_rf = FullRingAndRF(RingAndRFSection_list=None)
+    @unittest.skip
+    def test___init__(self):
+        pass # calls __init__ in  self.setUp
+
+    @unittest.skip
+    def test_potential_well_generation(self):
+        # TODO: implement test for `potential_well_generation`
+        self.full_ring_and_rf.potential_well_generation(turn=None, n_points=None, main_harmonic_option=None, dt_margin_percent=None, time_array=None)
+
+
+class TestRingAndRFTracker(unittest.TestCase):
+    @unittest.skip
+    def setUp(self):
+        # TODO: implement test for `__init__`
+        self.ring_and_rf_tracker = RingAndRFTracker(RFStation=None, Beam=None, solver=None, BeamFeedback=None, NoiseFeedback=None, CavityFeedback=None, periodicity=None, interpolation=None, Profile=None, TotalInducedVoltage=None)
+    @unittest.skip
+    def test___init__(self):
+        pass # calls __init__ in  self.setUp
+
+    @unittest.skip
+    def test_rf_voltage_calculation(self):
+        # TODO: implement test for `rf_voltage_calculation`
+        self.ring_and_rf_tracker.rf_voltage_calculation()
+
+    @unittest.skip
+    def test_to_cpu(self):
+        # TODO: implement test for `to_cpu`
+        self.ring_and_rf_tracker.to_cpu(recursive=None)
+
+    @unittest.skip
+    def test_to_gpu(self):
+        # TODO: implement test for `to_gpu`
+        self.ring_and_rf_tracker.to_gpu(recursive=None)
+
+    @unittest.skip
+    def test_track(self):
+        # TODO: implement test for `track`
+        self.ring_and_rf_tracker.track()
 if __name__ == '__main__':
     unittest.main()