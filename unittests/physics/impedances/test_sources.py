import unittest
from unittest.mock import Mock

import numpy as np
from matplotlib import pyplot as plt
from scipy.constants import pi
from scipy.constants import speed_of_light as c0
from scipy.signal import find_peaks

from blond._core.beam.base import BeamBaseClass
from blond._core.simulation.simulation import Simulation
<<<<<<< HEAD
from blond.physics.impedances.sources import (
    ImpedanceTableFreq,
    InductiveImpedance,
    Resonators,
=======
from blond.handle_results.helpers import callers_relative_path
from blond.physics.impedances.readers import CsvReader
from blond.physics.impedances.sources import (
    ImpedanceTableTime,
    InductiveImpedance,
    Resonators,
    TravelingWaveCavity,
>>>>>>> 15da3fdd
)


class TestImpedanceTable(unittest.TestCase):
    @unittest.skip
    def test_from_file(self):
        # TODO: implement test for `from_file`
        self.impedance_table.from_file(filepath=None, reader=None)


class TestImpedanceTableFreq(unittest.TestCase):
    @unittest.skip
    def setUp(self):
        # TODO: implement test for `__init__`
        self.impedance_table_freq = ImpedanceTableFreq(
            freq_x=None, freq_y=None
        )

    @unittest.skip
    def test___init__(self):
        pass  # calls __init__ in  self.setUp

    @unittest.skip
    def test__get_freq_y(self):
        # TODO: implement test for `_get_freq_y`
        self.impedance_table_freq._get_freq_y()

    @unittest.skip
    def test_from_file(self):
        # TODO: implement test for `from_file`
        self.impedance_table_freq.from_file(filepath=None, reader=None)

    @unittest.skip
    def test_get_freq_y(self):
        # TODO: implement test for `get_freq_y`
        self.impedance_table_freq.get_freq_y(freq_x=None, sim=None)


class TestImpedanceTableTime(unittest.TestCase):
    def test_from_file(self):
        impedance_table = ImpedanceTableTime.from_file(
            filepath=callers_relative_path(
                "resources/example_impedance_table.csv", stacklevel=1
            ),
            reader=CsvReader(delimiter=","),
        )
        np.testing.assert_allclose(impedance_table._wake_x, np.arange(1, 6))
        np.testing.assert_allclose(
            impedance_table._wake_y, 10 * np.arange(1, 6)
        )
        simulation = Mock(Simulation)
        beam = Mock(BeamBaseClass)
        time = np.linspace(0, 100)

        wake_impedance = impedance_table.get_wake_impedance(
            time=time, simulation=simulation, beam=beam, n_fft=len(time)
        )
        wake_impedance2 = impedance_table.get_wake_impedance(
            time=time, simulation=simulation, beam=beam, n_fft=len(time)
        )
        wake_impedance3 = impedance_table.get_wake_impedance(
            time=time * 2, simulation=simulation, beam=beam, n_fft=len(time)
        )
        # assert cache hit
        np.testing.assert_allclose(wake_impedance, wake_impedance2)
        # assert cache miss
        self.assertTrue(np.all(wake_impedance3 != wake_impedance2))


class TestInductiveImpedance(unittest.TestCase):
    def setUp(self):
        self.inductive_impedance = InductiveImpedance(
            Z_over_n=34.6669349520904 / 10e9 * 11e3
        )

    def test___init__(self):
        pass  # calls __init__ in  self.setUp

    def test_get_freq_y(self):
        simulation = Mock(Simulation)
        simulation.ring.circumference = 27e3
        beam = Mock(BeamBaseClass)
        beam.reference_velocity = 0.8 / c0
        freq_x = np.linspace(0, 1e9, 30)
        freq_y = self.inductive_impedance.get_impedance(
            freq_x=freq_x,
            simulation=simulation,
            beam=beam,
        )

        pinned_freq_y = np.array(
            # this might need to change if found that
            # get_impedance physics is incorrect
            [
                0j,
                1.327867777722188e16j,
                2.64016751983167e16j,
                3.9215137116993096e16j,
                5.156883740771454e16j,
                6.331794022966821e16j,
                7.432469809457386e16j,
                8.446006683004016e16j,
                9.360521850449973e16j,
                1.0165293457606154e17j,
                1.0850886293188341e17j,
                1.1409262408042843e17j,
                1.1833875352751144e17j,
                1.2119746928763856e17j,
                1.22635255532271e17j,
                1.22635255532271e17j,
                1.2119746928763856e17j,
                1.1833875352751144e17j,
                1.1409262408042845e17j,
                1.0850886293188341e17j,
                1.0165293457606154e17j,
                9.360521850449973e16j,
                8.446006683004018e16j,
                7.432469809457386e16j,
                6.331794022966825e16j,
                5.156883740771458e16j,
                3.921513711699308e16j,
                2.640167519831673e16j,
                1.3278677777221898e16j,
                -39.500437208149435j,
            ]
        )
        DEV_DEBBUG = False
        if DEV_DEBBUG:
            plt.plot(freq_x, np.abs(freq_y))
            plt.show()
        # This is NOT a test if the physics is correct!
        # It should just allow to change internals of `get_impedance`
        # and guarantee that the result did not change
        np.testing.assert_allclose(freq_y, pinned_freq_y)


class TestResonators(unittest.TestCase):
    def setUp(self):
        self.resonators = Resonators(
            shunt_impedances=np.array([1, 2, 3]),
            center_frequencies=np.array([500e6, 750e6, 2.0e9]),
            quality_factors=np.array([5, 5, 5]),
        )  # values chosen such that they are easily reproducible in test of test_get_impedance

    def test___init__(self):
        pass  # calls __init__ in  self.setUp

    def test___init__wrong_lengths(self):
        with self.assertRaises(AssertionError):
            self.resonators = Resonators(
                shunt_impedances=np.array([1, 2, 3]),
                center_frequencies=np.array([400e6, 600e6, 1.2e9]),
                quality_factors=np.array([1, 2]),
            )
        with self.assertRaises(AssertionError):
            self.resonators = Resonators(
                shunt_impedances=np.array([1, 2, 3]),
                center_frequencies=np.array([400e6, 600e6]),
                quality_factors=np.array([1, 2, 3]),
            )

    def test___init__neg_freq(self):
        with self.assertRaises(RuntimeError):
            self.resonators = Resonators(
                shunt_impedances=np.array([1]),
                center_frequencies=np.array([-400e6]),
                quality_factors=np.array([1]),
            )

    def test___init__small_Q(self):
        with self.assertRaises(RuntimeError):
            self.resonators = Resonators(
                shunt_impedances=np.array([1]),
                center_frequencies=np.array([400e6]),
                quality_factors=np.array([0.49]),
            )

    def test_get_impedance_pinned(self):
        simulation = Mock(Simulation)
        beam = Mock(BeamBaseClass)
        freq_x = np.linspace(0, 1e9, 30)
        local_res = Resonators(
            shunt_impedances=np.array([1, 2, 3]),
            center_frequencies=np.array([400e6, 600e6, 1.2e9]),
            quality_factors=np.array([1, 2, 3]),
        )
        freq_y = local_res.get_impedance(
            freq_x=freq_x, simulation=simulation, beam=beam
        )

        pinned_freq_y = np.array(
            # this might need to change if found that
            # get_impedance physics is incorrect
            [
                0j,
                (0.00942358651488795 + 0.17257266539124913j),
                (0.03847829128074856 + 0.34598502512183227j),
                (0.08951350665665338 + 0.5204706751495055j),
                (0.1663642473536873 + 0.694876830308083j),
                (0.27394129680743806 + 0.8655824712339767j),
                (0.4169903786734268 + 1.0252003539257513j),
                (0.597367508904515 + 1.1617714626882443j),
                (0.8098132299529293 + 1.260286679759775j),
                (1.0387297231581394 + 1.3088371527047062j),
                (1.2617888995045035 + 1.3082130088125705j),
                (1.4634874229891084 + 1.2759901511026408j),
                (1.649396831946504 + 1.2354615637236905j),
                (1.8457486837443287 + 1.194271207370826j),
                (2.080707633067911 + 1.1284228930251694j),
                (2.3538572306159256 + 0.9836550243814897j),
                (2.606598464998768 + 0.7073482747932069j),
                (2.7338902681213844 + 0.3126019580772236j),
                (2.6698698182119367 - 0.09491115416842288j),
                (2.4546067744675466 - 0.39781425368699297j),
                (2.184014624168805 - 0.5539547699273479j),
                (1.931984543412328 - 0.5867513809204155j),
                (1.731407279490519 - 0.5372728771383196j),
                (1.5898770746147266 - 0.4387931168944583j),
                (1.505515550177968 - 0.31291770276423536j),
                (1.47515159586377 - 0.17301463290083663j),
                (1.4974580247385165 - 0.028301503021182173j),
                (1.5737339298195334 + 0.11277261150134943j),
                (1.7074625414604356 + 0.2395805248705769j),
                (1.902597177481868 + 0.33642772231686235j),
            ]
        )
        DEV_DEBBUG = True
        if DEV_DEBBUG:
            plt.plot(freq_x, np.abs(freq_y))
            plt.show()

        # This is NOT a test if the physics is correct!
        # It should just allow to change internals of `get_impedance`
        # and guarantee that the result did not change
        np.testing.assert_allclose(freq_y, pinned_freq_y)

<<<<<<< HEAD
    def test_get_wake(self):
        freq, q_factor, shut_imp = (
            self.resonators._center_frequencies[0],
            1e10,
            self.resonators._shunt_impedances[0],
        )
        res = Resonators(
            shunt_impedances=np.array([shut_imp]),
            center_frequencies=np.array([freq]),
            quality_factors=np.array([q_factor]),
        )  # high Q to avoid smearing of frequency --> minimum getting
        time = np.linspace(-1e-9, 1.5e-9, 751)

        wake_potential = res.get_wake(time=time)
        assert wake_potential.shape == time.shape

        # check value at 0-time
        assert np.isclose(
            wake_potential[np.abs(time).argmin()],
            0.5 * np.max(wake_potential),
            rtol=1e-2,
        )
        # maximum point will only be true maximum with infinite points, hence high rtol

        # check maximum value
        assert np.isclose(
            wake_potential[wake_potential.argmax()],
            2 * 2 * pi * freq * shut_imp / (2 * q_factor),
            rtol=1e-4,
        )  # *2 from heaviside

        # check periodicity
        t_min = 1 / res._center_frequencies[0]
        assert np.isclose(time[wake_potential.argmin()], t_min / 2)

        DEV_DEBBUG = False
        if DEV_DEBBUG:
            with plt.rc_context({"font.size": 22}):
                plt.plot(time * 1e9, wake_potential, linewidth=3)
                plt.xlabel("time [ns]")
                plt.ylabel("Wake kernel [V/pC]")
                plt.tight_layout()
                # plt.savefig("")
                plt.show()

    def test_get_impedance(self):
        simulation = Mock(Simulation)
        beam = Mock(BeamBaseClass)
        min_freq, max_freq, num = 0, 4e9, 801
        freq_x = np.linspace(min_freq, max_freq, num)
        freq_y = self.resonators.get_impedance(
            freq_x=freq_x, simulation=simulation, beam=beam
        )
        DEV_DEBBUG = False
        if DEV_DEBBUG:
            plt.plot(freq_x, np.abs(freq_y))
            plt.show()
        assert np.allclose(
            self.resonators._center_frequencies,
            freq_x[find_peaks(freq_y)[0]],
            atol=(max_freq - min_freq) / num / 2,
        )  # closeness of peaks to centre frequency
        for freq_ind in range(
            0, len(self.resonators._shunt_impedances)
        ):  # has to be single resonator, otherwise overlaps will occur
            local_res = Resonators(
                shunt_impedances=np.array(
                    [self.resonators._shunt_impedances[freq_ind]]
                ),
                center_frequencies=np.array(
                    [self.resonators._center_frequencies[freq_ind]]
                ),
                quality_factors=np.array(
                    [self.resonators._quality_factors[freq_ind]]
                ),
            )
            freq_y = local_res.get_impedance(
                freq_x=freq_x, simulation=simulation, beam=beam
            )
            assert np.allclose(
                self.resonators._shunt_impedances[freq_ind],
                np.abs(freq_y[find_peaks(freq_y)[0]]),
            )
            assert np.isclose(
                self.resonators._shunt_impedances[freq_ind]
                / (1 - 1.5j * self.resonators._quality_factors[freq_ind]),
                freq_y[
                    np.abs(
                        freq_x
                        - self.resonators._center_frequencies[freq_ind] / 2
                    ).argmin()
                ],
            )

    def test_get_wake_impedance(self):
        simulation = Mock(Simulation)
        beam = Mock(BeamBaseClass)
        time = np.linspace(-1e-9, 1e-9, int(1e3))
        wake_imp = self.resonators.get_wake_impedance(
            time=time, simulation=simulation, beam=beam, n_fft=len(time)
        )
        wake_freq = self.resonators.get_wake_impedance_freq(time=time)
        DEV_DEBBUG = False
        if DEV_DEBBUG:
            plt.plot(wake_freq, np.abs(wake_imp))
            plt.xlim(0, 1.5e9)
            plt.show()
        # TODO PIN VALUE!
=======

class TestTravelingWaveCavity(unittest.TestCase):
    def setUp(self):
        R_S = [1, 2, 3]
        frequency_R = [1, 2, 3]
        a_factor = [1, 2, 3]
        self.twc = TravelingWaveCavity(R_S, frequency_R, a_factor)

    def test___init__(self):
        pass  # calls __init__ in  self.setUp

    def test_get_wake_impedance(self):
        wake_impedance = self.twc.get_wake_impedance(
            time=np.linspace(1, 1e-9),
            simulation=Mock(Simulation),
            beam=Mock(BeamBaseClass),
            n_fft=None,
        )
        # pinned to an arbitrary value, physics is not checked or guaranteed
        # to work
        SAVE_PINNED = False
        if SAVE_PINNED:
            np.savetxt(
                "resources/wake_impedance.csv",
                np.column_stack((wake_impedance.real, wake_impedance.imag)),
            )
        wake_impedance_pinned = np.loadtxt(
            callers_relative_path("resources/wake_impedance.csv", stacklevel=1)
        )
        wake_impedance_pinned = (
            wake_impedance_pinned[:, 0] + 1j * wake_impedance_pinned[:, 1]
        )
        np.testing.assert_allclose(wake_impedance, wake_impedance_pinned)

    def test_get_impedance(self):
        impedance = self.twc.get_impedance(
            freq_x=np.linspace(0, 10),
            simulation=Mock(Simulation),
            beam=Mock(BeamBaseClass),
        )
        # pinned to an arbitrary value, physics is not checked or guaranteed
        # to work
        SAVE_PINNED = False
        if SAVE_PINNED:
            np.savetxt(
                "resources/impedance.csv",
                np.column_stack((impedance.real, impedance.imag)),
            )
        impedance_pinned = np.loadtxt(
            callers_relative_path("resources/impedance.csv", stacklevel=1)
        )
        impedance_pinned = impedance_pinned[:, 0] + 1j * impedance_pinned[:, 1]
        np.testing.assert_allclose(impedance, impedance_pinned)
>>>>>>> 15da3fdd
<|MERGE_RESOLUTION|>--- conflicted
+++ resolved
@@ -9,20 +9,14 @@
 
 from blond._core.beam.base import BeamBaseClass
 from blond._core.simulation.simulation import Simulation
-<<<<<<< HEAD
-from blond.physics.impedances.sources import (
-    ImpedanceTableFreq,
-    InductiveImpedance,
-    Resonators,
-=======
 from blond.handle_results.helpers import callers_relative_path
 from blond.physics.impedances.readers import CsvReader
 from blond.physics.impedances.sources import (
+    ImpedanceTableFreq,
     ImpedanceTableTime,
     InductiveImpedance,
     Resonators,
     TravelingWaveCavity,
->>>>>>> 15da3fdd
 )
 
 
@@ -259,7 +253,6 @@
         # and guarantee that the result did not change
         np.testing.assert_allclose(freq_y, pinned_freq_y)
 
-<<<<<<< HEAD
     def test_get_wake(self):
         freq, q_factor, shut_imp = (
             self.resonators._center_frequencies[0],
@@ -368,7 +361,7 @@
             plt.xlim(0, 1.5e9)
             plt.show()
         # TODO PIN VALUE!
-=======
+
 
 class TestTravelingWaveCavity(unittest.TestCase):
     def setUp(self):
@@ -421,5 +414,4 @@
             callers_relative_path("resources/impedance.csv", stacklevel=1)
         )
         impedance_pinned = impedance_pinned[:, 0] + 1j * impedance_pinned[:, 1]
-        np.testing.assert_allclose(impedance, impedance_pinned)
->>>>>>> 15da3fdd
+        np.testing.assert_allclose(impedance, impedance_pinned)