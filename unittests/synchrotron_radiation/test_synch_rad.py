# coding: utf8
# Copyright 2014-2017 CERN. This software is distributed under the
# terms of the GNU General Public Licence version 3 (GPL Version 3),
# copied verbatim in the file LICENCE.md.
# In applying this licence, CERN does not waive the privileges and immunities
# granted to it by virtue of its status as an Intergovernmental Organization or
# submit itself to any jurisdiction.
# Project website: http://blond.web.cern.ch/

"""
Unittest for synchrotron_radiation.synchrotron_radiation.py

:Authors: **Markus Schwarz, Konstantinos Iliakis, Lina Valle**
"""

import os
import unittest
import random
import numpy as np
from scipy.constants import c, e, m_e

<<<<<<< HEAD
from blond.beam.beam import Beam, Electron, Positron
from blond.beam.distributions import (
    bigaussian,
    matched_from_distribution_function,
)
=======
from blond.beam.beam import Beam, Electron, Positron, Proton
from blond.beam.distributions import (bigaussian,
                                      matched_from_distribution_function)
>>>>>>> 89e31db3
from blond.beam.profile import CutOptions, Profile
from blond.input_parameters.rf_parameters import RFStation
from blond.input_parameters.ring import Ring
from blond.synchrotron_radiation.synchrotron_radiation import (
    SynchrotronRadiation,
)
from blond.trackers.tracker import FullRingAndRF, RingAndRFTracker
from blond.utils.exceptions import MissingParameterError


class TestSynchtrotronRadiation(unittest.TestCase):
    # Run before every test
    def setUp(self):
        circumference = 110.4  # [m]
        energy = 2.5e9  # [eV]
        alpha = 0.0082
        self.R_bend = 5.559  # bending radius [m]
        # C_gamma = e**2 / (3*epsilon_0 * (m_e*c**2)**4)  # [m J^3]
        # C_gamma *= e**3  # [m eV^3]

        harmonic_number = 184
        voltage = 800e3  # eV
        phi_offsets = 0

        self.seed = 1234
        self.intensity = 2.299e9
        self.n_macroparticles = int(1e2)
        self.sigma_dt = 10e-12  # RMS, [s]

        self.ring = Ring(
            circumference,
            alpha,
            energy,
            Positron(),
            synchronous_data_type="total energy",
            n_turns=1,
        )

<<<<<<< HEAD
        self.rf_station = RFStation(
            self.ring, harmonic_number, voltage, phi_offsets, n_rf=1
        )

=======
        self.rf_station = RFStation(self.ring, harmonic_number, voltage,
                                    phi_offsets, n_rf=1)
        self.rf_station.sr_flag = True
>>>>>>> 89e31db3
        self.beam = Beam(self.ring, self.n_macroparticles, self.intensity)

        bigaussian(
            self.ring,
            self.rf_station,
            self.beam,
            self.sigma_dt,
            seed=self.seed,
        )

    def test_input(self):
        ring = Ring(90, 1e-6, 20e9, Proton(),
                         synchronous_data_type='total energy', n_turns=1)
        # No bending radius, no radiation integrals
        with self.assertRaisesRegex(
                MissingParameterError,
                expected_regex="Synchrotron radiation damping and quantum "
                               "excitation require either the bending radius "
                               "for an isomagnetic ring, or the first five "
                               "synchrotron radiation integrals."):
            SynchrotronRadiation(ring, self.rf_station, self.beam,
                                 seed=self.seed, n_kicks=1, shift_beam=False,
                                 python=True, quantum_excitation=False)
        #Wrong type for the radiation integrals
        rad_int = [[random.random() for k in range(5)], [random.random()
                                                         for k in range(7)]]
        with self.assertRaises(ValueError):
            SynchrotronRadiation(ring, self.rf_station, self.beam,
                                 radiation_integrals=rad_int,
                                 seed=self.seed, n_kicks=1, shift_beam=False,
                                 python=True, quantum_excitation=False)
        #with self.assertRaisesRegex(
        #        TypeError, f"Expected a list or a NDArray as an input. "
        #                        f"Received type(radiation_integrals)="
        #                        f"{type('not an array')}."):
        #    SynchrotronRadiation(ring, self.rf_station, self.beam,
        #    #    radiation_integrals='not an array',
        #                         seed=self.seed, n_kicks=1, shift_beam=False,
        #                         python=True, quantum_excitation=False)
        #Wrong length
        with self.assertRaisesRegex(
                ValueError, f"Length of radiation integrals must "
                            f"be > 5, but is {len(np.array([1,2,3]))}"):
            SynchrotronRadiation(ring, self.rf_station, self.beam,
                                 radiation_integrals=[1,2,3],
                                 seed=self.seed, n_kicks=1, shift_beam=False,
                                 python=True, quantum_excitation=False)


    def test_initial_beam(self):
        atol = 0
        rtol = 1e-7
<<<<<<< HEAD
        np.testing.assert_allclose(
            [np.mean(self.beam.dt)],
            [1.0019653703433631e-09],
            atol=atol,
            rtol=rtol,
            err_msg="Initial avg beam.dt wrong",
        )

        np.testing.assert_allclose(
            [np.std(self.beam.dt)],
            [1.1204522311616268e-11],
            atol=atol,
            rtol=rtol,
            err_msg="Initial std beam.dt wrong",
        )

        np.testing.assert_allclose(
            [np.mean(self.beam.dE)],
            [10748.973035173622],
            atol=atol,
            rtol=rtol,
            err_msg="Initial avg beam.dE wrong",
        )
        np.testing.assert_allclose(
            [np.std(self.beam.dE)],
            [447988.3517788615],
            atol=atol,
            rtol=rtol,
            err_msg="Initial std beam.dE wrong",
        )
=======
        np.testing.assert_allclose(actual = [np.mean(self.beam.dt)],
                                   desired = [1.0019653703433631e-09],
                                   atol=atol, rtol=rtol,
                                   err_msg='Initial avg beam.dt wrong')

        np.testing.assert_allclose(actual =[np.std(self.beam.dt)],
                                   desired =[1.1204522311616268e-11],
                                   atol=atol, rtol=rtol,
                                   err_msg='Initial std beam.dt wrong')

        np.testing.assert_allclose(actual = [np.mean(self.beam.dE)],
                                   desired = [10748.973035173622],
                                   atol=atol, rtol=rtol,
                                   err_msg='Initial avg beam.dE wrong')
        np.testing.assert_allclose(actual = [np.std(self.beam.dE)],
                                   desired = [447988.3517788615],
                                   atol=atol, rtol=rtol,
                                   err_msg='Initial std beam.dE wrong')
>>>>>>> 89e31db3

    def test_affect_only_dE(self):
        atol = 0
        rtol = 1e-7

        # incoherent synchrotron radiation, no displacement of beam
<<<<<<< HEAD
        iSR = SynchrotronRadiation(
            self.ring,
            self.rf_station,
            self.beam,
            self.R_bend,
            seed=self.seed,
            n_kicks=1,
            shift_beam=False,
            python=True,
            quantum_excitation=False,
        )
        iSR.track()
        np.testing.assert_allclose(
            [np.mean(self.beam.dt)],
            [1.0019653703433631e-09],
            atol=atol,
            rtol=rtol,
            err_msg="SR affected mean beam.dt",
        )
        np.testing.assert_allclose(
            [np.std(self.beam.dt)],
            [1.1204522311616268e-11],
            atol=atol,
            rtol=rtol,
            err_msg="SR affected std beam.dt",
        )
=======
        iSR = SynchrotronRadiation(self.ring, self.rf_station, self.beam,
                                   bending_radius=self.R_bend,
                                   seed=self.seed, n_kicks=1, shift_beam=False,
                                   python=True, quantum_excitation=False)
        iSR.track()
        np.testing.assert_allclose(actual = [np.mean(self.beam.dt)],
                                   desired = [1.0019653703433631e-09],
                                   atol=atol, rtol=rtol,
                                   err_msg='SR affected mean beam.dt')
        np.testing.assert_allclose(actual = [np.std(self.beam.dt)],
                                   desired = [1.1204522311616268e-11],
                                   atol=atol, rtol=rtol,
                                   err_msg='SR affected std beam.dt')
>>>>>>> 89e31db3

    def test_synchrotron_radiation_python_vs_C(self):
        atol = 0
        rtol = 1e-7

<<<<<<< HEAD
        iSR = SynchrotronRadiation(
            self.ring,
            self.rf_station,
            self.beam,
            self.R_bend,
            n_kicks=1,
            shift_beam=False,
            python=True,
            quantum_excitation=False,
            seed=self.seed,
        )
        iSR.track()  # Python implementation

        beam_C = Beam(self.ring, self.n_macroparticles, self.intensity)
        bigaussian(
            self.ring, self.rf_station, beam_C, self.sigma_dt, seed=self.seed
        )

        iSR = SynchrotronRadiation(
            self.ring,
            self.rf_station,
            beam_C,
            self.R_bend,
            n_kicks=1,
            shift_beam=False,
            python=False,
            quantum_excitation=False,
            seed=self.seed,
        )
        iSR.track()  # C implementation

        np.testing.assert_allclose(
            [np.mean(self.beam.dE)],
            [np.mean(beam_C.dE)],
            atol=atol,
            rtol=rtol,
            err_msg="Python anc C yield different avg beam.dE for single kick",
        )
        np.testing.assert_allclose(
            [np.std(self.beam.dE)],
            [np.std(beam_C.dE)],
            atol=atol,
            rtol=rtol,
            err_msg="Python anc C yield different std beam.dE for single kick",
        )
=======
        iSR = SynchrotronRadiation(self.ring, self.rf_station, self.beam,
                                   bending_radius=self.R_bend,
                                   n_kicks=1, shift_beam=False,
                                   python=True, quantum_excitation=False,
                                   seed=self.seed)
        iSR.track()  # Python implementation

        beam_C = Beam(self.ring, self.n_macroparticles, self.intensity)
        bigaussian(self.ring, self.rf_station, beam_C,
                   self.sigma_dt, seed=self.seed)

        iSR = SynchrotronRadiation(self.ring, self.rf_station, beam_C,
                                   bending_radius= self.R_bend,n_kicks=1,
                                   shift_beam=False,python=False,
                                   quantum_excitation=False, seed=self.seed)
        iSR.track()  # C implementation

        np.testing.assert_allclose(actual = [np.mean(self.beam.dE)],
                                   desired = [np.mean(beam_C.dE)],
                                   atol=atol, rtol=rtol,
                                   err_msg='Python anc C yield different avg '
                                           'beam.dE for single kick')
        np.testing.assert_allclose(actual = [np.std(self.beam.dE)],
                                   desired = [np.std(beam_C.dE)],
                                   atol=atol, rtol=rtol,
                                   err_msg='Python anc C yield different std '
                                           'beam.dE for single kick')
>>>>>>> 89e31db3

    def test_synchrotron_radiation_python_vs_C_double_kick(self):
        atol = 0
        rtol = 1e-7

<<<<<<< HEAD
        iSR = SynchrotronRadiation(
            self.ring,
            self.rf_station,
            self.beam,
            self.R_bend,
            n_kicks=2,
            shift_beam=False,
            python=True,
            quantum_excitation=False,
            seed=self.seed,
        )
        iSR.track()  # Python implementation

        beam_C = Beam(self.ring, self.n_macroparticles, self.intensity)
        bigaussian(
            self.ring, self.rf_station, beam_C, self.sigma_dt, seed=self.seed
        )

        iSR = SynchrotronRadiation(
            self.ring,
            self.rf_station,
            beam_C,
            self.R_bend,
            n_kicks=2,
            shift_beam=False,
            python=False,
            quantum_excitation=False,
            seed=self.seed,
        )
        iSR.track()  # C implementation

        np.testing.assert_allclose(
            [np.mean(self.beam.dE)],
            [np.mean(beam_C.dE)],
            atol=atol,
            rtol=rtol,
            err_msg="Python anc C yield different avg beam.dE for two kicks",
        )
        np.testing.assert_allclose(
            [np.std(self.beam.dE)],
            [np.std(beam_C.dE)],
            atol=atol,
            rtol=rtol,
            err_msg="Python anc C yield different std beam.dE for two kicks",
        )

=======
        iSR = SynchrotronRadiation(self.ring, self.rf_station, self.beam,
                                   bending_radius=self.R_bend,
                                   n_kicks=2, shift_beam=False,
                                   python=True, quantum_excitation=False,
                                   seed=self.seed)
        iSR.track()  # Python implementation

        beam_C = Beam(self.ring, self.n_macroparticles, self.intensity)
        bigaussian(self.ring, self.rf_station, beam_C,
                   self.sigma_dt, seed=self.seed)

        iSR = SynchrotronRadiation(self.ring, self.rf_station, beam_C,
                                   bending_radius=self.R_bend, n_kicks=2,
                                   shift_beam=False, python=False,
                                   quantum_excitation=False, seed=self.seed)
        iSR.track()  # C implementation

        np.testing.assert_allclose(actual = [np.mean(self.beam.dE)],
                                   desired = [np.mean(beam_C.dE)],
                                   atol=atol, rtol=rtol,
                                   err_msg='Python anc C yield different avg '
                                           'beam.dE for two kicks')
        np.testing.assert_allclose(actual =[np.std(self.beam.dE)],
                                   desired = [np.std(beam_C.dE)],
                                   atol=atol, rtol=rtol,
                                   err_msg='Python anc C yield different std '
                                           'beam.dE for two kicks')
>>>>>>> 89e31db3
    def test_U0(self):
        # LEP, values from S. Lee 2nd ed., table 4.2
        circumference = 26658.9  # [m]
        energy = 55e9  # [eV]
        R_bend = 3096.2  # bending radius [m]
        alpha = 1e-3  # dummy value
<<<<<<< HEAD

        ring = Ring(
            circumference,
            alpha,
            energy,
            Positron(),
            synchronous_data_type="total energy",
            n_turns=1,
        )

        rf_station_dummy = RFStation(ring, 42, 1e6, 0, n_rf=1)

        iSR = SynchrotronRadiation(
            ring,
            rf_station_dummy,
            None,
            R_bend,
            shift_beam=False,
            quantum_excitation=False,
        )
=======
        ring = Ring(circumference, alpha, energy, Positron(),
                    synchronous_data_type='total energy', n_turns=1)

        rf_station_dummy = RFStation(ring, harmonic = 42, voltage = 1e6,
                                     phi_rf_d = 0, n_rf=1)
        iSR = SynchrotronRadiation(ring, rf_station_dummy, None,
                                   bending_radius=R_bend,
                                   shift_beam=False,
                                   quantum_excitation=False)
>>>>>>> 89e31db3

        self.assertEqual(int(iSR.U0 / 1e6), 261, msg="Wrong U0")

class TestSynchRad(unittest.TestCase):
    # SIMULATION PARAMETERS -------------------------------------------------------

    # Beam parameters
    particle_type = Electron()
    n_particles = int(1.7e11)
    n_macroparticles = int(1e5)
    sync_momentum = 175e9  # [eV]

    distribution_type = "gaussian"
    emittance = 1.0
    distribution_variable = "Action"

    # Machine and RF parameters
    radius = 15915.49
    gamma_transition = 377.96447
    C = 2 * np.pi * radius  # [m]

    # Tracking details
    n_turns = int(200)

    # Derived parameters
    E_0 = m_e * c**2 / e  # [eV]
    tot_beam_energy = np.sqrt(sync_momentum**2 + E_0**2)  # [eV]
    momentum_compaction = 1 / gamma_transition**2  # [1]

    # Cavities parameters
    n_rf_systems = 1
    harmonic_numbers = 133650
    voltage_program = 10e9
    phi_offset = np.pi

    bucket_length = C / c / harmonic_numbers
    n_sections = 2
    rho = 11e3

    # Run before every testn_turns
    def setUp(self):
        self.general_params = Ring(
            np.ones(self.n_sections) * self.C / self.n_sections,
            np.tile(self.momentum_compaction, (1, self.n_sections)).T,
            np.tile(self.sync_momentum, (self.n_sections, self.n_turns + 1)),
            self.particle_type,
            self.n_turns,
            n_sections=self.n_sections,
        )
        self.RF_sct_par = []
        self.RF_sct_par_cpp = []
        for i in np.arange(self.n_sections) + 1:
            self.RF_sct_par.append(
                RFStation(
                    self.general_params,
                    [self.harmonic_numbers],
                    [self.voltage_program / self.n_sections],
                    [self.phi_offset],
                    self.n_rf_systems,
                    section_index=i,
                )
            )
            self.RF_sct_par_cpp.append(
                RFStation(
                    self.general_params,
                    [self.harmonic_numbers],
                    [self.voltage_program / self.n_sections],
                    [self.phi_offset],
                    self.n_rf_systems,
                    section_index=i,
                )
            )

        # DEFINE BEAM------------------------------------------------------------------

        self.beam = Beam(
            self.general_params, self.n_macroparticles, self.n_particles
        )
        self.beam_cpp = Beam(
            self.general_params, self.n_macroparticles, self.n_particles
        )

        # DEFINE SLICES----------------------------------------------------------------

        number_slices = 500

        cut_options = CutOptions(
            cut_left=0.0, cut_right=self.bucket_length, n_slices=number_slices
        )
        self.slice_beam = Profile(self.beam, cut_options=cut_options)

        self.slice_beam_cpp = Profile(self.beam_cpp, cut_options=cut_options)

        # DEFINE TRACKER---------------------------------------------------------------
        self.longitudinal_tracker = []
        self.longitudinal_tracker_cpp = []
        for i in range(self.n_sections):
            self.longitudinal_tracker.append(
                RingAndRFTracker(
                    self.RF_sct_par[i], self.beam, profile=self.slice_beam
                )
            )
            self.longitudinal_tracker_cpp.append(
                RingAndRFTracker(
                    self.RF_sct_par_cpp[i],
                    self.beam_cpp,
                    profile=self.slice_beam_cpp,
                )
            )

        full_tracker = FullRingAndRF(self.longitudinal_tracker)
        full_tracker_cpp = FullRingAndRF(self.longitudinal_tracker_cpp)

        # BEAM GENERATION--------------------------------------------------------------

        matched_from_distribution_function(
            self.beam,
            full_tracker,
            emittance=self.emittance,
            distribution_type=self.distribution_type,
            distribution_variable=self.distribution_variable,
            seed=1000,
        )

        matched_from_distribution_function(
            self.beam_cpp,
            full_tracker_cpp,
            emittance=self.emittance,
            seed=1000,
            distribution_type=self.distribution_type,
            distribution_variable=self.distribution_variable,
        )

        self.slice_beam.track()
        self.slice_beam_cpp.track()

    # Run after every test

    def tearDown(self):
        pass

    def test_no_quant_exc_10t(self):
        os.environ["OMP_NUM_THREADS"] = "1"
        turns = 10
        atol = 0
        rtol_avg = 1e-7
        rtol_std = 1e-7
        SR = []
        SR_cpp = []

        for i in range(self.n_sections):
<<<<<<< HEAD
            SR.append(
                SynchrotronRadiation(
                    self.general_params,
                    self.RF_sct_par[i],
                    self.beam,
                    self.rho,
                    quantum_excitation=False,
                    python=True,
                )
            )

            SR_cpp.append(
                SynchrotronRadiation(
                    self.general_params,
                    self.RF_sct_par_cpp[i],
                    self.beam_cpp,
                    self.rho,
                    quantum_excitation=False,
                    python=False,
                )
            )
=======
            SR.append(SynchrotronRadiation(self.general_params,
                                           self.RF_sct_par[i],
                                           self.beam, self.rho,
                                           quantum_excitation=False,
                                           python=True))

            SR_cpp.append(SynchrotronRadiation(self.general_params,
                                               self.RF_sct_par_cpp[i],
                                               self.beam_cpp, self.rho,
                                               quantum_excitation=False,
                                               python=False))
>>>>>>> 89e31db3
        map_ = []
        for i in range(self.n_sections):
            map_ += [self.longitudinal_tracker[i]] + [SR[i]]
        map_ += [self.slice_beam]

        map_cpp = []
        for i in range(self.n_sections):
            map_cpp += [self.longitudinal_tracker_cpp[i]] + [SR_cpp[i]]
        map_cpp += [self.slice_beam_cpp]

        avg_dt = np.zeros(turns)
        std_dt = np.zeros(turns)
        avg_dE = np.zeros(turns)
        std_dE = np.zeros(turns)

        avg_dt_cpp = np.zeros(turns)
        std_dt_cpp = np.zeros(turns)
        avg_dE_cpp = np.zeros(turns)
        std_dE_cpp = np.zeros(turns)

        for i in range(turns):
            for m in map_:
                m.track()
            for m in map_cpp:
                m.track()
            avg_dt[i] = np.mean(self.beam.dt)
            std_dt[i] = np.std(self.beam.dt)
            avg_dE[i] = np.mean(self.beam.dE)
            std_dE[i] = np.std(self.beam.dE)

            avg_dt_cpp[i] = np.mean(self.beam_cpp.dt)
            std_dt_cpp[i] = np.std(self.beam_cpp.dt)
            avg_dE_cpp[i] = np.mean(self.beam_cpp.dE)
            std_dE_cpp[i] = np.std(self.beam_cpp.dE)

<<<<<<< HEAD
        np.testing.assert_allclose(
            avg_dt,
            avg_dt_cpp,
            atol=atol,
            rtol=rtol_avg,
            err_msg="Pyhton and C++ avg beam dt arrays not close",
        )
        np.testing.assert_allclose(
            std_dt,
            std_dt_cpp,
            atol=atol,
            rtol=rtol_std,
            err_msg="Pyhton and C++ std beam dt arrays not close",
        )

        np.testing.assert_allclose(
            avg_dE,
            avg_dE_cpp,
            atol=atol,
            rtol=rtol_avg,
            err_msg="Pyhton and C++ avg beam dE arrays not close",
        )
        np.testing.assert_allclose(
            std_dE,
            std_dE_cpp,
            atol=atol,
            rtol=rtol_std,
            err_msg="Pyhton and C++ std beam dE arrays not close",
        )
=======
        np.testing.assert_allclose(avg_dt, avg_dt_cpp, atol=atol,
                                   rtol=rtol_avg,
                                   err_msg="Pyhton and C++ avg beam dt arrays "
                                           "not close")
        np.testing.assert_allclose(std_dt, std_dt_cpp, atol=atol,
                                   rtol=rtol_std,
                                   err_msg="Pyhton and C++ std beam dt arrays "
                                           "not close")

        np.testing.assert_allclose(avg_dE, avg_dE_cpp, atol=atol,
                                   rtol=rtol_avg,
                                   err_msg="Pyhton and C++ avg beam dE arrays "
                                           "not close")
        np.testing.assert_allclose(std_dE, std_dE_cpp, atol=atol,
                                   rtol=rtol_std,
                                   err_msg="Pyhton and C++ std beam dE arrays "
                                           "not close")
>>>>>>> 89e31db3

    def test_with_quant_exc_10t(self):
        os.environ["OMP_NUM_THREADS"] = "1"
        turns = 10
        atol = 0
        # increased tolerances due to distribution
        # difference between C and Python
        rtol_std = 5e-3
        rtol_avg = 5e-3
        SR = []
        SR_cpp = []

        for i in range(self.n_sections):
<<<<<<< HEAD
            SR.append(
                SynchrotronRadiation(
                    self.general_params,
                    self.RF_sct_par[i],
                    self.beam,
                    self.rho,
                    quantum_excitation=True,
                    python=True,
                )
            )

            SR_cpp.append(
                SynchrotronRadiation(
                    self.general_params,
                    self.RF_sct_par_cpp[i],
                    self.beam_cpp,
                    self.rho,
                    quantum_excitation=True,
                    python=False,
                )
            )
=======
            SR.append(SynchrotronRadiation(self.general_params,
                                           self.RF_sct_par[i],
                                           self.beam, self.rho,
                                           quantum_excitation=True,
                                           python=True))

            SR_cpp.append(SynchrotronRadiation(self.general_params,
                                               self.RF_sct_par_cpp[i],
                                               self.beam_cpp, self.rho,
                                               quantum_excitation=True,
                                               python=False))
>>>>>>> 89e31db3
        map_ = []
        for i in range(self.n_sections):
            map_ += [self.longitudinal_tracker[i]] + [SR[i]]
        map_ += [self.slice_beam]

        map_cpp = []
        for i in range(self.n_sections):
            map_cpp += [self.longitudinal_tracker_cpp[i]] + [SR_cpp[i]]
        map_cpp += [self.slice_beam_cpp]

        avg_dt = np.zeros(turns)
        std_dt = np.zeros(turns)
        avg_dE = np.zeros(turns)
        std_dE = np.zeros(turns)

        avg_dt_cpp = np.zeros(turns)
        std_dt_cpp = np.zeros(turns)
        avg_dE_cpp = np.zeros(turns)
        std_dE_cpp = np.zeros(turns)

        for i in range(turns):
            for m in map_:
                m.track()
            for m in map_cpp:
                m.track()
            avg_dt[i] = np.mean(self.beam.dt)
            std_dt[i] = np.std(self.beam.dt)
            avg_dE[i] = np.mean(self.beam.dE)
            std_dE[i] = np.std(self.beam.dE)

            avg_dt_cpp[i] = np.mean(self.beam_cpp.dt)
            std_dt_cpp[i] = np.std(self.beam_cpp.dt)
            avg_dE_cpp[i] = np.mean(self.beam_cpp.dE)
            std_dE_cpp[i] = np.std(self.beam_cpp.dE)

<<<<<<< HEAD
        np.testing.assert_allclose(
            avg_dt,
            avg_dt_cpp,
            atol=atol,
            rtol=rtol_avg,
            err_msg="Pyhton and C++ avg beam dt arrays not close",
        )
        np.testing.assert_allclose(
            std_dt,
            std_dt_cpp,
            atol=atol,
            rtol=rtol_std,
            err_msg="Pyhton and C++ std beam dt arrays not close",
        )

        np.testing.assert_allclose(
            avg_dE,
            avg_dE_cpp,
            atol=atol,
            rtol=rtol_avg,
            err_msg="Pyhton and C++ avg beam dE arrays not close",
        )
        np.testing.assert_allclose(
            std_dE,
            std_dE_cpp,
            atol=atol,
            rtol=rtol_std,
            err_msg="Pyhton and C++ std beam dE arrays not close",
        )
=======
        np.testing.assert_allclose(avg_dt, avg_dt_cpp, atol=atol,
                                   rtol=rtol_avg,
                                   err_msg="Pyhton and C++ avg beam dt arrays "
                                           "not close")
        np.testing.assert_allclose(std_dt, std_dt_cpp, atol=atol,
                                   rtol=rtol_std,
                                   err_msg="Pyhton and C++ std beam dt arrays "
                                           "not close")

        np.testing.assert_allclose(avg_dE, avg_dE_cpp, atol=atol,
                                   rtol=rtol_avg,
                                   err_msg="Pyhton and C++ avg beam dE arrays "
                                           "not close")
        np.testing.assert_allclose(std_dE, std_dE_cpp, atol=atol,
                                   rtol=rtol_std,
                                   err_msg="Pyhton and C++ std beam dE arrays "
                                           "not close")
>>>>>>> 89e31db3

    def test_no_quant_exc_100t(self):
        os.environ["OMP_NUM_THREADS"] = "1"
        turns = 100
        atol = 0
        rtol_avg = 1e-7
        rtol_std = 1e-7
        SR = []
        SR_cpp = []

        for i in range(self.n_sections):
<<<<<<< HEAD
            SR.append(
                SynchrotronRadiation(
                    self.general_params,
                    self.RF_sct_par[i],
                    self.beam,
                    self.rho,
                    quantum_excitation=False,
                    python=True,
                )
            )

            SR_cpp.append(
                SynchrotronRadiation(
                    self.general_params,
                    self.RF_sct_par_cpp[i],
                    self.beam_cpp,
                    self.rho,
                    quantum_excitation=False,
                    python=False,
                )
            )
=======
            SR.append(SynchrotronRadiation(self.general_params,
                                           self.RF_sct_par[i],
                                           self.beam, self.rho,
                                           quantum_excitation=False,
                                           python=True))

            SR_cpp.append(SynchrotronRadiation(self.general_params,
                                               self.RF_sct_par_cpp[i],
                                               self.beam_cpp, self.rho,
                                               quantum_excitation=False,
                                               python=False))
>>>>>>> 89e31db3
        map_ = []
        for i in range(self.n_sections):
            map_ += [self.longitudinal_tracker[i]] + [SR[i]]
        map_ += [self.slice_beam]

        map_cpp = []
        for i in range(self.n_sections):
            map_cpp += [self.longitudinal_tracker_cpp[i]] + [SR_cpp[i]]
        map_cpp += [self.slice_beam_cpp]

        avg_dt = np.zeros(turns)
        std_dt = np.zeros(turns)
        avg_dE = np.zeros(turns)
        std_dE = np.zeros(turns)

        avg_dt_cpp = np.zeros(turns)
        std_dt_cpp = np.zeros(turns)
        avg_dE_cpp = np.zeros(turns)
        std_dE_cpp = np.zeros(turns)

        for i in range(turns):
            for m in map_:
                m.track()
            for m in map_cpp:
                m.track()
            avg_dt[i] = np.mean(self.beam.dt)
            std_dt[i] = np.std(self.beam.dt)
            avg_dE[i] = np.mean(self.beam.dE)
            std_dE[i] = np.std(self.beam.dE)

            avg_dt_cpp[i] = np.mean(self.beam_cpp.dt)
            std_dt_cpp[i] = np.std(self.beam_cpp.dt)
            avg_dE_cpp[i] = np.mean(self.beam_cpp.dE)
            std_dE_cpp[i] = np.std(self.beam_cpp.dE)

<<<<<<< HEAD
        np.testing.assert_allclose(
            avg_dt,
            avg_dt_cpp,
            atol=atol,
            rtol=rtol_avg,
            err_msg="Pyhton and C++ avg beam dt arrays not close",
        )
        np.testing.assert_allclose(
            std_dt,
            std_dt_cpp,
            atol=atol,
            rtol=rtol_std,
            err_msg="Pyhton and C++ std beam dt arrays not close",
        )

        np.testing.assert_allclose(
            avg_dE,
            avg_dE_cpp,
            atol=atol,
            rtol=rtol_avg,
            err_msg="Pyhton and C++ avg beam dE arrays not close",
        )
        np.testing.assert_allclose(
            std_dE,
            std_dE_cpp,
            atol=atol,
            rtol=rtol_std,
            err_msg="Pyhton and C++ std beam dE arrays not close",
        )
=======
        np.testing.assert_allclose(avg_dt, avg_dt_cpp, atol=atol,
                                   rtol=rtol_avg,
                                   err_msg="Pyhton and C++ avg beam dt arrays "
                                           "not close")
        np.testing.assert_allclose(std_dt, std_dt_cpp, atol=atol,
                                   rtol=rtol_std,
                                   err_msg="Pyhton and C++ std beam dt arrays "
                                           "not close")

        np.testing.assert_allclose(avg_dE, avg_dE_cpp, atol=atol,
                                   rtol=rtol_avg,
                                   err_msg="Pyhton and C++ avg beam dE arrays "
                                           "not close")
        np.testing.assert_allclose(std_dE, std_dE_cpp, atol=atol,
                                   rtol=rtol_std,
                                   err_msg="Pyhton and C++ std beam dE arrays "
                                           "not close")
>>>>>>> 89e31db3

    def test_with_quant_exc_100t(self):
        os.environ["OMP_NUM_THREADS"] = "1"
        turns = 100
        atol = 0
        # increased tolerances due to distribution
        # difference between C and Python
        rtol_avg = 5e-1
        rtol_std = 5e-1
        SR = []
        SR_cpp = []

        for i in range(self.n_sections):
<<<<<<< HEAD
            SR.append(
                SynchrotronRadiation(
                    self.general_params,
                    self.RF_sct_par[i],
                    self.beam,
                    self.rho,
                    quantum_excitation=True,
                    python=True,
                )
            )

            SR_cpp.append(
                SynchrotronRadiation(
                    self.general_params,
                    self.RF_sct_par_cpp[i],
                    self.beam_cpp,
                    self.rho,
                    quantum_excitation=True,
                    python=False,
                )
            )
=======
            SR.append(SynchrotronRadiation(self.general_params,
                                           self.RF_sct_par[i],
                                           self.beam, self.rho,
                                           quantum_excitation=True,
                                           python=True))

            SR_cpp.append(SynchrotronRadiation(self.general_params,
                                               self.RF_sct_par_cpp[i],
                                               self.beam_cpp, self.rho,
                                               quantum_excitation=True,
                                               python=False))
>>>>>>> 89e31db3
        map_ = []
        for i in range(self.n_sections):
            map_ += [self.longitudinal_tracker[i]] + [SR[i]]
        map_ += [self.slice_beam]

        map_cpp = []
        for i in range(self.n_sections):
            map_cpp += [self.longitudinal_tracker_cpp[i]] + [SR_cpp[i]]
        map_cpp += [self.slice_beam_cpp]

        avg_dt = np.zeros(turns)
        std_dt = np.zeros(turns)
        avg_dE = np.zeros(turns)
        std_dE = np.zeros(turns)

        avg_dt_cpp = np.zeros(turns)
        std_dt_cpp = np.zeros(turns)
        avg_dE_cpp = np.zeros(turns)
        std_dE_cpp = np.zeros(turns)

        for i in range(turns):
            for m in map_:
                m.track()
            for m in map_cpp:
                m.track()
            avg_dt[i] = np.mean(self.beam.dt)
            std_dt[i] = np.std(self.beam.dt)
            avg_dE[i] = np.mean(self.beam.dE)
            std_dE[i] = np.std(self.beam.dE)

            avg_dt_cpp[i] = np.mean(self.beam_cpp.dt)
            std_dt_cpp[i] = np.std(self.beam_cpp.dt)
            avg_dE_cpp[i] = np.mean(self.beam_cpp.dE)
            std_dE_cpp[i] = np.std(self.beam_cpp.dE)

<<<<<<< HEAD
        np.testing.assert_allclose(
            avg_dt,
            avg_dt_cpp,
            atol=atol,
            rtol=rtol_avg,
            err_msg="Pyhton and C++ avg beam dt arrays not close",
        )
        np.testing.assert_allclose(
            std_dt,
            std_dt_cpp,
            atol=atol,
            rtol=rtol_std,
            err_msg="Pyhton and C++ std beam dt arrays not close",
        )

        np.testing.assert_allclose(
            avg_dE,
            avg_dE_cpp,
            atol=atol,
            rtol=rtol_avg,
            err_msg="Pyhton and C++ avg beam dE arrays not close",
        )
        np.testing.assert_allclose(
            std_dE,
            std_dE_cpp,
            atol=atol,
            rtol=rtol_std,
            err_msg="Pyhton and C++ std beam dE arrays not close",
        )
=======
        np.testing.assert_allclose(avg_dt, avg_dt_cpp, atol=atol,
                                   rtol=rtol_avg,
                                   err_msg="Python and C++ avg beam dt arrays "
                                           "not close")
        np.testing.assert_allclose(std_dt, std_dt_cpp, atol=atol,
                                   rtol=rtol_std,
                                   err_msg="Python and C++ std beam dt arrays "
                                           "not close")

        np.testing.assert_allclose(avg_dE, avg_dE_cpp, atol=atol,
                                   rtol=rtol_avg,
                                   err_msg="Python and C++ avg beam dE arrays "
                                           "not close")
        np.testing.assert_allclose(std_dE, std_dE_cpp, atol=atol,
                                   rtol=rtol_std,
                                   err_msg="Python and C++ std beam dE arrays "
                                           "not close")
>>>>>>> 89e31db3

    def test_no_quant_exc_10t_parallel(self):
        os.environ["OMP_NUM_THREADS"] = "2"
        turns = 10
        atol = 0
        rtol_avg = 1e-7
        rtol_std = 1e-7
        SR = []
        SR_cpp = []

        for i in range(self.n_sections):
<<<<<<< HEAD
            SR.append(
                SynchrotronRadiation(
                    self.general_params,
                    self.RF_sct_par[i],
                    self.beam,
                    self.rho,
                    quantum_excitation=False,
                    python=True,
                )
            )

            SR_cpp.append(
                SynchrotronRadiation(
                    self.general_params,
                    self.RF_sct_par_cpp[i],
                    self.beam_cpp,
                    self.rho,
                    quantum_excitation=False,
                    python=False,
                )
            )
=======
            SR.append(SynchrotronRadiation(self.general_params,
                                           self.RF_sct_par[i],
                                           self.beam, self.rho,
                                           quantum_excitation=False,
                                           python=True))

            SR_cpp.append(SynchrotronRadiation(self.general_params,
                                               self.RF_sct_par_cpp[i],
                                               self.beam_cpp, self.rho,
                                               quantum_excitation=False,
                                               python=False))
>>>>>>> 89e31db3
        map_ = []
        for i in range(self.n_sections):
            map_ += [self.longitudinal_tracker[i]] + [SR[i]]
        map_ += [self.slice_beam]

        map_cpp = []
        for i in range(self.n_sections):
            map_cpp += [self.longitudinal_tracker_cpp[i]] + [SR_cpp[i]]
        map_cpp += [self.slice_beam_cpp]

        avg_dt = np.zeros(turns)
        std_dt = np.zeros(turns)
        avg_dE = np.zeros(turns)
        std_dE = np.zeros(turns)

        avg_dt_cpp = np.zeros(turns)
        std_dt_cpp = np.zeros(turns)
        avg_dE_cpp = np.zeros(turns)
        std_dE_cpp = np.zeros(turns)

        for i in range(turns):
            for m in map_:
                m.track()
            for m in map_cpp:
                m.track()
            avg_dt[i] = np.mean(self.beam.dt)
            std_dt[i] = np.std(self.beam.dt)
            avg_dE[i] = np.mean(self.beam.dE)
            std_dE[i] = np.std(self.beam.dE)

            avg_dt_cpp[i] = np.mean(self.beam_cpp.dt)
            std_dt_cpp[i] = np.std(self.beam_cpp.dt)
            avg_dE_cpp[i] = np.mean(self.beam_cpp.dE)
            std_dE_cpp[i] = np.std(self.beam_cpp.dE)

<<<<<<< HEAD
        np.testing.assert_allclose(
            avg_dt,
            avg_dt_cpp,
            atol=atol,
            rtol=rtol_avg,
            err_msg="Pyhton and C++ avg beam dt arrays not close",
        )
        np.testing.assert_allclose(
            std_dt,
            std_dt_cpp,
            atol=atol,
            rtol=rtol_std,
            err_msg="Pyhton and C++ std beam dt arrays not close",
        )

        np.testing.assert_allclose(
            avg_dE,
            avg_dE_cpp,
            atol=atol,
            rtol=rtol_avg,
            err_msg="Pyhton and C++ avg beam dE arrays not close",
        )
        np.testing.assert_allclose(
            std_dE,
            std_dE_cpp,
            atol=atol,
            rtol=rtol_std,
            err_msg="Pyhton and C++ std beam dE arrays not close",
        )
=======
        np.testing.assert_allclose(avg_dt, avg_dt_cpp, atol=atol,
                                   rtol=rtol_avg,
                                   err_msg="Pyhton and C++ avg beam dt arrays "
                                           "not close")
        np.testing.assert_allclose(std_dt, std_dt_cpp, atol=atol,
                                   rtol=rtol_std,
                                   err_msg="Pyhton and C++ std beam dt arrays "
                                           "not close")

        np.testing.assert_allclose(avg_dE, avg_dE_cpp, atol=atol,
                                   rtol=rtol_avg,
                                   err_msg="Pyhton and C++ avg beam dE arrays "
                                           "not close")
        np.testing.assert_allclose(std_dE, std_dE_cpp, atol=atol,
                                   rtol=rtol_std,
                                   err_msg="Pyhton and C++ std beam dE arrays "
                                           "not close")
>>>>>>> 89e31db3

    def test_with_quant_exc_10t_parallel(self):
        os.environ["OMP_NUM_THREADS"] = "2"
        turns = 10
        atol = 0
        # increased tolerances due to distribution
        # difference between C and Python
        rtol_avg = 1e-2
        rtol_std = 1e-2
        SR = []
        SR_cpp = []

        for i in range(self.n_sections):
<<<<<<< HEAD
            SR.append(
                SynchrotronRadiation(
                    self.general_params,
                    self.RF_sct_par[i],
                    self.beam,
                    self.rho,
                    quantum_excitation=True,
                    python=True,
                )
            )

            SR_cpp.append(
                SynchrotronRadiation(
                    self.general_params,
                    self.RF_sct_par_cpp[i],
                    self.beam_cpp,
                    self.rho,
                    quantum_excitation=True,
                    python=False,
                )
            )
=======
            SR.append(SynchrotronRadiation(self.general_params,
                                           self.RF_sct_par[i],
                                           self.beam, self.rho,
                                           quantum_excitation=True,
                                           python=True))

            SR_cpp.append(SynchrotronRadiation(self.general_params,
                                               self.RF_sct_par_cpp[i],
                                               self.beam_cpp, self.rho,
                                               quantum_excitation=True,
                                               python=False))
>>>>>>> 89e31db3
        map_ = []
        for i in range(self.n_sections):
            map_ += [self.longitudinal_tracker[i]] + [SR[i]]
        map_ += [self.slice_beam]

        map_cpp = []
        for i in range(self.n_sections):
            map_cpp += [self.longitudinal_tracker_cpp[i]] + [SR_cpp[i]]
        map_cpp += [self.slice_beam_cpp]

        avg_dt = np.zeros(turns)
        std_dt = np.zeros(turns)
        avg_dE = np.zeros(turns)
        std_dE = np.zeros(turns)

        avg_dt_cpp = np.zeros(turns)
        std_dt_cpp = np.zeros(turns)
        avg_dE_cpp = np.zeros(turns)
        std_dE_cpp = np.zeros(turns)

        for i in range(turns):
            for m in map_:
                m.track()
            for m in map_cpp:
                m.track()
            avg_dt[i] = np.mean(self.beam.dt)
            std_dt[i] = np.std(self.beam.dt)
            avg_dE[i] = np.mean(self.beam.dE)
            std_dE[i] = np.std(self.beam.dE)

            avg_dt_cpp[i] = np.mean(self.beam_cpp.dt)
            std_dt_cpp[i] = np.std(self.beam_cpp.dt)
            avg_dE_cpp[i] = np.mean(self.beam_cpp.dE)
            std_dE_cpp[i] = np.std(self.beam_cpp.dE)

<<<<<<< HEAD
        np.testing.assert_allclose(
            avg_dt,
            avg_dt_cpp,
            atol=atol,
            rtol=rtol_avg,
            err_msg="Pyhton and C++ avg beam dt arrays not close",
        )
        np.testing.assert_allclose(
            std_dt,
            std_dt_cpp,
            atol=atol,
            rtol=rtol_std,
            err_msg="Pyhton and C++ std beam dt arrays not close",
        )

        np.testing.assert_allclose(
            avg_dE,
            avg_dE_cpp,
            atol=atol,
            rtol=rtol_avg,
            err_msg="Pyhton and C++ avg beam dE arrays not close",
        )
        np.testing.assert_allclose(
            std_dE,
            std_dE_cpp,
            atol=atol,
            rtol=rtol_std,
            err_msg="Pyhton and C++ std beam dE arrays not close",
        )
=======
        np.testing.assert_allclose(avg_dt, avg_dt_cpp, atol=atol,
                                   rtol=rtol_avg,
                                   err_msg="Python and C++ avg beam dt arrays "
                                           "not close")
        np.testing.assert_allclose(std_dt, std_dt_cpp, atol=atol,
                                   rtol=rtol_std,
                                   err_msg="Python and C++ std beam dt arrays "
                                           "not close")

        np.testing.assert_allclose(avg_dE, avg_dE_cpp, atol=atol,
                                   rtol=rtol_avg,
                                   err_msg="Python and C++ avg beam dE arrays "
                                           "not close")
        np.testing.assert_allclose(std_dE, std_dE_cpp, atol=atol,
                                   rtol=rtol_std,
                                   err_msg="Python and C++ std beam dE arrays "
                                           "not close")
>>>>>>> 89e31db3

    def test_no_quant_exc_100t_parallel(self):
        os.environ["OMP_NUM_THREADS"] = "2"
        turns = 100
        atol = 0
        rtol_avg = 1e-7
        rtol_std = 1e-7
        SR = []
        SR_cpp = []

        for i in range(self.n_sections):
<<<<<<< HEAD
            SR.append(
                SynchrotronRadiation(
                    self.general_params,
                    self.RF_sct_par[i],
                    self.beam,
                    self.rho,
                    quantum_excitation=False,
                    python=True,
                )
            )

            SR_cpp.append(
                SynchrotronRadiation(
                    self.general_params,
                    self.RF_sct_par_cpp[i],
                    self.beam_cpp,
                    self.rho,
                    quantum_excitation=False,
                    python=False,
                )
            )
=======
            SR.append(SynchrotronRadiation(self.general_params,
                                           self.RF_sct_par[i],
                                           self.beam, self.rho,
                                           quantum_excitation=False,
                                           python=True))

            SR_cpp.append(SynchrotronRadiation(self.general_params,
                                               self.RF_sct_par_cpp[i],
                                               self.beam_cpp, self.rho,
                                               quantum_excitation=False,
                                               python=False))
>>>>>>> 89e31db3
        map_ = []
        for i in range(self.n_sections):
            map_ += [self.longitudinal_tracker[i]] + [SR[i]]
        map_ += [self.slice_beam]

        map_cpp = []
        for i in range(self.n_sections):
            map_cpp += [self.longitudinal_tracker_cpp[i]] + [SR_cpp[i]]
        map_cpp += [self.slice_beam_cpp]

        avg_dt = np.zeros(turns)
        std_dt = np.zeros(turns)
        avg_dE = np.zeros(turns)
        std_dE = np.zeros(turns)

        avg_dt_cpp = np.zeros(turns)
        std_dt_cpp = np.zeros(turns)
        avg_dE_cpp = np.zeros(turns)
        std_dE_cpp = np.zeros(turns)

        for i in range(turns):
            for m in map_:
                m.track()
            for m in map_cpp:
                m.track()
            avg_dt[i] = np.mean(self.beam.dt)
            std_dt[i] = np.std(self.beam.dt)
            avg_dE[i] = np.mean(self.beam.dE)
            std_dE[i] = np.std(self.beam.dE)

            avg_dt_cpp[i] = np.mean(self.beam_cpp.dt)
            std_dt_cpp[i] = np.std(self.beam_cpp.dt)
            avg_dE_cpp[i] = np.mean(self.beam_cpp.dE)
            std_dE_cpp[i] = np.std(self.beam_cpp.dE)

<<<<<<< HEAD
        np.testing.assert_allclose(
            avg_dt,
            avg_dt_cpp,
            atol=atol,
            rtol=rtol_avg,
            err_msg="Pyhton and C++ avg beam dt arrays not close",
        )
        np.testing.assert_allclose(
            std_dt,
            std_dt_cpp,
            atol=atol,
            rtol=rtol_std,
            err_msg="Pyhton and C++ std beam dt arrays not close",
        )

        np.testing.assert_allclose(
            avg_dE,
            avg_dE_cpp,
            atol=atol,
            rtol=rtol_avg,
            err_msg="Pyhton and C++ avg beam dE arrays not close",
        )
        np.testing.assert_allclose(
            std_dE,
            std_dE_cpp,
            atol=atol,
            rtol=rtol_std,
            err_msg="Pyhton and C++ std beam dE arrays not close",
        )
=======
        np.testing.assert_allclose(avg_dt, avg_dt_cpp, atol=atol,
                                   rtol=rtol_avg,
                                   err_msg="Python and C++ avg beam dt arrays "
                                           "not close")
        np.testing.assert_allclose(std_dt, std_dt_cpp, atol=atol,
                                   rtol=rtol_std,
                                   err_msg="Python and C++ std beam dt arrays "
                                           "not close")

        np.testing.assert_allclose(avg_dE, avg_dE_cpp, atol=atol,
                                   rtol=rtol_avg,
                                   err_msg="Python and C++ avg beam dE arrays "
                                           "not close")
        np.testing.assert_allclose(std_dE, std_dE_cpp, atol=atol,
                                   rtol=rtol_std,
                                   err_msg="Python and C++ std beam dE arrays "
                                           "not close")
>>>>>>> 89e31db3

    def test_with_quant_exc_100t_parallel(self):
        os.environ["OMP_NUM_THREADS"] = "2"
        turns = 100
        atol = 1e-1
        # increased tolerances due to distribution
        # difference between C and Python
        rtol_avg = 1e-1
        rtol_std = 1e-1
        SR = []
        SR_cpp = []

        for i in range(self.n_sections):
<<<<<<< HEAD
            SR.append(
                SynchrotronRadiation(
                    self.general_params,
                    self.RF_sct_par[i],
                    self.beam,
                    self.rho,
                    quantum_excitation=True,
                    python=True,
                )
            )

            SR_cpp.append(
                SynchrotronRadiation(
                    self.general_params,
                    self.RF_sct_par_cpp[i],
                    self.beam_cpp,
                    self.rho,
                    quantum_excitation=True,
                    python=False,
                )
            )
=======
            SR.append(SynchrotronRadiation(self.general_params,
                                           self.RF_sct_par[i],
                                           self.beam, self.rho,
                                           quantum_excitation=True,
                                           python=True))

            SR_cpp.append(SynchrotronRadiation(self.general_params,
                                               self.RF_sct_par_cpp[i],
                                               self.beam_cpp, self.rho,
                                               quantum_excitation=True,
                                               python=False))
>>>>>>> 89e31db3
        map_ = []
        for i in range(self.n_sections):
            map_ += [self.longitudinal_tracker[i]] + [SR[i]]
        map_ += [self.slice_beam]

        map_cpp = []
        for i in range(self.n_sections):
            map_cpp += [self.longitudinal_tracker_cpp[i]] + [SR_cpp[i]]
        map_cpp += [self.slice_beam_cpp]

        avg_dt = np.zeros(turns)
        std_dt = np.zeros(turns)
        avg_dE = np.zeros(turns)
        std_dE = np.zeros(turns)

        avg_dt_cpp = np.zeros(turns)
        std_dt_cpp = np.zeros(turns)
        avg_dE_cpp = np.zeros(turns)
        std_dE_cpp = np.zeros(turns)

        for i in range(turns):
            for m in map_:
                m.track()
            for m in map_cpp:
                m.track()
            avg_dt[i] = np.mean(self.beam.dt)
            std_dt[i] = np.std(self.beam.dt)
            avg_dE[i] = np.mean(self.beam.dE)
            std_dE[i] = np.std(self.beam.dE)

            avg_dt_cpp[i] = np.mean(self.beam_cpp.dt)
            std_dt_cpp[i] = np.std(self.beam_cpp.dt)
            avg_dE_cpp[i] = np.mean(self.beam_cpp.dE)
            std_dE_cpp[i] = np.std(self.beam_cpp.dE)

<<<<<<< HEAD
        np.testing.assert_allclose(
            avg_dt,
            avg_dt_cpp,
            atol=atol,
            rtol=rtol_avg,
            err_msg="Pyhton and C++ avg beam dt arrays not close",
        )
        np.testing.assert_allclose(
            std_dt,
            std_dt_cpp,
            atol=atol,
            rtol=rtol_std,
            err_msg="Pyhton and C++ std beam dt arrays not close",
        )

        np.testing.assert_allclose(
            avg_dE,
            avg_dE_cpp,
            atol=atol,
            rtol=rtol_avg,
            err_msg="Pyhton and C++ avg beam dE arrays not close",
        )
        np.testing.assert_allclose(
            std_dE,
            std_dE_cpp,
            atol=atol,
            rtol=rtol_std,
            err_msg="Pyhton and C++ std beam dE arrays not close",
        )


if __name__ == "__main__":
=======
        np.testing.assert_allclose(avg_dt, avg_dt_cpp, atol=atol,
                                   rtol=rtol_avg,
                                   err_msg="Python and C++ avg beam dt arrays "
                                           "not close")
        np.testing.assert_allclose(std_dt, std_dt_cpp, atol=atol,
                                   rtol=rtol_std,
                                   err_msg="Python and C++ std beam dt arrays "
                                           "not close")

        np.testing.assert_allclose(avg_dE, avg_dE_cpp, atol=atol,
                                   rtol=rtol_avg,
                                   err_msg="Python and C++ avg beam dE arrays "
                                           "not close")
        np.testing.assert_allclose(std_dE, std_dE_cpp, atol=atol,
                                   rtol=rtol_std,
                                   err_msg="Python and C++ std beam dE arrays "
                                           "not close")
if __name__ == '__main__':

>>>>>>> 89e31db3
    unittest.main()<|MERGE_RESOLUTION|>--- conflicted
+++ resolved
@@ -19,17 +19,11 @@
 import numpy as np
 from scipy.constants import c, e, m_e
 
-<<<<<<< HEAD
-from blond.beam.beam import Beam, Electron, Positron
+from blond.beam.beam import Beam, Electron, Positron, Proton
 from blond.beam.distributions import (
     bigaussian,
     matched_from_distribution_function,
 )
-=======
-from blond.beam.beam import Beam, Electron, Positron, Proton
-from blond.beam.distributions import (bigaussian,
-                                      matched_from_distribution_function)
->>>>>>> 89e31db3
 from blond.beam.profile import CutOptions, Profile
 from blond.input_parameters.rf_parameters import RFStation
 from blond.input_parameters.ring import Ring
@@ -68,16 +62,11 @@
             n_turns=1,
         )
 
-<<<<<<< HEAD
         self.rf_station = RFStation(
             self.ring, harmonic_number, voltage, phi_offsets, n_rf=1
         )
-
-=======
-        self.rf_station = RFStation(self.ring, harmonic_number, voltage,
-                                    phi_offsets, n_rf=1)
         self.rf_station.sr_flag = True
->>>>>>> 89e31db3
+
         self.beam = Beam(self.ring, self.n_macroparticles, self.intensity)
 
         bigaussian(
@@ -89,27 +78,50 @@
         )
 
     def test_input(self):
-        ring = Ring(90, 1e-6, 20e9, Proton(),
-                         synchronous_data_type='total energy', n_turns=1)
+        ring = Ring(
+            90,
+            1e-6,
+            20e9,
+            Proton(),
+            synchronous_data_type="total energy",
+            n_turns=1,
+        )
         # No bending radius, no radiation integrals
         with self.assertRaisesRegex(
-                MissingParameterError,
-                expected_regex="Synchrotron radiation damping and quantum "
-                               "excitation require either the bending radius "
-                               "for an isomagnetic ring, or the first five "
-                               "synchrotron radiation integrals."):
-            SynchrotronRadiation(ring, self.rf_station, self.beam,
-                                 seed=self.seed, n_kicks=1, shift_beam=False,
-                                 python=True, quantum_excitation=False)
-        #Wrong type for the radiation integrals
-        rad_int = [[random.random() for k in range(5)], [random.random()
-                                                         for k in range(7)]]
+            MissingParameterError,
+            expected_regex="Synchrotron radiation damping and quantum "
+            "excitation require either the bending radius "
+            "for an isomagnetic ring, or the first five "
+            "synchrotron radiation integrals.",
+        ):
+            SynchrotronRadiation(
+                ring,
+                self.rf_station,
+                self.beam,
+                seed=self.seed,
+                n_kicks=1,
+                shift_beam=False,
+                python=True,
+                quantum_excitation=False,
+            )
+        # Wrong type for the radiation integrals
+        rad_int = [
+            [random.random() for k in range(5)],
+            [random.random() for k in range(7)],
+        ]
         with self.assertRaises(ValueError):
-            SynchrotronRadiation(ring, self.rf_station, self.beam,
-                                 radiation_integrals=rad_int,
-                                 seed=self.seed, n_kicks=1, shift_beam=False,
-                                 python=True, quantum_excitation=False)
-        #with self.assertRaisesRegex(
+            SynchrotronRadiation(
+                ring,
+                self.rf_station,
+                self.beam,
+                radiation_integrals=rad_int,
+                seed=self.seed,
+                n_kicks=1,
+                shift_beam=False,
+                python=True,
+                quantum_excitation=False,
+            )
+        # with self.assertRaisesRegex(
         #        TypeError, f"Expected a list or a NDArray as an input. "
         #                        f"Received type(radiation_integrals)="
         #                        f"{type('not an array')}."):
@@ -117,82 +129,68 @@
         #    #    radiation_integrals='not an array',
         #                         seed=self.seed, n_kicks=1, shift_beam=False,
         #                         python=True, quantum_excitation=False)
-        #Wrong length
+        # Wrong length
         with self.assertRaisesRegex(
-                ValueError, f"Length of radiation integrals must "
-                            f"be > 5, but is {len(np.array([1,2,3]))}"):
-            SynchrotronRadiation(ring, self.rf_station, self.beam,
-                                 radiation_integrals=[1,2,3],
-                                 seed=self.seed, n_kicks=1, shift_beam=False,
-                                 python=True, quantum_excitation=False)
-
+            ValueError,
+            f"Length of radiation integrals must "
+            f"be > 5, but is {len(np.array([1, 2, 3]))}",
+        ):
+            SynchrotronRadiation(
+                ring,
+                self.rf_station,
+                self.beam,
+                radiation_integrals=[1, 2, 3],
+                seed=self.seed,
+                n_kicks=1,
+                shift_beam=False,
+                python=True,
+                quantum_excitation=False,
+            )
 
     def test_initial_beam(self):
         atol = 0
         rtol = 1e-7
-<<<<<<< HEAD
-        np.testing.assert_allclose(
-            [np.mean(self.beam.dt)],
-            [1.0019653703433631e-09],
+        np.testing.assert_allclose(
+            actual=[np.mean(self.beam.dt)],
+            desired=[1.0019653703433631e-09],
             atol=atol,
             rtol=rtol,
             err_msg="Initial avg beam.dt wrong",
         )
 
         np.testing.assert_allclose(
-            [np.std(self.beam.dt)],
-            [1.1204522311616268e-11],
+            actual=[np.std(self.beam.dt)],
+            desired=[1.1204522311616268e-11],
             atol=atol,
             rtol=rtol,
             err_msg="Initial std beam.dt wrong",
         )
 
         np.testing.assert_allclose(
-            [np.mean(self.beam.dE)],
-            [10748.973035173622],
+            actual=[np.mean(self.beam.dE)],
+            desired=[10748.973035173622],
             atol=atol,
             rtol=rtol,
             err_msg="Initial avg beam.dE wrong",
         )
         np.testing.assert_allclose(
-            [np.std(self.beam.dE)],
-            [447988.3517788615],
+            actual=[np.std(self.beam.dE)],
+            desired=[447988.3517788615],
             atol=atol,
             rtol=rtol,
             err_msg="Initial std beam.dE wrong",
         )
-=======
-        np.testing.assert_allclose(actual = [np.mean(self.beam.dt)],
-                                   desired = [1.0019653703433631e-09],
-                                   atol=atol, rtol=rtol,
-                                   err_msg='Initial avg beam.dt wrong')
-
-        np.testing.assert_allclose(actual =[np.std(self.beam.dt)],
-                                   desired =[1.1204522311616268e-11],
-                                   atol=atol, rtol=rtol,
-                                   err_msg='Initial std beam.dt wrong')
-
-        np.testing.assert_allclose(actual = [np.mean(self.beam.dE)],
-                                   desired = [10748.973035173622],
-                                   atol=atol, rtol=rtol,
-                                   err_msg='Initial avg beam.dE wrong')
-        np.testing.assert_allclose(actual = [np.std(self.beam.dE)],
-                                   desired = [447988.3517788615],
-                                   atol=atol, rtol=rtol,
-                                   err_msg='Initial std beam.dE wrong')
->>>>>>> 89e31db3
 
     def test_affect_only_dE(self):
         atol = 0
         rtol = 1e-7
 
         # incoherent synchrotron radiation, no displacement of beam
-<<<<<<< HEAD
         iSR = SynchrotronRadiation(
             self.ring,
             self.rf_station,
             self.beam,
-            self.R_bend,
+            bending_radius=self.R_bend,
             seed=self.seed,
             n_kicks=1,
             shift_beam=False,
@@ -201,45 +199,29 @@
         )
         iSR.track()
         np.testing.assert_allclose(
-            [np.mean(self.beam.dt)],
-            [1.0019653703433631e-09],
+            actual=[np.mean(self.beam.dt)],
+            desired=[1.0019653703433631e-09],
             atol=atol,
             rtol=rtol,
             err_msg="SR affected mean beam.dt",
         )
         np.testing.assert_allclose(
-            [np.std(self.beam.dt)],
-            [1.1204522311616268e-11],
+            actual=[np.std(self.beam.dt)],
+            desired=[1.1204522311616268e-11],
             atol=atol,
             rtol=rtol,
             err_msg="SR affected std beam.dt",
         )
-=======
-        iSR = SynchrotronRadiation(self.ring, self.rf_station, self.beam,
-                                   bending_radius=self.R_bend,
-                                   seed=self.seed, n_kicks=1, shift_beam=False,
-                                   python=True, quantum_excitation=False)
-        iSR.track()
-        np.testing.assert_allclose(actual = [np.mean(self.beam.dt)],
-                                   desired = [1.0019653703433631e-09],
-                                   atol=atol, rtol=rtol,
-                                   err_msg='SR affected mean beam.dt')
-        np.testing.assert_allclose(actual = [np.std(self.beam.dt)],
-                                   desired = [1.1204522311616268e-11],
-                                   atol=atol, rtol=rtol,
-                                   err_msg='SR affected std beam.dt')
->>>>>>> 89e31db3
 
     def test_synchrotron_radiation_python_vs_C(self):
         atol = 0
         rtol = 1e-7
 
-<<<<<<< HEAD
         iSR = SynchrotronRadiation(
             self.ring,
             self.rf_station,
             self.beam,
-            self.R_bend,
+            bending_radius=self.R_bend,
             n_kicks=1,
             shift_beam=False,
             python=True,
@@ -257,7 +239,7 @@
             self.ring,
             self.rf_station,
             beam_C,
-            self.R_bend,
+            bending_radius=self.R_bend,
             n_kicks=1,
             shift_beam=False,
             python=False,
@@ -267,59 +249,29 @@
         iSR.track()  # C implementation
 
         np.testing.assert_allclose(
-            [np.mean(self.beam.dE)],
-            [np.mean(beam_C.dE)],
+            actual=[np.mean(self.beam.dE)],
+            desired=[np.mean(beam_C.dE)],
             atol=atol,
             rtol=rtol,
             err_msg="Python anc C yield different avg beam.dE for single kick",
         )
         np.testing.assert_allclose(
-            [np.std(self.beam.dE)],
-            [np.std(beam_C.dE)],
+            actual=[np.std(self.beam.dE)],
+            desired=[np.std(beam_C.dE)],
             atol=atol,
             rtol=rtol,
             err_msg="Python anc C yield different std beam.dE for single kick",
         )
-=======
-        iSR = SynchrotronRadiation(self.ring, self.rf_station, self.beam,
-                                   bending_radius=self.R_bend,
-                                   n_kicks=1, shift_beam=False,
-                                   python=True, quantum_excitation=False,
-                                   seed=self.seed)
-        iSR.track()  # Python implementation
-
-        beam_C = Beam(self.ring, self.n_macroparticles, self.intensity)
-        bigaussian(self.ring, self.rf_station, beam_C,
-                   self.sigma_dt, seed=self.seed)
-
-        iSR = SynchrotronRadiation(self.ring, self.rf_station, beam_C,
-                                   bending_radius= self.R_bend,n_kicks=1,
-                                   shift_beam=False,python=False,
-                                   quantum_excitation=False, seed=self.seed)
-        iSR.track()  # C implementation
-
-        np.testing.assert_allclose(actual = [np.mean(self.beam.dE)],
-                                   desired = [np.mean(beam_C.dE)],
-                                   atol=atol, rtol=rtol,
-                                   err_msg='Python anc C yield different avg '
-                                           'beam.dE for single kick')
-        np.testing.assert_allclose(actual = [np.std(self.beam.dE)],
-                                   desired = [np.std(beam_C.dE)],
-                                   atol=atol, rtol=rtol,
-                                   err_msg='Python anc C yield different std '
-                                           'beam.dE for single kick')
->>>>>>> 89e31db3
 
     def test_synchrotron_radiation_python_vs_C_double_kick(self):
         atol = 0
         rtol = 1e-7
 
-<<<<<<< HEAD
         iSR = SynchrotronRadiation(
             self.ring,
             self.rf_station,
             self.beam,
-            self.R_bend,
+            bending_radius=self.R_bend,
             n_kicks=2,
             shift_beam=False,
             python=True,
@@ -337,7 +289,7 @@
             self.ring,
             self.rf_station,
             beam_C,
-            self.R_bend,
+            bending_radius=self.R_bend,
             n_kicks=2,
             shift_beam=False,
             python=False,
@@ -347,57 +299,26 @@
         iSR.track()  # C implementation
 
         np.testing.assert_allclose(
-            [np.mean(self.beam.dE)],
-            [np.mean(beam_C.dE)],
+            actual=[np.mean(self.beam.dE)],
+            desired=[np.mean(beam_C.dE)],
             atol=atol,
             rtol=rtol,
             err_msg="Python anc C yield different avg beam.dE for two kicks",
         )
         np.testing.assert_allclose(
-            [np.std(self.beam.dE)],
-            [np.std(beam_C.dE)],
+            actual=[np.std(self.beam.dE)],
+            desired=[np.std(beam_C.dE)],
             atol=atol,
             rtol=rtol,
             err_msg="Python anc C yield different std beam.dE for two kicks",
         )
 
-=======
-        iSR = SynchrotronRadiation(self.ring, self.rf_station, self.beam,
-                                   bending_radius=self.R_bend,
-                                   n_kicks=2, shift_beam=False,
-                                   python=True, quantum_excitation=False,
-                                   seed=self.seed)
-        iSR.track()  # Python implementation
-
-        beam_C = Beam(self.ring, self.n_macroparticles, self.intensity)
-        bigaussian(self.ring, self.rf_station, beam_C,
-                   self.sigma_dt, seed=self.seed)
-
-        iSR = SynchrotronRadiation(self.ring, self.rf_station, beam_C,
-                                   bending_radius=self.R_bend, n_kicks=2,
-                                   shift_beam=False, python=False,
-                                   quantum_excitation=False, seed=self.seed)
-        iSR.track()  # C implementation
-
-        np.testing.assert_allclose(actual = [np.mean(self.beam.dE)],
-                                   desired = [np.mean(beam_C.dE)],
-                                   atol=atol, rtol=rtol,
-                                   err_msg='Python anc C yield different avg '
-                                           'beam.dE for two kicks')
-        np.testing.assert_allclose(actual =[np.std(self.beam.dE)],
-                                   desired = [np.std(beam_C.dE)],
-                                   atol=atol, rtol=rtol,
-                                   err_msg='Python anc C yield different std '
-                                           'beam.dE for two kicks')
->>>>>>> 89e31db3
     def test_U0(self):
         # LEP, values from S. Lee 2nd ed., table 4.2
         circumference = 26658.9  # [m]
         energy = 55e9  # [eV]
         R_bend = 3096.2  # bending radius [m]
         alpha = 1e-3  # dummy value
-<<<<<<< HEAD
-
         ring = Ring(
             circumference,
             alpha,
@@ -407,29 +328,21 @@
             n_turns=1,
         )
 
-        rf_station_dummy = RFStation(ring, 42, 1e6, 0, n_rf=1)
+        rf_station_dummy = RFStation(
+            ring, harmonic=42, voltage=1e6, phi_rf_d=0, n_rf=1
+        )
 
         iSR = SynchrotronRadiation(
             ring,
             rf_station_dummy,
             None,
-            R_bend,
+            bending_radius=R_bend,
             shift_beam=False,
             quantum_excitation=False,
         )
-=======
-        ring = Ring(circumference, alpha, energy, Positron(),
-                    synchronous_data_type='total energy', n_turns=1)
-
-        rf_station_dummy = RFStation(ring, harmonic = 42, voltage = 1e6,
-                                     phi_rf_d = 0, n_rf=1)
-        iSR = SynchrotronRadiation(ring, rf_station_dummy, None,
-                                   bending_radius=R_bend,
-                                   shift_beam=False,
-                                   quantum_excitation=False)
->>>>>>> 89e31db3
 
         self.assertEqual(int(iSR.U0 / 1e6), 261, msg="Wrong U0")
+
 
 class TestSynchRad(unittest.TestCase):
     # SIMULATION PARAMETERS -------------------------------------------------------
@@ -579,7 +492,6 @@
         SR_cpp = []
 
         for i in range(self.n_sections):
-<<<<<<< HEAD
             SR.append(
                 SynchrotronRadiation(
                     self.general_params,
@@ -601,19 +513,6 @@
                     python=False,
                 )
             )
-=======
-            SR.append(SynchrotronRadiation(self.general_params,
-                                           self.RF_sct_par[i],
-                                           self.beam, self.rho,
-                                           quantum_excitation=False,
-                                           python=True))
-
-            SR_cpp.append(SynchrotronRadiation(self.general_params,
-                                               self.RF_sct_par_cpp[i],
-                                               self.beam_cpp, self.rho,
-                                               quantum_excitation=False,
-                                               python=False))
->>>>>>> 89e31db3
         map_ = []
         for i in range(self.n_sections):
             map_ += [self.longitudinal_tracker[i]] + [SR[i]]
@@ -649,7 +548,6 @@
             avg_dE_cpp[i] = np.mean(self.beam_cpp.dE)
             std_dE_cpp[i] = np.std(self.beam_cpp.dE)
 
-<<<<<<< HEAD
         np.testing.assert_allclose(
             avg_dt,
             avg_dt_cpp,
@@ -679,25 +577,6 @@
             rtol=rtol_std,
             err_msg="Pyhton and C++ std beam dE arrays not close",
         )
-=======
-        np.testing.assert_allclose(avg_dt, avg_dt_cpp, atol=atol,
-                                   rtol=rtol_avg,
-                                   err_msg="Pyhton and C++ avg beam dt arrays "
-                                           "not close")
-        np.testing.assert_allclose(std_dt, std_dt_cpp, atol=atol,
-                                   rtol=rtol_std,
-                                   err_msg="Pyhton and C++ std beam dt arrays "
-                                           "not close")
-
-        np.testing.assert_allclose(avg_dE, avg_dE_cpp, atol=atol,
-                                   rtol=rtol_avg,
-                                   err_msg="Pyhton and C++ avg beam dE arrays "
-                                           "not close")
-        np.testing.assert_allclose(std_dE, std_dE_cpp, atol=atol,
-                                   rtol=rtol_std,
-                                   err_msg="Pyhton and C++ std beam dE arrays "
-                                           "not close")
->>>>>>> 89e31db3
 
     def test_with_quant_exc_10t(self):
         os.environ["OMP_NUM_THREADS"] = "1"
@@ -711,7 +590,6 @@
         SR_cpp = []
 
         for i in range(self.n_sections):
-<<<<<<< HEAD
             SR.append(
                 SynchrotronRadiation(
                     self.general_params,
@@ -733,19 +611,6 @@
                     python=False,
                 )
             )
-=======
-            SR.append(SynchrotronRadiation(self.general_params,
-                                           self.RF_sct_par[i],
-                                           self.beam, self.rho,
-                                           quantum_excitation=True,
-                                           python=True))
-
-            SR_cpp.append(SynchrotronRadiation(self.general_params,
-                                               self.RF_sct_par_cpp[i],
-                                               self.beam_cpp, self.rho,
-                                               quantum_excitation=True,
-                                               python=False))
->>>>>>> 89e31db3
         map_ = []
         for i in range(self.n_sections):
             map_ += [self.longitudinal_tracker[i]] + [SR[i]]
@@ -781,7 +646,6 @@
             avg_dE_cpp[i] = np.mean(self.beam_cpp.dE)
             std_dE_cpp[i] = np.std(self.beam_cpp.dE)
 
-<<<<<<< HEAD
         np.testing.assert_allclose(
             avg_dt,
             avg_dt_cpp,
@@ -811,25 +675,6 @@
             rtol=rtol_std,
             err_msg="Pyhton and C++ std beam dE arrays not close",
         )
-=======
-        np.testing.assert_allclose(avg_dt, avg_dt_cpp, atol=atol,
-                                   rtol=rtol_avg,
-                                   err_msg="Pyhton and C++ avg beam dt arrays "
-                                           "not close")
-        np.testing.assert_allclose(std_dt, std_dt_cpp, atol=atol,
-                                   rtol=rtol_std,
-                                   err_msg="Pyhton and C++ std beam dt arrays "
-                                           "not close")
-
-        np.testing.assert_allclose(avg_dE, avg_dE_cpp, atol=atol,
-                                   rtol=rtol_avg,
-                                   err_msg="Pyhton and C++ avg beam dE arrays "
-                                           "not close")
-        np.testing.assert_allclose(std_dE, std_dE_cpp, atol=atol,
-                                   rtol=rtol_std,
-                                   err_msg="Pyhton and C++ std beam dE arrays "
-                                           "not close")
->>>>>>> 89e31db3
 
     def test_no_quant_exc_100t(self):
         os.environ["OMP_NUM_THREADS"] = "1"
@@ -841,7 +686,6 @@
         SR_cpp = []
 
         for i in range(self.n_sections):
-<<<<<<< HEAD
             SR.append(
                 SynchrotronRadiation(
                     self.general_params,
@@ -863,19 +707,6 @@
                     python=False,
                 )
             )
-=======
-            SR.append(SynchrotronRadiation(self.general_params,
-                                           self.RF_sct_par[i],
-                                           self.beam, self.rho,
-                                           quantum_excitation=False,
-                                           python=True))
-
-            SR_cpp.append(SynchrotronRadiation(self.general_params,
-                                               self.RF_sct_par_cpp[i],
-                                               self.beam_cpp, self.rho,
-                                               quantum_excitation=False,
-                                               python=False))
->>>>>>> 89e31db3
         map_ = []
         for i in range(self.n_sections):
             map_ += [self.longitudinal_tracker[i]] + [SR[i]]
@@ -911,7 +742,6 @@
             avg_dE_cpp[i] = np.mean(self.beam_cpp.dE)
             std_dE_cpp[i] = np.std(self.beam_cpp.dE)
 
-<<<<<<< HEAD
         np.testing.assert_allclose(
             avg_dt,
             avg_dt_cpp,
@@ -941,25 +771,6 @@
             rtol=rtol_std,
             err_msg="Pyhton and C++ std beam dE arrays not close",
         )
-=======
-        np.testing.assert_allclose(avg_dt, avg_dt_cpp, atol=atol,
-                                   rtol=rtol_avg,
-                                   err_msg="Pyhton and C++ avg beam dt arrays "
-                                           "not close")
-        np.testing.assert_allclose(std_dt, std_dt_cpp, atol=atol,
-                                   rtol=rtol_std,
-                                   err_msg="Pyhton and C++ std beam dt arrays "
-                                           "not close")
-
-        np.testing.assert_allclose(avg_dE, avg_dE_cpp, atol=atol,
-                                   rtol=rtol_avg,
-                                   err_msg="Pyhton and C++ avg beam dE arrays "
-                                           "not close")
-        np.testing.assert_allclose(std_dE, std_dE_cpp, atol=atol,
-                                   rtol=rtol_std,
-                                   err_msg="Pyhton and C++ std beam dE arrays "
-                                           "not close")
->>>>>>> 89e31db3
 
     def test_with_quant_exc_100t(self):
         os.environ["OMP_NUM_THREADS"] = "1"
@@ -973,7 +784,6 @@
         SR_cpp = []
 
         for i in range(self.n_sections):
-<<<<<<< HEAD
             SR.append(
                 SynchrotronRadiation(
                     self.general_params,
@@ -995,19 +805,6 @@
                     python=False,
                 )
             )
-=======
-            SR.append(SynchrotronRadiation(self.general_params,
-                                           self.RF_sct_par[i],
-                                           self.beam, self.rho,
-                                           quantum_excitation=True,
-                                           python=True))
-
-            SR_cpp.append(SynchrotronRadiation(self.general_params,
-                                               self.RF_sct_par_cpp[i],
-                                               self.beam_cpp, self.rho,
-                                               quantum_excitation=True,
-                                               python=False))
->>>>>>> 89e31db3
         map_ = []
         for i in range(self.n_sections):
             map_ += [self.longitudinal_tracker[i]] + [SR[i]]
@@ -1043,20 +840,19 @@
             avg_dE_cpp[i] = np.mean(self.beam_cpp.dE)
             std_dE_cpp[i] = np.std(self.beam_cpp.dE)
 
-<<<<<<< HEAD
         np.testing.assert_allclose(
             avg_dt,
             avg_dt_cpp,
             atol=atol,
             rtol=rtol_avg,
-            err_msg="Pyhton and C++ avg beam dt arrays not close",
+            err_msg="Python and C++ avg beam dt arrays not close",
         )
         np.testing.assert_allclose(
             std_dt,
             std_dt_cpp,
             atol=atol,
             rtol=rtol_std,
-            err_msg="Pyhton and C++ std beam dt arrays not close",
+            err_msg="Python and C++ std beam dt arrays not close",
         )
 
         np.testing.assert_allclose(
@@ -1064,34 +860,15 @@
             avg_dE_cpp,
             atol=atol,
             rtol=rtol_avg,
-            err_msg="Pyhton and C++ avg beam dE arrays not close",
+            err_msg="Python and C++ avg beam dE arrays not close",
         )
         np.testing.assert_allclose(
             std_dE,
             std_dE_cpp,
             atol=atol,
             rtol=rtol_std,
-            err_msg="Pyhton and C++ std beam dE arrays not close",
-        )
-=======
-        np.testing.assert_allclose(avg_dt, avg_dt_cpp, atol=atol,
-                                   rtol=rtol_avg,
-                                   err_msg="Python and C++ avg beam dt arrays "
-                                           "not close")
-        np.testing.assert_allclose(std_dt, std_dt_cpp, atol=atol,
-                                   rtol=rtol_std,
-                                   err_msg="Python and C++ std beam dt arrays "
-                                           "not close")
-
-        np.testing.assert_allclose(avg_dE, avg_dE_cpp, atol=atol,
-                                   rtol=rtol_avg,
-                                   err_msg="Python and C++ avg beam dE arrays "
-                                           "not close")
-        np.testing.assert_allclose(std_dE, std_dE_cpp, atol=atol,
-                                   rtol=rtol_std,
-                                   err_msg="Python and C++ std beam dE arrays "
-                                           "not close")
->>>>>>> 89e31db3
+            err_msg="Python and C++ std beam dE arrays not close",
+        )
 
     def test_no_quant_exc_10t_parallel(self):
         os.environ["OMP_NUM_THREADS"] = "2"
@@ -1103,7 +880,6 @@
         SR_cpp = []
 
         for i in range(self.n_sections):
-<<<<<<< HEAD
             SR.append(
                 SynchrotronRadiation(
                     self.general_params,
@@ -1125,19 +901,6 @@
                     python=False,
                 )
             )
-=======
-            SR.append(SynchrotronRadiation(self.general_params,
-                                           self.RF_sct_par[i],
-                                           self.beam, self.rho,
-                                           quantum_excitation=False,
-                                           python=True))
-
-            SR_cpp.append(SynchrotronRadiation(self.general_params,
-                                               self.RF_sct_par_cpp[i],
-                                               self.beam_cpp, self.rho,
-                                               quantum_excitation=False,
-                                               python=False))
->>>>>>> 89e31db3
         map_ = []
         for i in range(self.n_sections):
             map_ += [self.longitudinal_tracker[i]] + [SR[i]]
@@ -1173,7 +936,6 @@
             avg_dE_cpp[i] = np.mean(self.beam_cpp.dE)
             std_dE_cpp[i] = np.std(self.beam_cpp.dE)
 
-<<<<<<< HEAD
         np.testing.assert_allclose(
             avg_dt,
             avg_dt_cpp,
@@ -1203,25 +965,6 @@
             rtol=rtol_std,
             err_msg="Pyhton and C++ std beam dE arrays not close",
         )
-=======
-        np.testing.assert_allclose(avg_dt, avg_dt_cpp, atol=atol,
-                                   rtol=rtol_avg,
-                                   err_msg="Pyhton and C++ avg beam dt arrays "
-                                           "not close")
-        np.testing.assert_allclose(std_dt, std_dt_cpp, atol=atol,
-                                   rtol=rtol_std,
-                                   err_msg="Pyhton and C++ std beam dt arrays "
-                                           "not close")
-
-        np.testing.assert_allclose(avg_dE, avg_dE_cpp, atol=atol,
-                                   rtol=rtol_avg,
-                                   err_msg="Pyhton and C++ avg beam dE arrays "
-                                           "not close")
-        np.testing.assert_allclose(std_dE, std_dE_cpp, atol=atol,
-                                   rtol=rtol_std,
-                                   err_msg="Pyhton and C++ std beam dE arrays "
-                                           "not close")
->>>>>>> 89e31db3
 
     def test_with_quant_exc_10t_parallel(self):
         os.environ["OMP_NUM_THREADS"] = "2"
@@ -1235,7 +978,6 @@
         SR_cpp = []
 
         for i in range(self.n_sections):
-<<<<<<< HEAD
             SR.append(
                 SynchrotronRadiation(
                     self.general_params,
@@ -1257,19 +999,6 @@
                     python=False,
                 )
             )
-=======
-            SR.append(SynchrotronRadiation(self.general_params,
-                                           self.RF_sct_par[i],
-                                           self.beam, self.rho,
-                                           quantum_excitation=True,
-                                           python=True))
-
-            SR_cpp.append(SynchrotronRadiation(self.general_params,
-                                               self.RF_sct_par_cpp[i],
-                                               self.beam_cpp, self.rho,
-                                               quantum_excitation=True,
-                                               python=False))
->>>>>>> 89e31db3
         map_ = []
         for i in range(self.n_sections):
             map_ += [self.longitudinal_tracker[i]] + [SR[i]]
@@ -1305,20 +1034,19 @@
             avg_dE_cpp[i] = np.mean(self.beam_cpp.dE)
             std_dE_cpp[i] = np.std(self.beam_cpp.dE)
 
-<<<<<<< HEAD
         np.testing.assert_allclose(
             avg_dt,
             avg_dt_cpp,
             atol=atol,
             rtol=rtol_avg,
-            err_msg="Pyhton and C++ avg beam dt arrays not close",
+            err_msg="Python and C++ avg beam dt arrays not close",
         )
         np.testing.assert_allclose(
             std_dt,
             std_dt_cpp,
             atol=atol,
             rtol=rtol_std,
-            err_msg="Pyhton and C++ std beam dt arrays not close",
+            err_msg="Python and C++ std beam dt arrays not close",
         )
 
         np.testing.assert_allclose(
@@ -1326,34 +1054,15 @@
             avg_dE_cpp,
             atol=atol,
             rtol=rtol_avg,
-            err_msg="Pyhton and C++ avg beam dE arrays not close",
+            err_msg="Python and C++ avg beam dE arrays not close",
         )
         np.testing.assert_allclose(
             std_dE,
             std_dE_cpp,
             atol=atol,
             rtol=rtol_std,
-            err_msg="Pyhton and C++ std beam dE arrays not close",
-        )
-=======
-        np.testing.assert_allclose(avg_dt, avg_dt_cpp, atol=atol,
-                                   rtol=rtol_avg,
-                                   err_msg="Python and C++ avg beam dt arrays "
-                                           "not close")
-        np.testing.assert_allclose(std_dt, std_dt_cpp, atol=atol,
-                                   rtol=rtol_std,
-                                   err_msg="Python and C++ std beam dt arrays "
-                                           "not close")
-
-        np.testing.assert_allclose(avg_dE, avg_dE_cpp, atol=atol,
-                                   rtol=rtol_avg,
-                                   err_msg="Python and C++ avg beam dE arrays "
-                                           "not close")
-        np.testing.assert_allclose(std_dE, std_dE_cpp, atol=atol,
-                                   rtol=rtol_std,
-                                   err_msg="Python and C++ std beam dE arrays "
-                                           "not close")
->>>>>>> 89e31db3
+            err_msg="Python and C++ std beam dE arrays not close",
+        )
 
     def test_no_quant_exc_100t_parallel(self):
         os.environ["OMP_NUM_THREADS"] = "2"
@@ -1365,7 +1074,6 @@
         SR_cpp = []
 
         for i in range(self.n_sections):
-<<<<<<< HEAD
             SR.append(
                 SynchrotronRadiation(
                     self.general_params,
@@ -1387,19 +1095,6 @@
                     python=False,
                 )
             )
-=======
-            SR.append(SynchrotronRadiation(self.general_params,
-                                           self.RF_sct_par[i],
-                                           self.beam, self.rho,
-                                           quantum_excitation=False,
-                                           python=True))
-
-            SR_cpp.append(SynchrotronRadiation(self.general_params,
-                                               self.RF_sct_par_cpp[i],
-                                               self.beam_cpp, self.rho,
-                                               quantum_excitation=False,
-                                               python=False))
->>>>>>> 89e31db3
         map_ = []
         for i in range(self.n_sections):
             map_ += [self.longitudinal_tracker[i]] + [SR[i]]
@@ -1435,20 +1130,19 @@
             avg_dE_cpp[i] = np.mean(self.beam_cpp.dE)
             std_dE_cpp[i] = np.std(self.beam_cpp.dE)
 
-<<<<<<< HEAD
         np.testing.assert_allclose(
             avg_dt,
             avg_dt_cpp,
             atol=atol,
             rtol=rtol_avg,
-            err_msg="Pyhton and C++ avg beam dt arrays not close",
+            err_msg="Python and C++ avg beam dt arrays not close",
         )
         np.testing.assert_allclose(
             std_dt,
             std_dt_cpp,
             atol=atol,
             rtol=rtol_std,
-            err_msg="Pyhton and C++ std beam dt arrays not close",
+            err_msg="Python and C++ std beam dt arrays not close",
         )
 
         np.testing.assert_allclose(
@@ -1456,34 +1150,15 @@
             avg_dE_cpp,
             atol=atol,
             rtol=rtol_avg,
-            err_msg="Pyhton and C++ avg beam dE arrays not close",
+            err_msg="Python and C++ avg beam dE arrays not close",
         )
         np.testing.assert_allclose(
             std_dE,
             std_dE_cpp,
             atol=atol,
             rtol=rtol_std,
-            err_msg="Pyhton and C++ std beam dE arrays not close",
-        )
-=======
-        np.testing.assert_allclose(avg_dt, avg_dt_cpp, atol=atol,
-                                   rtol=rtol_avg,
-                                   err_msg="Python and C++ avg beam dt arrays "
-                                           "not close")
-        np.testing.assert_allclose(std_dt, std_dt_cpp, atol=atol,
-                                   rtol=rtol_std,
-                                   err_msg="Python and C++ std beam dt arrays "
-                                           "not close")
-
-        np.testing.assert_allclose(avg_dE, avg_dE_cpp, atol=atol,
-                                   rtol=rtol_avg,
-                                   err_msg="Python and C++ avg beam dE arrays "
-                                           "not close")
-        np.testing.assert_allclose(std_dE, std_dE_cpp, atol=atol,
-                                   rtol=rtol_std,
-                                   err_msg="Python and C++ std beam dE arrays "
-                                           "not close")
->>>>>>> 89e31db3
+            err_msg="Python and C++ std beam dE arrays not close",
+        )
 
     def test_with_quant_exc_100t_parallel(self):
         os.environ["OMP_NUM_THREADS"] = "2"
@@ -1497,7 +1172,6 @@
         SR_cpp = []
 
         for i in range(self.n_sections):
-<<<<<<< HEAD
             SR.append(
                 SynchrotronRadiation(
                     self.general_params,
@@ -1519,19 +1193,6 @@
                     python=False,
                 )
             )
-=======
-            SR.append(SynchrotronRadiation(self.general_params,
-                                           self.RF_sct_par[i],
-                                           self.beam, self.rho,
-                                           quantum_excitation=True,
-                                           python=True))
-
-            SR_cpp.append(SynchrotronRadiation(self.general_params,
-                                               self.RF_sct_par_cpp[i],
-                                               self.beam_cpp, self.rho,
-                                               quantum_excitation=True,
-                                               python=False))
->>>>>>> 89e31db3
         map_ = []
         for i in range(self.n_sections):
             map_ += [self.longitudinal_tracker[i]] + [SR[i]]
@@ -1567,20 +1228,19 @@
             avg_dE_cpp[i] = np.mean(self.beam_cpp.dE)
             std_dE_cpp[i] = np.std(self.beam_cpp.dE)
 
-<<<<<<< HEAD
         np.testing.assert_allclose(
             avg_dt,
             avg_dt_cpp,
             atol=atol,
             rtol=rtol_avg,
-            err_msg="Pyhton and C++ avg beam dt arrays not close",
+            err_msg="Python and C++ avg beam dt arrays not close",
         )
         np.testing.assert_allclose(
             std_dt,
             std_dt_cpp,
             atol=atol,
             rtol=rtol_std,
-            err_msg="Pyhton and C++ std beam dt arrays not close",
+            err_msg="Python and C++ std beam dt arrays not close",
         )
 
         np.testing.assert_allclose(
@@ -1588,37 +1248,31 @@
             avg_dE_cpp,
             atol=atol,
             rtol=rtol_avg,
-            err_msg="Pyhton and C++ avg beam dE arrays not close",
+            err_msg="Python and C++ avg beam dE arrays not close",
         )
         np.testing.assert_allclose(
             std_dE,
             std_dE_cpp,
             atol=atol,
             rtol=rtol_std,
-            err_msg="Pyhton and C++ std beam dE arrays not close",
+            err_msg="Python and C++ std beam dE arrays not close",
+        )
+
+        np.testing.assert_allclose(
+            avg_dE,
+            avg_dE_cpp,
+            atol=atol,
+            rtol=rtol_avg,
+            err_msg="Python and C++ avg beam dE arrays not close",
+        )
+        np.testing.assert_allclose(
+            std_dE,
+            std_dE_cpp,
+            atol=atol,
+            rtol=rtol_std,
+            err_msg="Python and C++ std beam dE arrays not close",
         )
 
 
 if __name__ == "__main__":
-=======
-        np.testing.assert_allclose(avg_dt, avg_dt_cpp, atol=atol,
-                                   rtol=rtol_avg,
-                                   err_msg="Python and C++ avg beam dt arrays "
-                                           "not close")
-        np.testing.assert_allclose(std_dt, std_dt_cpp, atol=atol,
-                                   rtol=rtol_std,
-                                   err_msg="Python and C++ std beam dt arrays "
-                                           "not close")
-
-        np.testing.assert_allclose(avg_dE, avg_dE_cpp, atol=atol,
-                                   rtol=rtol_avg,
-                                   err_msg="Python and C++ avg beam dE arrays "
-                                           "not close")
-        np.testing.assert_allclose(std_dE, std_dE_cpp, atol=atol,
-                                   rtol=rtol_std,
-                                   err_msg="Python and C++ std beam dE arrays "
-                                           "not close")
-if __name__ == '__main__':
-
->>>>>>> 89e31db3
     unittest.main()