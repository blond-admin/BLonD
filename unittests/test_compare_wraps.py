import unittest
from copy import deepcopy

<<<<<<< HEAD
=======
from blond.utils.bmath_backends import MasterBackend

try:
    import cupy
    import cupyx
    cupy_available = True
except ModuleNotFoundError:
    cupy_available = False
>>>>>>> 89e31db3
import numpy as np
import pytest

from blond.utils import bmath as bm


class TestCompareWraps:
    # Run before every test
    def setup_method(self):
        pass

    # Run after every test
    def teardown_method(self):
        bm.use_cpu()

    @pytest.mark.parametrize(
        "precision, bm_use_other",
        [
            ("single", bm.use_numba),
            ("double", bm.use_numba),
            ("single", bm.use_cpp),
            ("double", bm.use_cpp),
            ("single", bm.use_gpu),
            ("double", bm.use_gpu),
        ],
    )
    def test_drift_simple(self, precision, bm_use_other):
        if bm_use_other == bm.use_gpu:
            if not cupy_available:
                pytest.skip("No GPU")
        self._test_drift(precision, bm_use_other, solver="simple")

    @pytest.mark.parametrize(
        "precision, bm_use_other",
        [
            ("single", bm.use_numba),
            ("double", bm.use_numba),
            ("single", bm.use_cpp),
            ("double", bm.use_cpp),
            ("single", bm.use_gpu),
            ("double", bm.use_gpu),
        ],
    )
    def test_drift_legacy(self, precision, bm_use_other):
        if bm_use_other == bm.use_gpu:
            if not cupy_available:
                pytest.skip("No GPU")
        self._test_drift(precision, bm_use_other, solver="legacy")

<<<<<<< HEAD
    @pytest.mark.parametrize(
        "precision, bm_use_other",
        [
            ("single", bm.use_numba),
            ("double", bm.use_numba),
            ("single", bm.use_cpp),
            ("double", bm.use_cpp),
            ("single", bm.use_gpu),
            ("double", bm.use_gpu),
        ],
    )
    def test_drift_legacy2(self, precision, bm_use_other):
=======
    @pytest.mark.parametrize('precision, bm_use_other',
                             [
                                 ("single", bm.use_numba), ("double", bm.use_numba),
                                 ("single", bm.use_cpp), ("double", bm.use_cpp),
                                 ("single", bm.use_gpu), ("double", bm.use_gpu),
                             ])
    def test_drift_legacy(self, precision, bm_use_other):
        if bm_use_other == bm.use_gpu:
            if not cupy_available:
                pytest.skip("No GPU")
>>>>>>> 89e31db3
        self._test_drift(precision, bm_use_other, solver="legacy")

    def _test_drift(self, precision, bm_use_other, solver):
        n_particles = 12

        bm.use_py()
        bm.use_precision(_precision=precision)

        _dE = np.random.normal(loc=0, scale=1e7, size=n_particles).astype(
            bm.precision.real_t
        )[:]
        _dt = np.random.normal(loc=1e-5, scale=1e-7, size=n_particles).astype(
            bm.precision.real_t
        )[:]

        t_rev = np.random.rand()
        length_ratio = np.random.uniform()
        eta_0, eta_1, eta_2 = np.random.randn(3)
        alpha_0, alpha_1, alpha_2 = np.random.randn(3)
        beta = np.random.rand()
        energy = np.random.rand()
        alpha_order = 2
        bm.use_py()
        bm.use_precision(_precision=precision)
        dE = bm.array(deepcopy(_dE))
        dt = bm.array(deepcopy(_dt))
        bm.drift(
            dt,
            dE,
            solver,
            t_rev,
            length_ratio,
            alpha_order,
            eta_0,
            eta_1,
            eta_2,
            alpha_0,
            alpha_1,
            alpha_2,
            beta,
            energy,
        )

        bm_use_other()
        bm.use_precision(_precision=precision)

        dE2 = bm.array(deepcopy(_dE))
        dt2 = bm.array(deepcopy(_dt))
        bm.drift(
            dt2,
            dE2,
            solver,
            t_rev,
            length_ratio,
            alpha_order,
            eta_0,
            eta_1,
            eta_2,
            alpha_0,
            alpha_1,
            alpha_2,
            beta,
            energy,
        )

        try:
            dt2 = np.array(dt2)
            dE2 = np.array(dE2)
        except TypeError:
            dt2 = dt2.get()
            dE2 = dE2.get()
        if precision == "single":
            rtol = 1e-5
        elif precision == "double":
            rtol = 1e-8
        np.testing.assert_allclose(dt2, dt, rtol=rtol)
        np.testing.assert_allclose(dE2, dE, rtol=rtol)

    @pytest.mark.parametrize(
        "precision, bm_use_other",
        [
            ("single", bm.use_numba),
            ("double", bm.use_numba),
            ("single", bm.use_cpp),
            ("double", bm.use_cpp),
            ("single", bm.use_gpu),
            ("double", bm.use_gpu),
        ],
    )
    def test_kick(self, precision, bm_use_other):
        if bm_use_other == bm.use_gpu:
            if not cupy_available:
                pytest.skip("No GPU")
        n_particles = 12

        bm.use_py()
        bm.use_precision(_precision=precision)

        _dE = np.random.normal(loc=0, scale=1e7, size=n_particles).astype(
            bm.precision.real_t
        )[:]
        _dt = np.random.normal(loc=1e-5, scale=1e-7, size=n_particles).astype(
            bm.precision.real_t
        )[:]

        n_rf = 3
        charge = 1.5
        acceleration_kick = 1e3 * np.random.rand()
        voltage = np.random.randn(n_rf)[:].astype(bm.precision.real_t)
        omega_rf = np.random.randn(n_rf)[:].astype(bm.precision.real_t)
        phi_rf = np.random.randn(n_rf)[:].astype(bm.precision.real_t)

        bm.use_py()
        bm.use_precision(_precision=precision)
        dE = bm.array(deepcopy(_dE))
        dt = bm.array(deepcopy(_dt))
        bm.kick(
            dt,
            dE,
            bm.array(voltage),
            bm.array(omega_rf),
            bm.array(phi_rf),
            charge,
            n_rf,
            acceleration_kick,
        )

        bm_use_other()
        bm.use_precision(_precision=precision)

        dE2 = bm.array(deepcopy(_dE))
        dt2 = bm.array(deepcopy(_dt))
        bm.kick(
            dt2,
            dE2,
            bm.array(voltage),
            bm.array(omega_rf),
            bm.array(phi_rf),
            charge,
            n_rf,
            acceleration_kick,
        )

        try:
            dt2 = np.array(dt2)
            dE2 = np.array(dE2)
        except TypeError:
            dt2 = dt2.get()
            dE2 = dE2.get()
        if precision == "single":
            rtol = 1e-5
        elif precision == "double":
            rtol = 1e-8
        np.testing.assert_allclose(dt2, dt, rtol=rtol)
        np.testing.assert_allclose(dE2, dE, rtol=rtol)


if __name__ == "__main__":
    unittest.main()<|MERGE_RESOLUTION|>--- conflicted
+++ resolved
@@ -1,17 +1,13 @@
 import unittest
 from copy import deepcopy
-
-<<<<<<< HEAD
-=======
-from blond.utils.bmath_backends import MasterBackend
 
 try:
     import cupy
     import cupyx
+
     cupy_available = True
 except ModuleNotFoundError:
     cupy_available = False
->>>>>>> 89e31db3
 import numpy as np
 import pytest
 
@@ -61,7 +57,6 @@
                 pytest.skip("No GPU")
         self._test_drift(precision, bm_use_other, solver="legacy")
 
-<<<<<<< HEAD
     @pytest.mark.parametrize(
         "precision, bm_use_other",
         [
@@ -74,18 +69,9 @@
         ],
     )
     def test_drift_legacy2(self, precision, bm_use_other):
-=======
-    @pytest.mark.parametrize('precision, bm_use_other',
-                             [
-                                 ("single", bm.use_numba), ("double", bm.use_numba),
-                                 ("single", bm.use_cpp), ("double", bm.use_cpp),
-                                 ("single", bm.use_gpu), ("double", bm.use_gpu),
-                             ])
-    def test_drift_legacy(self, precision, bm_use_other):
-        if bm_use_other == bm.use_gpu:
-            if not cupy_available:
-                pytest.skip("No GPU")
->>>>>>> 89e31db3
+        if bm_use_other == bm.use_gpu:
+            if not cupy_available:
+                pytest.skip("No GPU")
         self._test_drift(precision, bm_use_other, solver="legacy")
 
     def _test_drift(self, precision, bm_use_other, solver):
