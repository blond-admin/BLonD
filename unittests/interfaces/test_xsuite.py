--- conflicted
+++ resolved
@@ -13,7 +13,6 @@
 :Authors: **Birk Emil Karlsen-Bæck**, **Thom Arnoldus van Rijswijk**
 """
 
-import os
 import unittest
 import warnings
 
@@ -23,35 +22,32 @@
 try:
     import xpart as xp
     import xtrack as xt
-<<<<<<< HEAD
-    from blond.interfaces.xsuite import (BlondElement, BlondObserver,
-                                         EnergyUpdate,
-                                         blond_to_xsuite_transform,
-                                         xsuite_to_blond_transform)
+    from blond.interfaces.xsuite import (
+        BlondElement,
+        BlondObserver,
+        EnergyUpdate,
+        blond_to_xsuite_transform,
+        xsuite_to_blond_transform,
+    )
+    from blond.interfaces.xsuite import (
+        BlondElement,
+        BlondObserver,
+        EnergyUpdate,
+        blond_to_xsuite_transform,
+        xsuite_to_blond_transform,
+    )
+
     xsuite_missing = False
 except ModuleNotFoundError:
     xsuite_missing = True
-=======
 except ImportError as exc:
+    xsuite_missing = True
     warnings.warn(str(exc))
->>>>>>> 46a99423
 from blond.beam.beam import Beam, Proton
-from blond.beam.profile import CutOptions, Profile
 from blond.input_parameters.rf_parameters import RFStation
 from blond.input_parameters.ring import Ring
 from blond.trackers.tracker import RingAndRFTracker, FullRingAndRF
-from blond.monitors.monitors import BunchMonitor
-
-<<<<<<< HEAD
-=======
-from blond.interfaces.xsuite import (
-    BlondElement,
-    BlondObserver,
-    EnergyUpdate,
-    blond_to_xsuite_transform,
-    xsuite_to_blond_transform,
-)
->>>>>>> 46a99423
+
 
 # TODO: Make a test of the EnergyFrequencyUpdate and BlondObserver classes
 
@@ -229,7 +225,6 @@
 
 class TestXsuiteLHC(unittest.TestCase):
     def setUp(self):
-
         if xsuite_missing:
             self.skipTest("xsuite not installed")
         # Accelerator parameters
@@ -592,7 +587,6 @@
 
 class TestXsuitePSB(unittest.TestCase):
     def setUp(self):
-
         if xsuite_missing:
             self.skipTest("xsuite not installed")
         # Accelerator parameters
