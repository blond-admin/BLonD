# coding: utf8
# Copyright 2014-2017 CERN. This software is distributed under the
# terms of the GNU General Public Licence version 3 (GPL Version 3),
# copied verbatim in the file LICENCE.md.
# In applying this licence, CERN does not waive the privileges and immunities
# granted to it by virtue of its status as an Intergovernmental Organization or
# submit itself to any jurisdiction.
# Project website: http://blond.web.cern.ch/

"""
Unittest for utils.bmath

:Authors: **Konstantinos Iliakis**
"""

import unittest
import pytest

import numpy as np

import blond
from blond.utils import bmath as bm
from packaging.version import Version
import scipy

if Version(scipy.__version__) >= Version("1.14"):
    from scipy.integrate import cumulative_trapezoid as cumtrapz
else:
    from scipy.integrate import cumtrapz


# import inspect

def test_verify_installation():
    np.testing.assert_equal(blond.test(), 0)


class TestFastResonator(unittest.TestCase):

    # Run before every test
    def setUp(self):
        np.random.seed(0)
        pass

    # Run after every test

    def tearDown(self):
        pass

    def test_fast_resonator_py_V_C_1(self):
        n_resonators = 5
        size = 10
        decimal = 14

        freq_a = np.random.randn(size)
        R_S = np.random.randn(n_resonators)
        Q = np.random.randn(n_resonators)
        freq_R = np.random.randn(n_resonators)
        impedance_py = np.zeros(len(freq_a), complex)
        for i in range(0, n_resonators):
            impedance_py[1:] += R_S[i] / (1 + 1j * Q[i] *
                                          (freq_a[1:] / freq_R[i] -
                                           freq_R[i] / freq_a[1:]))

        impedance_c = bm.fast_resonator(R_S, Q, freq_a, freq_R)

        np.testing.assert_almost_equal(
            impedance_py, impedance_c, decimal=decimal)

    def test_fast_resonator_py_V_C_2(self):
        n_resonators = 5
        size = 1000
        decimal = 14

        freq_a = np.random.randn(size)
        R_S = np.random.randn(n_resonators)
        Q = np.random.randn(n_resonators)
        freq_R = np.random.randn(n_resonators)
        impedance_py = np.zeros(len(freq_a), complex)
        for i in range(0, n_resonators):
            impedance_py[1:] += R_S[i] / (1 + 1j * Q[i] *
                                          (freq_a[1:] / freq_R[i] -
                                           freq_R[i] / freq_a[1:]))

        impedance_c = bm.fast_resonator(R_S, Q, freq_a, freq_R)

        np.testing.assert_almost_equal(
            impedance_py, impedance_c, decimal=decimal)

    def test_fast_resonator_py_V_C_3(self):
        n_resonators = 20
        size = 1000
        decimal = 14

        freq_a = np.random.randn(size)
        R_S = np.random.randn(n_resonators)
        Q = np.random.randn(n_resonators)
        freq_R = np.random.randn(n_resonators)
        impedance_py = np.zeros(len(freq_a), complex)
        for i in range(0, n_resonators):
            impedance_py[1:] += R_S[i] / (1 + 1j * Q[i] *
                                          (freq_a[1:] / freq_R[i] -
                                           freq_R[i] / freq_a[1:]))

        impedance_c = bm.fast_resonator(R_S, Q, freq_a, freq_R)

        np.testing.assert_almost_equal(
            impedance_py, impedance_c, decimal=decimal)

    def test_fast_resonator_py2_V_C_4(self):
        n_resonators = 20
        size = 1000
        decimal = 14

        freq_a = np.random.randn(size)
        R_S = np.random.randn(n_resonators)
        Q = np.random.randn(n_resonators)
        freq_R = np.random.randn(n_resonators)
        impedance_py = np.zeros(len(freq_a), complex)
        for res in range(0, n_resonators):
            Qsquare = Q[res] * Q[res]
            for freq in range(1, len(freq_a)):
                commonTerm = (freq_a[freq] / freq_R[res]
                              - freq_R[res] / freq_a[freq])
                impedance_py.real[freq] += R_S[res] \
                                           / (1. + Qsquare * commonTerm * commonTerm)
                impedance_py.imag[freq] -= R_S[res] * (Q[res] * commonTerm) \
                                           / (1. + Qsquare * commonTerm * commonTerm)
            # impedance_py[1:] += R_S[i] / (1 + 1j * Q[i] *
            #                               (freq_a[1:] / freq_R[i] -
            #                                  freq_R[i] / freq_a[1:]))

        impedance_c = bm.fast_resonator(R_S, Q, freq_a, freq_R)

        np.testing.assert_almost_equal(
            impedance_py, impedance_c, decimal=decimal)

    def test_fast_resonator_py_V_C_5(self):
        n_resonators = 100
        size = 100000
        decimal = 14

        freq_a = np.random.randn(size)
        R_S = np.random.randn(n_resonators)
        Q = np.random.randn(n_resonators)
        freq_R = np.random.randn(n_resonators)
        impedance_py = np.zeros(len(freq_a), complex)
        for i in range(0, n_resonators):
            impedance_py[1:] += R_S[i] / (1 + 1j * Q[i] *
                                          (freq_a[1:] / freq_R[i] -
                                           freq_R[i] / freq_a[1:]))

        impedance_c = bm.fast_resonator(R_S, Q, freq_a, freq_R)

        np.testing.assert_almost_equal(
            impedance_py, impedance_c, decimal=decimal)

    def test_fast_resonator_py_V_py_1(self):
        n_resonators = 20
        size = 1000
        decimal = 14

        freq_a = np.random.randn(size)
        R_S = np.random.randn(n_resonators)
        Q = np.random.randn(n_resonators)
        freq_R = np.random.randn(n_resonators)
        impedance_py1 = np.zeros(len(freq_a), complex)
        impedance_py2 = np.zeros(len(freq_a), complex)
        for res in range(0, n_resonators):
            Qsquare = Q[res] * Q[res]
            for freq in range(1, len(freq_a)):
                commonTerm = (freq_a[freq] / freq_R[res]
                              - freq_R[res] / freq_a[freq])
                impedance_py1.real[freq] += R_S[res] \
                                            / (1. + Qsquare * commonTerm * commonTerm)
                impedance_py1.imag[freq] -= R_S[res] * (Q[res] * commonTerm) \
                                            / (1. + Qsquare * commonTerm * commonTerm)

        for i in range(n_resonators):
            impedance_py2[1:] += R_S[i] / (1 + 1j * Q[i]
                                           * (freq_a[1:] / freq_R[i]
                                              - freq_R[i] / freq_a[1:]))

        np.testing.assert_almost_equal(
            impedance_py1, impedance_py2, decimal=decimal)


class TestWhere(unittest.TestCase):

    # Run before every test
    def setUp(self):
        if bm.device != 'CPU_CPP':
            raise unittest.SkipTest('Compiled blond library not found, skipping test.')
        np.random.seed(0)
        pass

    # Run after every test

    def tearDown(self):
        pass

    @unittest.skip("no attribute 'where_cpp'")
    def test_where_1(self):
        a = np.random.randn(100)
        less_than = np.random.rand()
        real = np.where(a < less_than)[0]
        testing = np.nonzero(bm.where_cpp(a, less_than=less_than))[0]
        np.testing.assert_equal(real, testing)

    @unittest.skip("no attribute 'where_cpp'")
    def test_where_2(self):
        a = np.random.randn(100)
        more_than = np.random.rand()
        real = np.where(a > more_than)[0]
        testing = np.nonzero(bm.where_cpp(a, more_than=more_than))[0]
        np.testing.assert_equal(real, testing)

    @unittest.skip("no attribute 'where_cpp'")
    def test_where_3(self):
        a = np.random.randn(100)
        less_than = np.random.rand()
        more_than = np.random.rand()
        real = np.where(np.logical_and(a < less_than, a > more_than))[0]
        testing = np.nonzero(bm.where_cpp(a, less_than=less_than, more_than=more_than))[0]
        np.testing.assert_equal(real, testing)

    @unittest.skip("no attribute 'where_cpp'")
    def test_where_4(self):
        a = np.random.randn(100)
        less_than = np.random.rand()
        more_than = less_than
        real = np.where(np.logical_and(a < less_than, a > more_than))[0]
        testing = np.nonzero(bm.where_cpp(a, less_than=less_than, more_than=more_than))[0]
        np.testing.assert_equal(real, testing)

    @unittest.skip("no attribute 'where_cpp'")
    def test_where_5(self):
        a = np.random.randn(100)
        less_than = 0
        more_than = 1
        real = np.where(np.logical_and(a < less_than, a > more_than))[0]
        testing = np.nonzero(bm.where_cpp(a, less_than=less_than, more_than=more_than))[0]
        np.testing.assert_equal(real, testing)

    @unittest.skip("no attribute 'where_cpp'")
    def test_where_6(self):
        a = np.arange(100).reshape(10, 10)
        testing = bm.where_cpp(a, less_than=0)
        np.testing.assert_equal(a.shape, testing.shape, err_msg='Shapes do not match.')

    @unittest.skip("no attribute 'where_cpp'")
    def test_where_7(self):
        a = np.arange(9, dtype=float).reshape(3, 3)
        threshold = 4
        real = a < threshold
        testing = bm.where_cpp(a, less_than=threshold)
        np.testing.assert_equal(real, testing)


class TestSin(unittest.TestCase):

    # Run before every test
    def setUp(self):
        if bm.device != 'CPU_CPP':
            raise unittest.SkipTest(
                'Compiled blond library not found, skipping test.')

    # Run after every test

    def tearDown(self):
        pass

    @unittest.skip("no attribute 'sin_cpp'")
    def test_sin_scalar_1(self):
        a = np.random.rand()
        np.testing.assert_almost_equal(bm.sin_cpp(a), np.sin(a), decimal=8)

    @unittest.skip("no attribute 'sin_cpp'")
    def test_sin_scalar_2(self):
        np.testing.assert_almost_equal(
            bm.sin_cpp(-np.pi), np.sin(-np.pi), decimal=8)

    @unittest.skip("no attribute 'sin_cpp'")
    def test_sin_vector_1(self):
        a = np.random.randn(100)
        np.testing.assert_almost_equal(bm.sin_cpp(a), np.sin(a), decimal=8)


class TestCos(unittest.TestCase):

    # Run before every test
    def setUp(self):
        if bm.device != 'CPU_CPP':
            raise unittest.SkipTest(
                'Compiled blond library not found, skipping test.')

    # Run after every test

    def tearDown(self):
        pass

    @unittest.skip("no attribute 'cos_cpp'")
    def test_cos_scalar_1(self):
        a = np.random.rand()
        np.testing.assert_almost_equal(bm.cos_cpp(a), np.cos(a), decimal=8)

    @unittest.skip("no attribute 'cos_cpp'")
    def test_cos_scalar_2(self):
        np.testing.assert_almost_equal(
            bm.cos_cpp(-2 * np.pi), np.cos(-2 * np.pi), decimal=8)

    @unittest.skip("no attribute 'cos_cpp'")
    def test_cos_vector_1(self):
        a = np.random.randn(100)
        np.testing.assert_almost_equal(bm.cos_cpp(a), np.cos(a), decimal=8)


class TestExp(unittest.TestCase):

    # Run before every test
    def setUp(self):
        if bm.device != 'CPU_CPP':
            raise unittest.SkipTest(
                'Compiled blond library not found, skipping test.')

    # Run after every test

    def tearDown(self):
        pass

    @unittest.skip("no attribute 'exp_cpp'")
    def test_exp_scalar_1(self):
        a = np.random.rand()
        np.testing.assert_almost_equal(bm.exp_cpp(a), np.exp(a), decimal=8)

    @unittest.skip("no attribute 'exp_cpp'")
    def test_exp_vector_1(self):
        a = np.random.randn(100)
        np.testing.assert_almost_equal(bm.exp_cpp(a), np.exp(a), decimal=8)


class TestMean(unittest.TestCase):

    # Run before every test
    def setUp(self):
        if bm.device != 'CPU_CPP':
            raise unittest.SkipTest(
                'Compiled blond library not found, skipping test.')

    # Run after every test

    def tearDown(self):
        pass

    @unittest.skip("no attribute 'mean_cpp'")
    def test_mean_1(self):
        a = np.random.randn(100)
        np.testing.assert_almost_equal(bm.mean_cpp(a), np.mean(a), decimal=8)

    @unittest.skip("no attribute 'mean_cpp'")
    def test_mean_2(self):
        a = np.random.randn(1)
        np.testing.assert_almost_equal(bm.mean_cpp(a), np.mean(a), decimal=8)


class TestStd(unittest.TestCase):

    # Run before every test
    def setUp(self):
        if bm.device != 'CPU_CPP':
            raise unittest.SkipTest(
                'Compiled blond library not found, skipping test.')

    # Run after every test

    def tearDown(self):
        pass

    @unittest.skip("no attribute 'std_cpp'")
    def test_std_1(self):
        a = np.random.randn(100)
        np.testing.assert_almost_equal(bm.std_cpp(a), np.std(a), decimal=8)

    @unittest.skip("no attribute 'std_cpp'")
    def test_std_2(self):
        a = np.random.randn(1)
        np.testing.assert_almost_equal(bm.std_cpp(a), np.std(a), decimal=8)


class TestSum(unittest.TestCase):

    # Run before every test
    def setUp(self):
        if bm.device != 'CPU_CPP':
            raise unittest.SkipTest(
                'Compiled blond library not found, skipping test.')

    # Run after every test

    def tearDown(self):
        pass

    @unittest.skip("no attribute 'sum_cpp'")
    def test_sum_1(self):
        a = np.random.randn(100)
        np.testing.assert_almost_equal(bm.sum_cpp(a), np.sum(a), decimal=8)

    @unittest.skip("no attribute 'sum_cpp'")
    def test_sum_2(self):
        a = np.random.randn(1)
        np.testing.assert_almost_equal(bm.sum_cpp(a), np.sum(a), decimal=8)


class TestLinspace(unittest.TestCase):

    # Run before every test
    def setUp(self):
        if bm.device != 'CPU_CPP':
            raise unittest.SkipTest(
                'Compiled blond library not found, skipping test.')

    # Run after every test

    def tearDown(self):
        pass

    @unittest.skip("no attribute 'linspace_cpp'")
    def test_linspace_1(self):
        start = 0.
        stop = 10.
        num = 33
        np.testing.assert_almost_equal(bm.linspace_cpp(start, stop, num),
                                       np.linspace(start, stop, num), decimal=8)

    @unittest.skip("no attribute 'linspace_cpp'")
    def test_linspace_2(self):
        start = 0
        stop = 10
        num = 33
        np.testing.assert_almost_equal(bm.linspace_cpp(start, stop, num),
                                       np.linspace(start, stop, num), decimal=8)

    @unittest.skip("no attribute 'linspace_cpp'")
    def test_linspace_3(self):
        start = 12.234
        stop = -10.456
        np.testing.assert_almost_equal(bm.linspace_cpp(start, stop),
                                       np.linspace(start, stop), decimal=8)

    @unittest.skip("no attribute 'linspace_cpp'")
    def test_linspace_4(self):
        start = np.random.rand()
        stop = np.random.rand()
        num = int(np.random.rand())
        np.testing.assert_almost_equal(bm.linspace_cpp(start, stop, num),
                                       np.linspace(start, stop, num), decimal=8)


class TestArange(unittest.TestCase):

    # Run before every test
    def setUp(self):
        if bm.device != 'CPU_CPP':
            raise unittest.SkipTest(
                'Compiled blond library not found, skipping test.')

    # Run after every test

    def tearDown(self):
        pass

    @unittest.skip("no attribute 'arange_cpp'")
    def test_arange_1(self):
        start = 0.
        stop = 1000.
        step = 33
        np.testing.assert_almost_equal(bm.arange_cpp(start, stop, step),
                                       np.arange(start, stop, step), decimal=8)

    @unittest.skip("no attribute 'arange_cpp'")
    def test_arange_2(self):
        start = 0
        stop = 1000
        step = 33
        np.testing.assert_almost_equal(bm.arange_cpp(start, stop, step),
                                       np.arange(start, stop, step), decimal=8)

    @unittest.skip("no attribute 'arange_cpp'")
    def test_arange_3(self):
        start = 12.234
        stop = -10.456
        step = -0.067
        np.testing.assert_almost_equal(bm.arange_cpp(start, stop, step),
                                       np.arange(start, stop, step), decimal=8)

    @unittest.skip("no attribute 'arange_cpp'")
    def test_arange_4(self):
        start = np.random.rand()
        stop = np.random.rand()
        start, stop = min(start, stop), max(start, stop)
        step = np.random.random() * (stop - start) / 60.
        np.testing.assert_almost_equal(bm.arange_cpp(start, stop, step),
                                       np.arange(start, stop, step), decimal=8)


class TestArgMin(unittest.TestCase):

    # Run before every test
    def setUp(self):
        if bm.device != 'CPU_CPP':
            raise unittest.SkipTest(
                'Compiled blond library not found, skipping test.')

    # Run after every test

    def tearDown(self):
        pass

    @unittest.skip("no attribute 'argmin_cpp'")
    def test_min_idx_1(self):
        a = np.random.randn(100)
        np.testing.assert_equal(bm.argmin_cpp(a), np.argmin(a))

    @unittest.skip("no attribute 'argmin_cpp'")
    def test_min_idx_2(self):
        a = np.random.randn(1000)
        np.testing.assert_equal(bm.argmin_cpp(a), np.argmin(a))


class TestArgMax(unittest.TestCase):

    # Run before every test
    def setUp(self):
        if bm.device != 'CPU_CPP':
            raise unittest.SkipTest(
                'Compiled blond library not found, skipping test.')

    # Run after every test

    def tearDown(self):
        pass

    @unittest.skip("no attribute 'argmax_cpp'")
    def test_max_idx_1(self):
        a = np.random.randn(100)
        np.testing.assert_equal(bm.argmax_cpp(a), np.argmax(a))

    @unittest.skip("no attribute 'argmax_cpp'")
    def test_max_idx_2(self):
        a = np.random.randn(1000)
        np.testing.assert_equal(bm.argmax_cpp(a), np.argmax(a))


class TestConvolve(unittest.TestCase):

    # Run before every test
    def setUp(self):
        if bm.device != 'CPU_CPP':
            raise unittest.SkipTest(
                'Compiled blond library not found, skipping test.')

    # Run after every test

    def tearDown(self):
        pass

    def test_convolve_1(self):
        s = np.random.randn(100)
        k = np.random.randn(100)
        np.testing.assert_almost_equal(bm.convolve(s, k, mode='full'),
                                       np.convolve(s, k, mode='full'),
                                       decimal=8)

    def test_convolve_2(self):
        s = np.random.randn(200)
        k = np.random.randn(200)
        with self.assertRaises(RuntimeError):
            bm.convolve(s, k, mode='same', )
        with self.assertRaises(RuntimeError):
            bm.convolve(s, k, mode='valid')


class TestInterp(unittest.TestCase):

    # Run before every test
    def setUp(self):
        if bm.device != 'CPU_CPP':
            raise unittest.SkipTest(
                'Compiled blond library not found, skipping test.')

    # Run after every test

    def tearDown(self):
        pass

    @unittest.skip("no attribute 'interp_cpp'")
    def test_interp_1(self):
        x = np.random.randn(100)
        xp = np.random.randn(100)
        xp.sort()
        yp = np.random.randn(100)
        np.testing.assert_almost_equal(bm.interp_cpp(x, xp, yp),
                                       np.interp(x, xp, yp), decimal=8)

    @unittest.skip("no attribute 'interp_cpp'")
    def test_interp_2(self):
        x = np.random.randn(200)
        x.sort()
        xp = np.random.randn(50)
        xp.sort()
        yp = np.random.randn(50)
        np.testing.assert_almost_equal(bm.interp_cpp(x, xp, yp),
                                       np.interp(x, xp, yp), decimal=8)

    @unittest.skip("no attribute 'interp_cpp'")
    def test_interp_3(self):
        x = np.random.randn(1)
        xp = np.random.randn(50)
        xp.sort()
        yp = np.random.randn(50)
        np.testing.assert_almost_equal(bm.interp_cpp(x, xp, yp),
                                       np.interp(x, xp, yp), decimal=8)

    @unittest.skip("no attribute 'interp_cpp'")
    def test_interp_4(self):
        x = np.random.randn(1)
        xp = np.random.randn(50)
        xp.sort()
        yp = np.random.randn(50)
        np.testing.assert_almost_equal(bm.interp_cpp(x, xp, yp, 0., 1.),
                                       np.interp(x, xp, yp, 0., 1.), decimal=8)


class TestTrapz(unittest.TestCase):

    # Run before every test
    def setUp(self):
        if bm.device != 'CPU_CPP':
            raise unittest.SkipTest(
                'Compiled blond library not found, skipping test.')

    # Run after every test

    def tearDown(self):
        pass

    @unittest.skip("no attribute 'trapezoid'")
    def test_trapz_1(self):
        y = np.random.randn(100)
        np.testing.assert_almost_equal(bm.trapz_cpp(y), np.trapezoid(y), decimal=8)

    @unittest.skip("no attribute 'trapezoid'")
    def test_trapz_2(self):
        y = np.random.randn(100)
        x = np.random.rand(100)
        np.testing.assert_almost_equal(bm.trapz_cpp(y, x=x),
                                       np.trapezoid(y, x=x), decimal=8)

    @unittest.skip("no attribute 'trapezoid'")
    def test_trapz_3(self):
        y = np.random.randn(100)
        np.testing.assert_almost_equal(bm.trapz_cpp(y, dx=0.1),
                                       np.trapezoid(y, dx=0.1), decimal=8)


class TestCumTrapz(unittest.TestCase):

    # Run before every test
    def setUp(self):
        if bm.device != 'CPU_CPP':
            raise unittest.SkipTest(
                'Compiled blond library not found, skipping test.')

    # Run after every test

    def tearDown(self):
        pass

<<<<<<< HEAD
=======
    def test_cumtrapz_1(self):
        self.skipTest("scipy.integrate.cumulative_trapezoid behaviour differs from cumtrapz")
        y = np.random.randn(100)
        initial = np.random.rand()
        np.testing.assert_almost_equal(bm.cumtrapz(y, initial=initial),
                                       cumtrapz(
                                           y, initial=initial),
                                       decimal=8)

    def test_cumtrapz_2(self):
        self.skipTest("scipy.integrate.cumulative_trapezoid behaviour differs from cumtrapz")
        y = np.random.randn(100)
        np.testing.assert_almost_equal(bm.cumtrapz(y),
                                       cumtrapz(y),
                                       decimal=8)

    def test_cumtrapz_3(self):
        self.skipTest("scipy.integrate.cumulative_trapezoid behaviour differs from cumtrapz")
        y = np.random.randn(100)
        dx = np.random.rand()
        np.testing.assert_almost_equal(bm.cumtrapz(y, dx=dx),
                                       cumtrapz(y, dx=dx),
                                       decimal=8)

    def test_cumtrapz_4(self):
        self.skipTest("scipy.integrate.cumulative_trapezoid behaviour differs from cumtrapz")
        y = np.random.randn(100)
        dx = np.random.rand()
        initial = np.random.rand()
        np.testing.assert_almost_equal(bm.cumtrapz(y, initial=initial, dx=dx),
                                       cumtrapz(
                                           y, initial=initial, dx=dx),
                                       decimal=8)

>>>>>>> f95be743

class TestSort(unittest.TestCase):

    # Run before every test
    def setUp(self):
        if bm.device != 'CPU_CPP':
            raise unittest.SkipTest(
                'Compiled blond library not found, skipping test.')

    # Run after every test

    def tearDown(self):
        pass

    @unittest.skip("no attribute 'sort_cpp'")
    def test_sort_1(self):
        y = np.random.randn(100)
        y2 = np.copy(y)
        y2.sort()
        np.testing.assert_equal(bm.sort_cpp(y), y2)

    @unittest.skip("no attribute 'sort_cpp'")
    def test_sort_2(self):
        y = np.random.randn(200)
        y2 = np.copy(y)
        np.testing.assert_equal(bm.sort_cpp(y, reverse=True),
                                sorted(y2, reverse=True))

    @unittest.skip("no attribute 'sort_cpp'")
    def test_sort_3(self):
        y = np.random.randn(200)
        y2 = np.copy(y)
        bm.sort_cpp(y)
        y2.sort()
        np.testing.assert_equal(y, y2)
        bm.sort_cpp(y, reverse=True)
        y2 = sorted(y2, reverse=True)
        np.testing.assert_equal(y, y2)

    @unittest.skip("no attribute 'sort_cpp'")
    def test_sort_4(self):
        y = np.array([np.random.randint(100)
                      for i in range(100)], dtype=np.int32)
        y2 = np.copy(y)
        bm.sort_cpp(y)
        y2.sort()
        np.testing.assert_equal(y, y2)
        bm.sort_cpp(y, reverse=True)
        y2 = sorted(y2, reverse=True)
        np.testing.assert_equal(y, y2)

    @unittest.skip("no attribute 'sort_cpp'")
    def test_sort_5(self):
        y = np.array([np.random.randint(100)
                      for i in range(100)], dtype=int)
        y2 = np.copy(y)
        bm.sort_cpp(y)
        y2.sort()
        np.testing.assert_equal(y, y2)
        bm.sort_cpp(y, reverse=True)
        y2 = sorted(y2, reverse=True)
        np.testing.assert_equal(y, y2)


class TestRandomNormal:

    # Run before every test
    def setup_method(self):
        if bm.device != 'CPU_CPP':
            raise unittest.SkipTest(
                'Compiled blond library not found, skipping test.')

    # Run after every test

    def teardown_method(self):
        pass
    @unittest.skip("no attribute 'random_normal'")
    @pytest.mark.parametrize('size,loc,scale',
                             [(100000, 0, 1), (1000000, 0, 1), (10000000, 0, 1),
                              (100000, 100, 5), (1000000, 100, 5), (10000000, 100, 5),
                              (100000, -100, 10), (1000000, -100, 10), (10000000, -100, 10)
                              ])
    def test_vs_numpy(self, size, loc, scale):
        np.random.seed(0)
        y_npy = np.random.normal(loc=loc, scale=scale, size=size)
        y_cpp = bm.random_normal(loc=loc, scale=scale, size=size, seed=0)

        # normalize around 0, 1
        y_npy = (y_npy - loc) / scale
        y_cpp = (y_cpp - loc) / scale

        mu_npy = np.mean(y_npy)
        sigma_npy = np.std(y_npy)
        mu_cpp = np.mean(y_cpp)
        sigma_cpp = np.std(y_cpp)

        np.testing.assert_allclose(mu_npy, mu_cpp, atol=1e-2)
        np.testing.assert_allclose(sigma_npy, sigma_cpp, atol=1e-2)

    @unittest.skip("no attribute 'random_normal'")
    @pytest.mark.parametrize('size,loc,scale',
                             [(1000000, 0, 1), (10000000, 0, 1),
                              (1000000, 100, 5), (10000000, 100, 5),
                              (1000000, -100, 10), (10000000, -100, 10)
                              ])
    def test_different_seed(self, size, loc, scale):
        y_cpp1 = bm.random_normal(loc=loc, scale=scale, size=size, seed=0)
        y_cpp2 = bm.random_normal(loc=loc, scale=scale, size=size, seed=1)

        # normalize around 0, 1
        y_cpp1 = (y_cpp1 - loc) / scale
        y_cpp2 = (y_cpp2 - loc) / scale

        mu_npy = np.mean(y_cpp1)
        sigma_npy = np.std(y_cpp1)
        mu_cpp = np.mean(y_cpp2)
        sigma_cpp = np.std(y_cpp2)

        np.testing.assert_allclose(mu_npy, mu_cpp, atol=1e-2)
        np.testing.assert_allclose(sigma_npy, sigma_cpp, atol=1e-2)

    @unittest.skip("no attribute 'interp_const_bin'")
    @pytest.mark.parametrize('size,left,right',
                             [(100, 0, 1), (10000, 0, 1),
                              (100, 0.1, 0.9), (10000, 0.1, 0.9)
                              ])
    def test_interp_const_bin_1(self, size, left, right):
        x = np.random.uniform(0, 1, size)
        xp = np.linspace(0, 1, size)
        yp = np.random.normal(size=size, loc=0, scale=1)

        # xp has to be sorted and evenly spaced
        assert np.all(np.diff(xp) > 0)
        y_cpp = bm.interp_const_bin(x, xp, yp, left, right)
        y_npy = np.interp(x, xp, yp, left=left, right=right)

        np.testing.assert_allclose(y_cpp, y_npy, rtol=1e-6)

    @unittest.skip("no attribute 'interp_const_bin'")
    @pytest.mark.parametrize('size,left,right',
                             [(100, 0, 1), (10000, 0, 1),
                              (100, 0.1, 0.9), (10000, 0.1, 0.9)
                              ])
    def test_interp_const_bin_2(self, size, left, right):
        x = np.random.uniform(0, 1, size)
        xp = np.linspace(0, 1, 10)
        yp = np.random.normal(size=10, loc=0, scale=1)

        # xp has to be sorted and evenly spaced
        assert np.all(np.diff(xp) > 0)
        y_cpp = bm.interp_const_bin(x, xp, yp, left, right)
        y_npy = np.interp(x, xp, yp, left=left, right=right)

        np.testing.assert_allclose(y_cpp, y_npy, rtol=1e-6)


if __name__ == '__main__':
    unittest.main()<|MERGE_RESOLUTION|>--- conflicted
+++ resolved
@@ -676,8 +676,6 @@
     def tearDown(self):
         pass
 
-<<<<<<< HEAD
-=======
     def test_cumtrapz_1(self):
         self.skipTest("scipy.integrate.cumulative_trapezoid behaviour differs from cumtrapz")
         y = np.random.randn(100)
@@ -712,7 +710,6 @@
                                            y, initial=initial, dx=dx),
                                        decimal=8)
 
->>>>>>> f95be743
 
 class TestSort(unittest.TestCase):
 
